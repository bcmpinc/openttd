/* $Id$ */

/*
 * This file is part of OpenTTD.
 * OpenTTD is free software; you can redistribute it and/or modify it under the terms of the GNU General Public License as published by the Free Software Foundation, version 2.
 * OpenTTD is distributed in the hope that it will be useful, but WITHOUT ANY WARRANTY; without even the implied warranty of MERCHANTABILITY or FITNESS FOR A PARTICULAR PURPOSE.
 * See the GNU General Public License for more details. You should have received a copy of the GNU General Public License along with OpenTTD. If not, see <http://www.gnu.org/licenses/>.
 */

/** @file rail_cmd.cpp Handling of rail tiles. */

#include "stdafx.h"
#include "cmd_helper.h"
#include "viewport_func.h"
#include "command_func.h"
#include "depot_base.h"
#include "pathfinder/yapf/yapf_cache.h"
#include "newgrf_debug.h"
#include "newgrf_railtype.h"
#include "train.h"
#include "autoslope.h"
#include "water.h"
#include "tunnelbridge_map.h"
#include "vehicle_func.h"
#include "sound_func.h"
#include "tunnelbridge.h"
#include "elrail_func.h"
#include "town.h"
#include "pbs.h"
#include "company_base.h"
#include "core/backup_type.hpp"
#include "date_func.h"
#include "strings_func.h"
#include "company_gui.h"
#include "object_map.h"

#include "table/strings.h"
#include "table/railtypes.h"
#include "table/track_land.h"

/** Helper type for lists/vectors of trains */
typedef SmallVector<Train *, 16> TrainList;

RailtypeInfo _railtypes[RAILTYPE_END];

assert_compile(sizeof(_original_railtypes) <= sizeof(_railtypes));

/** Enum holding the signal offset in the sprite sheet according to the side it is representing. */
enum SignalOffsets {
	SIGNAL_TO_SOUTHWEST,
	SIGNAL_TO_NORTHEAST,
	SIGNAL_TO_SOUTHEAST,
	SIGNAL_TO_NORTHWEST,
	SIGNAL_TO_EAST,
	SIGNAL_TO_WEST,
	SIGNAL_TO_SOUTH,
	SIGNAL_TO_NORTH,
};

/**
 * Reset all rail type information to its default values.
 */
void ResetRailTypes()
{
	memset(_railtypes, 0, sizeof(_railtypes));
	memcpy(_railtypes, _original_railtypes, sizeof(_original_railtypes));
}

void ResolveRailTypeGUISprites(RailtypeInfo *rti)
{
	SpriteID cursors_base = GetCustomRailSprite(rti, INVALID_TILE, RTSG_CURSORS);
	if (cursors_base != 0) {
		rti->gui_sprites.build_ns_rail = cursors_base +  0;
		rti->gui_sprites.build_x_rail  = cursors_base +  1;
		rti->gui_sprites.build_ew_rail = cursors_base +  2;
		rti->gui_sprites.build_y_rail  = cursors_base +  3;
		rti->gui_sprites.auto_rail     = cursors_base +  4;
		rti->gui_sprites.build_depot   = cursors_base +  5;
		rti->gui_sprites.build_tunnel  = cursors_base +  6;
		rti->gui_sprites.convert_rail  = cursors_base +  7;
		rti->cursor.rail_ns   = cursors_base +  8;
		rti->cursor.rail_swne = cursors_base +  9;
		rti->cursor.rail_ew   = cursors_base + 10;
		rti->cursor.rail_nwse = cursors_base + 11;
		rti->cursor.autorail  = cursors_base + 12;
		rti->cursor.depot     = cursors_base + 13;
		rti->cursor.tunnel    = cursors_base + 14;
		rti->cursor.convert   = cursors_base + 15;
	}

	/* Array of default GUI signal sprite numbers. */
	const SpriteID _signal_lookup[2][SIGTYPE_END] = {
		{SPR_IMG_SIGNAL_ELECTRIC_NORM,  SPR_IMG_SIGNAL_ELECTRIC_ENTRY, SPR_IMG_SIGNAL_ELECTRIC_EXIT,
		 SPR_IMG_SIGNAL_ELECTRIC_COMBO, SPR_IMG_SIGNAL_ELECTRIC_PBS,   SPR_IMG_SIGNAL_ELECTRIC_PBS_OWAY},

		{SPR_IMG_SIGNAL_SEMAPHORE_NORM,  SPR_IMG_SIGNAL_SEMAPHORE_ENTRY, SPR_IMG_SIGNAL_SEMAPHORE_EXIT,
		 SPR_IMG_SIGNAL_SEMAPHORE_COMBO, SPR_IMG_SIGNAL_SEMAPHORE_PBS,   SPR_IMG_SIGNAL_SEMAPHORE_PBS_OWAY},
	};

	for (SignalType type = SIGTYPE_NORMAL; type < SIGTYPE_END; type = (SignalType)(type + 1)) {
		for (SignalVariant var = SIG_ELECTRIC; var <= SIG_SEMAPHORE; var = (SignalVariant)(var + 1)) {
			SpriteID red   = GetCustomSignalSprite(rti, INVALID_TILE, type, var, SIGNAL_STATE_RED, true);
			SpriteID green = GetCustomSignalSprite(rti, INVALID_TILE, type, var, SIGNAL_STATE_GREEN, true);
			rti->gui_sprites.signals[type][var][0] = (red != 0)   ? red + SIGNAL_TO_SOUTH   : _signal_lookup[var][type];
			rti->gui_sprites.signals[type][var][1] = (green != 0) ? green + SIGNAL_TO_SOUTH : _signal_lookup[var][type] + 1;
		}
	}
}

/**
 * Resolve sprites of custom rail types
 */
void InitRailTypes()
{
	for (RailType rt = RAILTYPE_BEGIN; rt != RAILTYPE_END; rt++) {
		RailtypeInfo *rti = &_railtypes[rt];
		ResolveRailTypeGUISprites(rti);
	}
}

/**
 * Allocate a new rail type label
 */
RailType AllocateRailType(RailTypeLabel label)
{
	for (RailType rt = RAILTYPE_BEGIN; rt != RAILTYPE_END; rt++) {
		RailtypeInfo *rti = &_railtypes[rt];

		if (rti->label == 0) {
			/* Set up new rail type */
			memcpy(rti, &_railtypes[RAILTYPE_RAIL], sizeof(*rti));
			rti->label = label;
			/* Clear alternate label list. Can't use Reset() here as that would free
			 * the data pointer of RAILTYPE_RAIL and not our new rail type. */
			new (&rti->alternate_labels) RailTypeLabelList;

			/* Make us compatible with ourself. */
			rti->powered_railtypes    = (RailTypes)(1 << rt);
			rti->compatible_railtypes = (RailTypes)(1 << rt);

			/* We also introduce ourself. */
			rti->introduces_railtypes = (RailTypes)(1 << rt);

			/* Default sort order; order of allocation, but with some
			 * offsets so it's easier for NewGRF to pick a spot without
			 * changing the order of other (original) rail types.
			 * The << is so you can place other railtypes in between the
			 * other railtypes, the 7 is to be able to place something
			 * before the first (default) rail type. */
			rti->sorting_order = rt << 4 | 7;
			return rt;
		}
	}

	return INVALID_RAILTYPE;
}

static const byte _track_sloped_sprites[14] = {
	14, 15, 22, 13,
	 0, 21, 17, 12,
	23,  0, 18, 20,
	19, 16
};


/*         4
 *     ---------
 *    |\       /|
 *    | \    1/ |
 *    |  \   /  |
 *    |   \ /   |
 *  16|    \    |32
 *    |   / \2  |
 *    |  /   \  |
 *    | /     \ |
 *    |/       \|
 *     ---------
 *         8
 */



/* MAP2 byte:    abcd???? => Signal On? Same coding as map3lo
 * MAP3LO byte:  abcd???? => Signal Exists?
 *               a and b are for diagonals, upper and left,
 *               one for each direction. (ie a == NE->SW, b ==
 *               SW->NE, or v.v., I don't know. b and c are
 *               similar for lower and right.
 * MAP2 byte:    ????abcd => Type of ground.
 * MAP3LO byte:  ????abcd => Type of rail.
 * MAP5:         00abcdef => rail
 *               01abcdef => rail w/ signals
 *               10uuuuuu => unused
 *               11uuuudd => rail depot
 */

/**
 * Tests if a vehicle interacts with the specified track.
 * All track bits interact except parallel #TRACK_BIT_HORZ or #TRACK_BIT_VERT.
 *
 * @param tile The tile.
 * @param track The track.
 * @return Succeeded command (no train found), or a failed command (a train was found).
 */
static CommandCost EnsureNoTrainOnTrack(TileIndex tile, Track track)
{
	TrackBits rail_bits = TrackToTrackBits(track);
	return EnsureNoTrainOnTrackBits(tile, rail_bits);
}

/**
 * Check that the new track bits may be built.
 * @param tile %Tile to build on.
 * @param to_build New track bits.
 * @param flags    Flags of the operation.
 * @return Succeeded or failed command.
 */
static CommandCost CheckTrackCombination(TileIndex tile, TrackBits to_build, uint flags)
{
	if (!IsPlainRail(tile)) return_cmd_error(STR_ERROR_IMPOSSIBLE_TRACK_COMBINATION);

	/* So, we have a tile with tracks on it (and possibly signals). Let's see
	 * what tracks first */
	TrackBits current = GetTrackBits(tile); // The current track layout.
	TrackBits future = current | to_build;  // The track layout we want to build.

	/* Are we really building something new? */
	if (current == future) {
		/* Nothing new is being built */
		return_cmd_error(STR_ERROR_ALREADY_BUILT);
	}

	/* Let's see if we may build this */
	if ((flags & DC_NO_RAIL_OVERLAP) || HasSignals(tile)) {
		/* If we are not allowed to overlap (flag is on for ai companies or we have
		 * signals on the tile), check that */
		if (future != TRACK_BIT_HORZ && future != TRACK_BIT_VERT) {
			return_cmd_error((flags & DC_NO_RAIL_OVERLAP) ? STR_ERROR_IMPOSSIBLE_TRACK_COMBINATION : STR_ERROR_MUST_REMOVE_SIGNALS_FIRST);
		}
	}
	/* Normally, we may overlap and any combination is valid */
	return CommandCost();
}


/** Valid TrackBits on a specific (non-steep)-slope without foundation */
static const TrackBits _valid_tracks_without_foundation[15] = {
	TRACK_BIT_ALL,
	TRACK_BIT_RIGHT,
	TRACK_BIT_UPPER,
	TRACK_BIT_X,

	TRACK_BIT_LEFT,
	TRACK_BIT_NONE,
	TRACK_BIT_Y,
	TRACK_BIT_LOWER,

	TRACK_BIT_LOWER,
	TRACK_BIT_Y,
	TRACK_BIT_NONE,
	TRACK_BIT_LEFT,

	TRACK_BIT_X,
	TRACK_BIT_UPPER,
	TRACK_BIT_RIGHT,
};

/** Valid TrackBits on a specific (non-steep)-slope with leveled foundation */
static const TrackBits _valid_tracks_on_leveled_foundation[15] = {
	TRACK_BIT_NONE,
	TRACK_BIT_LEFT,
	TRACK_BIT_LOWER,
	TRACK_BIT_Y | TRACK_BIT_LOWER | TRACK_BIT_LEFT,

	TRACK_BIT_RIGHT,
	TRACK_BIT_ALL,
	TRACK_BIT_X | TRACK_BIT_LOWER | TRACK_BIT_RIGHT,
	TRACK_BIT_ALL,

	TRACK_BIT_UPPER,
	TRACK_BIT_X | TRACK_BIT_UPPER | TRACK_BIT_LEFT,
	TRACK_BIT_ALL,
	TRACK_BIT_ALL,

	TRACK_BIT_Y | TRACK_BIT_UPPER | TRACK_BIT_RIGHT,
	TRACK_BIT_ALL,
	TRACK_BIT_ALL
};

/**
 * Checks if a track combination is valid on a specific slope and returns the needed foundation.
 *
 * @param tileh Tile slope.
 * @param bits  Trackbits.
 * @return Needed foundation or FOUNDATION_INVALID if track/slope combination is not allowed.
 */
Foundation GetRailFoundation(Slope tileh, TrackBits bits)
{
	if (bits == TRACK_BIT_NONE) return FOUNDATION_NONE;

	if (IsSteepSlope(tileh)) {
		/* Test for inclined foundations */
		if (bits == TRACK_BIT_X) return FOUNDATION_INCLINED_X;
		if (bits == TRACK_BIT_Y) return FOUNDATION_INCLINED_Y;

		/* Get higher track */
		Corner highest_corner = GetHighestSlopeCorner(tileh);
		TrackBits higher_track = CornerToTrackBits(highest_corner);

		/* Only higher track? */
		if (bits == higher_track) return HalftileFoundation(highest_corner);

		/* Overlap with higher track? */
		if (TracksOverlap(bits | higher_track)) return FOUNDATION_INVALID;

		/* either lower track or both higher and lower track */
		return ((bits & higher_track) != 0 ? FOUNDATION_STEEP_BOTH : FOUNDATION_STEEP_LOWER);
	} else {
		if ((~_valid_tracks_without_foundation[tileh] & bits) == 0) return FOUNDATION_NONE;

		bool valid_on_leveled = ((~_valid_tracks_on_leveled_foundation[tileh] & bits) == 0);

		Corner track_corner;
		switch (bits) {
			case TRACK_BIT_LEFT:  track_corner = CORNER_W; break;
			case TRACK_BIT_LOWER: track_corner = CORNER_S; break;
			case TRACK_BIT_RIGHT: track_corner = CORNER_E; break;
			case TRACK_BIT_UPPER: track_corner = CORNER_N; break;

			case TRACK_BIT_HORZ:
				if (tileh == SLOPE_N) return HalftileFoundation(CORNER_N);
				if (tileh == SLOPE_S) return HalftileFoundation(CORNER_S);
				return (valid_on_leveled ? FOUNDATION_LEVELED : FOUNDATION_INVALID);

			case TRACK_BIT_VERT:
				if (tileh == SLOPE_W) return HalftileFoundation(CORNER_W);
				if (tileh == SLOPE_E) return HalftileFoundation(CORNER_E);
				return (valid_on_leveled ? FOUNDATION_LEVELED : FOUNDATION_INVALID);

			case TRACK_BIT_X:
				if (IsSlopeWithOneCornerRaised(tileh)) return FOUNDATION_INCLINED_X;
				return (valid_on_leveled ? FOUNDATION_LEVELED : FOUNDATION_INVALID);

			case TRACK_BIT_Y:
				if (IsSlopeWithOneCornerRaised(tileh)) return FOUNDATION_INCLINED_Y;
				return (valid_on_leveled ? FOUNDATION_LEVELED : FOUNDATION_INVALID);

			default:
				return (valid_on_leveled ? FOUNDATION_LEVELED : FOUNDATION_INVALID);
		}
		/* Single diagonal track */

		/* Track must be at least valid on leveled foundation */
		if (!valid_on_leveled) return FOUNDATION_INVALID;

		/* If slope has three raised corners, build leveled foundation */
		if (IsSlopeWithThreeCornersRaised(tileh)) return FOUNDATION_LEVELED;

		/* If neighboured corners of track_corner are lowered, build halftile foundation */
		if ((tileh & SlopeWithThreeCornersRaised(OppositeCorner(track_corner))) == SlopeWithOneCornerRaised(track_corner)) return HalftileFoundation(track_corner);

		/* else special anti-zig-zag foundation */
		return SpecialRailFoundation(track_corner);
	}
}


/**
 * Tests if a track can be build on a tile.
 *
 * @param tileh Tile slope.
 * @param rail_bits Tracks to build.
 * @param existing Tracks already built.
 * @param tile Tile (used for water test)
 * @return Error message or cost for foundation building.
 */
static CommandCost CheckRailSlope(Slope tileh, TrackBits rail_bits, TrackBits existing, TileIndex tile)
{
	/* don't allow building on the lower side of a coast */
	if (GetFloodingBehaviour(tile) != FLOOD_NONE) {
		if (!IsSteepSlope(tileh) && ((~_valid_tracks_on_leveled_foundation[tileh] & (rail_bits | existing)) != 0)) return_cmd_error(STR_ERROR_CAN_T_BUILD_ON_WATER);
	}

	Foundation f_new = GetRailFoundation(tileh, rail_bits | existing);

	/* check track/slope combination */
	if ((f_new == FOUNDATION_INVALID) ||
			((f_new != FOUNDATION_NONE) && (!_settings_game.construction.build_on_slopes))) {
		return_cmd_error(STR_ERROR_LAND_SLOPED_IN_WRONG_DIRECTION);
	}

	Foundation f_old = GetRailFoundation(tileh, existing);
	return CommandCost(EXPENSES_CONSTRUCTION, f_new != f_old ? _price[PR_BUILD_FOUNDATION] : (Money)0);
}

/* Validate functions for rail building */
static inline bool ValParamTrackOrientation(Track track)
{
	return IsValidTrack(track);
}

/**
 * Build a single piece of rail
 * @param tile tile  to build on
 * @param flags operation to perform
 * @param p1 railtype of being built piece (normal, mono, maglev)
 * @param p2 rail track to build
 * @param text unused
 * @return the cost of this operation or an error
 */
CommandCost CmdBuildSingleRail(TileIndex tile, DoCommandFlag flags, uint32 p1, uint32 p2, const char *text)
{
	RailType railtype = Extract<RailType, 0, 4>(p1);
	Track track = Extract<Track, 0, 3>(p2);
	CommandCost cost(EXPENSES_CONSTRUCTION);

	if (!ValParamRailtype(railtype) || !ValParamTrackOrientation(track)) return CMD_ERROR;

	Slope tileh = GetTileSlope(tile);
	TrackBits trackbit = TrackToTrackBits(track);

	switch (GetTileType(tile)) {
		case MP_RAILWAY: {
			CommandCost ret = CheckTileOwnership(tile);
			if (ret.Failed()) return ret;

			if (!IsPlainRail(tile)) return CMD_ERROR;

			if (!IsCompatibleRail(GetRailType(tile), railtype)) return_cmd_error(STR_ERROR_IMPOSSIBLE_TRACK_COMBINATION);

			ret = CheckTrackCombination(tile, trackbit, flags);
			if (ret.Succeeded()) ret = EnsureNoTrainOnTrack(tile, track);
			if (ret.Failed()) return ret;

			ret = CheckRailSlope(tileh, trackbit, GetTrackBits(tile), tile);
			if (ret.Failed()) return ret;
			cost.AddCost(ret);

			/* If the rail types don't match, try to convert only if engines of
			 * the new rail type are not powered on the present rail type and engines of
			 * the present rail type are powered on the new rail type. */
			if (GetRailType(tile) != railtype && !HasPowerOnRail(railtype, GetRailType(tile))) {
				if (HasPowerOnRail(GetRailType(tile), railtype)) {
					ret = DoCommand(tile, tile, railtype, flags, CMD_CONVERT_RAIL);
					if (ret.Failed()) return ret;
					cost.AddCost(ret);
				} else {
					return CMD_ERROR;
				}
			}

			if (flags & DC_EXEC) {
				SetRailGroundType(tile, RAIL_GROUND_BARREN);
				TrackBits bits = GetTrackBits(tile);
				SetTrackBits(tile, bits | trackbit);
				/* Subtract old infrastructure count. */
				uint pieces = CountBits(bits);
				if (TracksOverlap(bits)) pieces *= pieces;
				Company::Get(GetTileOwner(tile))->infrastructure.rail[GetRailType(tile)] -= pieces;
				/* Add new infrastructure count. */
				pieces = CountBits(bits | trackbit);
				if (TracksOverlap(bits | trackbit)) pieces *= pieces;
				Company::Get(GetTileOwner(tile))->infrastructure.rail[GetRailType(tile)] += pieces;
				DirtyCompanyInfrastructureWindows(GetTileOwner(tile));
			}
			break;
		}

		case MP_ROAD: {
			/* Level crossings may only be built on these slopes */
			if (!HasBit(VALID_LEVEL_CROSSING_SLOPES, tileh)) return_cmd_error(STR_ERROR_LAND_SLOPED_IN_WRONG_DIRECTION);

			CommandCost ret = EnsureNoVehicleOnGround(tile);
			if (ret.Failed()) return ret;

			if (IsNormalRoad(tile)) {
				if (HasRoadWorks(tile)) return_cmd_error(STR_ERROR_ROAD_WORKS_IN_PROGRESS);

				if (GetDisallowedRoadDirections(tile) != DRD_NONE) return_cmd_error(STR_ERROR_CROSSING_ON_ONEWAY_ROAD);

				if (RailNoLevelCrossings(railtype)) return_cmd_error(STR_ERROR_CROSSING_DISALLOWED);

				RoadTypes roadtypes = GetRoadTypes(tile);
				RoadBits road = GetRoadBits(tile, ROADTYPE_ROAD);
				RoadBits tram = GetRoadBits(tile, ROADTYPE_TRAM);
				switch (roadtypes) {
					default: break;
					case ROADTYPES_TRAM:
						/* Tram crossings must always have road. */
						if (flags & DC_EXEC) {
							SetRoadOwner(tile, ROADTYPE_ROAD, _current_company);
							Company *c = Company::GetIfValid(_current_company);
							if (c != NULL) {
								/* A full diagonal tile has two road bits. */
								c->infrastructure.road[ROADTYPE_ROAD] += 2;
								DirtyCompanyInfrastructureWindows(c->index);
							}
						}
						roadtypes |= ROADTYPES_ROAD;
						break;

					case ROADTYPES_ALL:
						if (road != tram) return CMD_ERROR;
						break;
				}

				road |= tram;

				if ((track == TRACK_X && road == ROAD_Y) ||
						(track == TRACK_Y && road == ROAD_X)) {
					if (flags & DC_EXEC) {
						MakeRoadCrossing(tile, GetRoadOwner(tile, ROADTYPE_ROAD), GetRoadOwner(tile, ROADTYPE_TRAM), _current_company, (track == TRACK_X ? AXIS_Y : AXIS_X), railtype, roadtypes, GetTownIndex(tile));
						UpdateLevelCrossing(tile, false);
						Company::Get(_current_company)->infrastructure.rail[railtype] += LEVELCROSSING_TRACKBIT_FACTOR;
						DirtyCompanyInfrastructureWindows(_current_company);
					}
					break;
				}
			}

			if (IsLevelCrossing(tile) && GetCrossingRailBits(tile) == trackbit) {
				return_cmd_error(STR_ERROR_ALREADY_BUILT);
			}
			/* FALL THROUGH */
		}

		default: {
			/* Will there be flat water on the lower halftile? */
			bool water_ground = IsTileType(tile, MP_WATER) && IsSlopeWithOneCornerRaised(tileh);

			CommandCost ret = CheckRailSlope(tileh, trackbit, TRACK_BIT_NONE, tile);
			if (ret.Failed()) return ret;
			cost.AddCost(ret);

			ret = DoCommand(tile, 0, 0, flags, CMD_LANDSCAPE_CLEAR);
			if (ret.Failed()) return ret;
			cost.AddCost(ret);

			if (water_ground) {
				cost.AddCost(-_price[PR_CLEAR_WATER]);
				cost.AddCost(_price[PR_CLEAR_ROUGH]);
			}

			if (flags & DC_EXEC) {
				MakeRailNormal(tile, _current_company, trackbit, railtype);
				if (water_ground) SetRailGroundType(tile, RAIL_GROUND_WATER);
				Company::Get(_current_company)->infrastructure.rail[railtype]++;
				DirtyCompanyInfrastructureWindows(_current_company);
			}
			break;
		}
	}

	if (flags & DC_EXEC) {
		MarkTileDirtyByTile(tile);
		AddTrackToSignalBuffer(tile, track, _current_company);
		YapfNotifyTrackLayoutChange(tile, track);
	}

	cost.AddCost(RailBuildCost(railtype));
	return cost;
}

/**
 * Remove a single piece of track
 * @param tile tile to remove track from
 * @param flags operation to perform
 * @param p1 unused
 * @param p2 rail orientation
 * @param text unused
 * @return the cost of this operation or an error
 */
CommandCost CmdRemoveSingleRail(TileIndex tile, DoCommandFlag flags, uint32 p1, uint32 p2, const char *text)
{
	Track track = Extract<Track, 0, 3>(p2);
	CommandCost cost(EXPENSES_CONSTRUCTION);
	bool crossing = false;

	if (!ValParamTrackOrientation(track)) return CMD_ERROR;
	TrackBits trackbit = TrackToTrackBits(track);

	/* Need to read tile owner now because it may change when the rail is removed
	 * Also, in case of floods, _current_company != owner
	 * There may be invalid tiletype even in exec run (when removing long track),
	 * so do not call GetTileOwner(tile) in any case here */
	Owner owner = INVALID_OWNER;

	Train *v = NULL;

	switch (GetTileType(tile)) {
		case MP_ROAD: {
			if (!IsLevelCrossing(tile) || GetCrossingRailBits(tile) != trackbit) return_cmd_error(STR_ERROR_THERE_IS_NO_RAILROAD_TRACK);

			if (_current_company != OWNER_WATER) {
				CommandCost ret = CheckTileOwnership(tile);
				if (ret.Failed()) return ret;
			}

			if (!(flags & DC_BANKRUPT)) {
				CommandCost ret = EnsureNoVehicleOnGround(tile);
				if (ret.Failed()) return ret;
			}

			cost.AddCost(RailClearCost(GetRailType(tile)));

			if (flags & DC_EXEC) {
				if (HasReservedTracks(tile, trackbit)) {
					v = GetTrainForReservation(tile, track);
					if (v != NULL) FreeTrainTrackReservation(v);
				}
				owner = GetTileOwner(tile);
				Company::Get(owner)->infrastructure.rail[GetRailType(tile)] -= LEVELCROSSING_TRACKBIT_FACTOR;
				DirtyCompanyInfrastructureWindows(owner);
				MakeRoadNormal(tile, GetCrossingRoadBits(tile), GetRoadTypes(tile), GetTownIndex(tile), GetRoadOwner(tile, ROADTYPE_ROAD), GetRoadOwner(tile, ROADTYPE_TRAM));
				DeleteNewGRFInspectWindow(GSF_RAILTYPES, tile);
			}
			break;
		}

		case MP_RAILWAY: {
			TrackBits present;
			/* There are no rails present at depots. */
			if (!IsPlainRail(tile)) return_cmd_error(STR_ERROR_THERE_IS_NO_RAILROAD_TRACK);

			if (_current_company != OWNER_WATER) {
				CommandCost ret = CheckTileOwnership(tile);
				if (ret.Failed()) return ret;
			}

			CommandCost ret = EnsureNoTrainOnTrack(tile, track);
			if (ret.Failed()) return ret;

			present = GetTrackBits(tile);
			if ((present & trackbit) == 0) return_cmd_error(STR_ERROR_THERE_IS_NO_RAILROAD_TRACK);
			if (present == (TRACK_BIT_X | TRACK_BIT_Y)) crossing = true;

			cost.AddCost(RailClearCost(GetRailType(tile)));

			/* Charge extra to remove signals on the track, if they are there */
			if (HasSignalOnTrack(tile, track)) {
				cost.AddCost(DoCommand(tile, track, 0, flags, CMD_REMOVE_SIGNALS));
			}

			if (flags & DC_EXEC) {
				if (HasReservedTracks(tile, trackbit)) {
					v = GetTrainForReservation(tile, track);
					if (v != NULL) FreeTrainTrackReservation(v);
				}

				owner = GetTileOwner(tile);

				/* Subtract old infrastructure count. */
				uint pieces = CountBits(present);
				if (TracksOverlap(present)) pieces *= pieces;
				Company::Get(owner)->infrastructure.rail[GetRailType(tile)] -= pieces;
				/* Add new infrastructure count. */
				present ^= trackbit;
				pieces = CountBits(present);
				if (TracksOverlap(present)) pieces *= pieces;
				Company::Get(owner)->infrastructure.rail[GetRailType(tile)] += pieces;
				DirtyCompanyInfrastructureWindows(owner);

				if (present == 0) {
					Slope tileh = GetTileSlope(tile);
					/* If there is flat water on the lower halftile, convert the tile to shore so the water remains */
					if (GetRailGroundType(tile) == RAIL_GROUND_WATER && IsSlopeWithOneCornerRaised(tileh)) {
						MakeShore(tile);
					} else {
						DoClearSquare(tile);
					}
					DeleteNewGRFInspectWindow(GSF_RAILTYPES, tile);
				} else {
					SetTrackBits(tile, present);
					SetTrackReservation(tile, GetRailReservationTrackBits(tile) & present);
				}
			}
			break;
		}

		default: return_cmd_error(STR_ERROR_THERE_IS_NO_RAILROAD_TRACK);
	}

	if (flags & DC_EXEC) {
		/* if we got that far, 'owner' variable is set correctly */
		assert(Company::IsValidID(owner));

		MarkTileDirtyByTile(tile);
		if (crossing) {
			/* crossing is set when only TRACK_BIT_X and TRACK_BIT_Y are set. As we
			 * are removing one of these pieces, we'll need to update signals for
			 * both directions explicitly, as after the track is removed it won't
			 * 'connect' with the other piece. */
			AddTrackToSignalBuffer(tile, TRACK_X, owner);
			AddTrackToSignalBuffer(tile, TRACK_Y, owner);
			YapfNotifyTrackLayoutChange(tile, TRACK_X);
			YapfNotifyTrackLayoutChange(tile, TRACK_Y);
		} else {
			AddTrackToSignalBuffer(tile, track, owner);
			YapfNotifyTrackLayoutChange(tile, track);
		}

		if (v != NULL) TryPathReserve(v, true);
	}

	return cost;
}


/**
 * Called from water_cmd if a non-flat rail-tile gets flooded and should be converted to shore.
 * The function floods the lower halftile, if the tile has a halftile foundation.
 *
 * @param t The tile to flood.
 * @return true if something was flooded.
 */
bool FloodHalftile(TileIndex t)
{
	assert(IsPlainRailTile(t));

	bool flooded = false;
	if (GetRailGroundType(t) == RAIL_GROUND_WATER) return flooded;

	Slope tileh = GetTileSlope(t);
	TrackBits rail_bits = GetTrackBits(t);

	if (IsSlopeWithOneCornerRaised(tileh)) {
		TrackBits lower_track = CornerToTrackBits(OppositeCorner(GetHighestSlopeCorner(tileh)));

		TrackBits to_remove = lower_track & rail_bits;
		if (to_remove != 0) {
			Backup<CompanyByte> cur_company(_current_company, OWNER_WATER, FILE_LINE);
			flooded = DoCommand(t, 0, FIND_FIRST_BIT(to_remove), DC_EXEC, CMD_REMOVE_SINGLE_RAIL).Succeeded();
			cur_company.Restore();
			if (!flooded) return flooded; // not yet floodable
			rail_bits = rail_bits & ~to_remove;
			if (rail_bits == 0) {
				MakeShore(t);
				MarkTileDirtyByTile(t);
				return flooded;
			}
		}

		if (IsNonContinuousFoundation(GetRailFoundation(tileh, rail_bits))) {
			flooded = true;
			SetRailGroundType(t, RAIL_GROUND_WATER);
			MarkTileDirtyByTile(t);
		}
	} else {
		/* Make shore on steep slopes and 'three-corners-raised'-slopes. */
		if (ApplyFoundationToSlope(GetRailFoundation(tileh, rail_bits), &tileh) == 0) {
			if (IsSteepSlope(tileh) || IsSlopeWithThreeCornersRaised(tileh)) {
				flooded = true;
				SetRailGroundType(t, RAIL_GROUND_WATER);
				MarkTileDirtyByTile(t);
			}
		}
	}
	return flooded;
}

static const TileIndexDiffC _trackdelta[] = {
	{ -1,  0 }, {  0,  1 }, { -1,  0 }, {  0,  1 }, {  1,  0 }, {  0,  1 },
	{  0,  0 },
	{  0,  0 },
	{  1,  0 }, {  0, -1 }, {  0, -1 }, {  1,  0 }, {  0, -1 }, { -1,  0 },
	{  0,  0 },
	{  0,  0 }
};


static CommandCost ValidateAutoDrag(Trackdir *trackdir, TileIndex start, TileIndex end)
{
	int x = TileX(start);
	int y = TileY(start);
	int ex = TileX(end);
	int ey = TileY(end);

	if (!ValParamTrackOrientation(TrackdirToTrack(*trackdir))) return CMD_ERROR;

	/* calculate delta x,y from start to end tile */
	int dx = ex - x;
	int dy = ey - y;

	/* calculate delta x,y for the first direction */
	int trdx = _trackdelta[*trackdir].x;
	int trdy = _trackdelta[*trackdir].y;

	if (!IsDiagonalTrackdir(*trackdir)) {
		trdx += _trackdelta[*trackdir ^ 1].x;
		trdy += _trackdelta[*trackdir ^ 1].y;
	}

	/* validate the direction */
	while ((trdx <= 0 && dx > 0) ||
			(trdx >= 0 && dx < 0) ||
			(trdy <= 0 && dy > 0) ||
			(trdy >= 0 && dy < 0)) {
		if (!HasBit(*trackdir, 3)) { // first direction is invalid, try the other
			SetBit(*trackdir, 3); // reverse the direction
			trdx = -trdx;
			trdy = -trdy;
		} else { // other direction is invalid too, invalid drag
			return CMD_ERROR;
		}
	}

	/* (for diagonal tracks, this is already made sure of by above test), but:
	 * for non-diagonal tracks, check if the start and end tile are on 1 line */
	if (!IsDiagonalTrackdir(*trackdir)) {
		trdx = _trackdelta[*trackdir].x;
		trdy = _trackdelta[*trackdir].y;
		if (abs(dx) != abs(dy) && abs(dx) + abs(trdy) != abs(dy) + abs(trdx)) return CMD_ERROR;
	}

	return CommandCost();
}

/**
 * Build or remove a stretch of railroad tracks.
 * @param tile start tile of drag
 * @param flags operation to perform
 * @param p1 end tile of drag
 * @param p2 various bitstuffed elements
 * - p2 = (bit 0-3) - railroad type normal/maglev (0 = normal, 1 = mono, 2 = maglev)
 * - p2 = (bit 4-6) - track-orientation, valid values: 0-5 (Track enum)
 * - p2 = (bit 7)   - 0 = build, 1 = remove tracks
 * - p2 = (bit 8)   - 0 = build up to an obstacle, 1 = fail if an obstacle is found (used for AIs).
 * @param text unused
 * @return the cost of this operation or an error
 */
static CommandCost CmdRailTrackHelper(TileIndex tile, DoCommandFlag flags, uint32 p1, uint32 p2, const char *text)
{
	CommandCost total_cost(EXPENSES_CONSTRUCTION);
	Track track = Extract<Track, 4, 3>(p2);
	bool remove = HasBit(p2, 7);
	RailType railtype = Extract<RailType, 0, 4>(p2);

	if (!ValParamRailtype(railtype) || !ValParamTrackOrientation(track)) return CMD_ERROR;
	if (p1 >= MapSize()) return CMD_ERROR;
	TileIndex end_tile = p1;
	Trackdir trackdir = TrackToTrackdir(track);

	CommandCost ret = ValidateAutoDrag(&trackdir, tile, end_tile);
	if (ret.Failed()) return ret;

	if ((flags & DC_EXEC) && _settings_client.sound.confirm) SndPlayTileFx(SND_20_SPLAT_2, tile);

	bool had_success = false;
	CommandCost last_error = CMD_ERROR;
	for (;;) {
		CommandCost ret = DoCommand(tile, railtype, TrackdirToTrack(trackdir), flags, remove ? CMD_REMOVE_SINGLE_RAIL : CMD_BUILD_SINGLE_RAIL);

		if (ret.Failed()) {
			last_error = ret;
			if (last_error.GetErrorMessage() != STR_ERROR_ALREADY_BUILT && !remove) {
				if (HasBit(p2, 8)) return last_error;
				break;
			}

			/* Ownership errors are more important. */
			if (last_error.GetErrorMessage() == STR_ERROR_OWNED_BY && remove) break;
		} else {
			had_success = true;
			total_cost.AddCost(ret);
		}

		if (tile == end_tile) break;

		tile += ToTileIndexDiff(_trackdelta[trackdir]);

		/* toggle railbit for the non-diagonal tracks */
		if (!IsDiagonalTrackdir(trackdir)) ToggleBit(trackdir, 0);
	}

	if (had_success) return total_cost;
	return last_error;
}

/**
 * Build rail on a stretch of track.
 * Stub for the unified rail builder/remover
 * @param tile start tile of drag
 * @param flags operation to perform
 * @param p1 end tile of drag
 * @param p2 various bitstuffed elements
 * - p2 = (bit 0-3) - railroad type normal/maglev (0 = normal, 1 = mono, 2 = maglev)
 * - p2 = (bit 4-6) - track-orientation, valid values: 0-5 (Track enum)
 * - p2 = (bit 7)   - 0 = build, 1 = remove tracks
 * @param text unused
 * @return the cost of this operation or an error
 * @see CmdRailTrackHelper
 */
CommandCost CmdBuildRailroadTrack(TileIndex tile, DoCommandFlag flags, uint32 p1, uint32 p2, const char *text)
{
	return CmdRailTrackHelper(tile, flags, p1, ClrBit(p2, 7), text);
}

/**
 * Build rail on a stretch of track.
 * Stub for the unified rail builder/remover
 * @param tile start tile of drag
 * @param flags operation to perform
 * @param p1 end tile of drag
 * @param p2 various bitstuffed elements
 * - p2 = (bit 0-3) - railroad type normal/maglev (0 = normal, 1 = mono, 2 = maglev)
 * - p2 = (bit 4-6) - track-orientation, valid values: 0-5 (Track enum)
 * - p2 = (bit 7)   - 0 = build, 1 = remove tracks
 * @param text unused
 * @return the cost of this operation or an error
 * @see CmdRailTrackHelper
 */
CommandCost CmdRemoveRailroadTrack(TileIndex tile, DoCommandFlag flags, uint32 p1, uint32 p2, const char *text)
{
	return CmdRailTrackHelper(tile, flags, p1, SetBit(p2, 7), text);
}

/**
 * Build a train depot
 * @param tile position of the train depot
 * @param flags operation to perform
 * @param p1 rail type
 * @param p2 bit 0..1 entrance direction (DiagDirection)
 * @param text unused
 * @return the cost of this operation or an error
 *
 * @todo When checking for the tile slope,
 * distinguish between "Flat land required" and "land sloped in wrong direction"
 */
CommandCost CmdBuildTrainDepot(TileIndex tile, DoCommandFlag flags, uint32 p1, uint32 p2, const char *text)
{
	/* check railtype and valid direction for depot (0 through 3), 4 in total */
	RailType railtype = Extract<RailType, 0, 4>(p1);
	if (!ValParamRailtype(railtype)) return CMD_ERROR;

	Slope tileh = GetTileSlope(tile);

	DiagDirection dir = Extract<DiagDirection, 0, 2>(p2);

	/* Prohibit construction if
	 * The tile is non-flat AND
	 * 1) build-on-slopes is disabled
	 * 2) the tile is steep i.e. spans two height levels
	 * 3) the exit points in the wrong direction
	 */

	if (tileh != SLOPE_FLAT && (
				!_settings_game.construction.build_on_slopes ||
				!CanBuildDepotByTileh(dir, tileh)
			)) {
		return_cmd_error(STR_ERROR_FLAT_LAND_REQUIRED);
	}

	CommandCost cost = DoCommand(tile, 0, 0, flags, CMD_LANDSCAPE_CLEAR);
	if (cost.Failed()) return cost;

	if (MayHaveBridgeAbove(tile) && IsBridgeAbove(tile)) return_cmd_error(STR_ERROR_MUST_DEMOLISH_BRIDGE_FIRST);

	if (!Depot::CanAllocateItem()) return CMD_ERROR;

	if (flags & DC_EXEC) {
		Depot *d = new Depot(tile);
		d->build_date = _date;

		MakeRailDepot(tile, _current_company, d->index, dir, railtype);
		MarkTileDirtyByTile(tile);
		MakeDefaultName(d);

		Company::Get(_current_company)->infrastructure.rail[railtype]++;
		DirtyCompanyInfrastructureWindows(_current_company);

		AddSideToSignalBuffer(tile, INVALID_DIAGDIR, _current_company);
		YapfNotifyTrackLayoutChange(tile, DiagDirToDiagTrack(dir));
	}

	cost.AddCost(_price[PR_BUILD_DEPOT_TRAIN]);
	cost.AddCost(RailBuildCost(railtype));
	return cost;
}

/**
 * Build signals, alternate between double/single, signal/semaphore,
 * pre/exit/combo-signals, and what-else not. If the rail piece does not
 * have any signals, bit 4 (cycle signal-type) is ignored
 * @param tile tile where to build the signals
 * @param flags operation to perform
 * @param p1 various bitstuffed elements
 * - p1 = (bit 0-2) - track-orientation, valid values: 0-5 (Track enum)
 * - p1 = (bit 3)   - 1 = override signal/semaphore, or pre/exit/combo signal or (for bit 7) toggle variant (CTRL-toggle)
 * - p1 = (bit 4)   - 0 = signals, 1 = semaphores
 * - p1 = (bit 5-7) - type of the signal, for valid values see enum SignalType in rail_map.h
 * - p1 = (bit 8)   - convert the present signal type and variant
 * - p1 = (bit 9-11)- start cycle from this signal type
 * - p1 = (bit 12-14)-wrap around after this signal type
 * - p1 = (bit 15-16)-cycle the signal direction this many times
 * - p1 = (bit 17)  - 1 = don't modify an existing signal but don't fail either, 0 = always set new signal type
 * @param p2 used for CmdBuildManySignals() to copy direction of first signal
 * @param text unused
 * @return the cost of this operation or an error
 * @todo p2 should be replaced by two bits for "along" and "against" the track.
 */
CommandCost CmdBuildSingleSignal(TileIndex tile, DoCommandFlag flags, uint32 p1, uint32 p2, const char *text)
{
	Track track = Extract<Track, 0, 3>(p1);
	bool ctrl_pressed = HasBit(p1, 3); // was the CTRL button pressed
	SignalVariant sigvar = (ctrl_pressed ^ HasBit(p1, 4)) ? SIG_SEMAPHORE : SIG_ELECTRIC; // the signal variant of the new signal
	SignalType sigtype = Extract<SignalType, 5, 3>(p1); // the signal type of the new signal
	bool convert_signal = HasBit(p1, 8); // convert button pressed
	SignalType cycle_start = Extract<SignalType, 9, 3>(p1);
	SignalType cycle_stop = Extract<SignalType, 12, 3>(p1);
	uint num_dir_cycle = GB(p1, 15, 2);

	if (sigtype > SIGTYPE_LAST) return CMD_ERROR;
	if (cycle_start > cycle_stop || cycle_stop > SIGTYPE_LAST) return CMD_ERROR;

	/* You can only build signals on plain rail tiles or tunnel/bridges, and the selected track must exist */
	if (IsTileType(tile, MP_TUNNELBRIDGE)) {
		if (GetTunnelBridgeTransportType(tile) != TRANSPORT_RAIL) return CMD_ERROR;
		CommandCost ret = EnsureNoTrainOnTrack(GetOtherTunnelBridgeEnd(tile), track);
		//if (ret.Failed()) return ret;
	} else if (!ValParamTrackOrientation(track) || !IsPlainRailTile(tile) || !HasTrack(tile, track)) {
		return_cmd_error(STR_ERROR_THERE_IS_NO_RAILROAD_TRACK);
	}
	/* Protect against invalid signal copying */
	if (p2 != 0 && (p2 & SignalOnTrack(track)) == 0) return CMD_ERROR;

	CommandCost ret = CheckTileOwnership(tile);
	if (ret.Failed()) return ret;

<<<<<<< HEAD
	CommandCost cost;
	/* handle signals simulation on tunnel/bridge. */
	if (IsTileType(tile, MP_TUNNELBRIDGE)) {
		TileIndex tile_exit = GetOtherTunnelBridgeEnd(tile);
		cost = CommandCost();
		if (!HasWormholeSignals(tile)) { // toggle signal zero costs.
			if (p2 != 12) cost = CommandCost(EXPENSES_CONSTRUCTION, _price[PR_BUILD_SIGNALS] * ((GetTunnelBridgeLength(tile, tile_exit) + 4) >> 2)); // minimal 1
		}
		if (flags & DC_EXEC) {
			if (p2 == 0 && HasWormholeSignals(tile)){ // Toggle signal if already signals present.
				if (IsTunnelBridgeEntrance (tile)) {
					ClrBitTunnelBridgeSignal(tile);
					ClrBitTunnelBridgeExit(tile_exit);
					SetBitTunnelBridgeExit(tile);
					SetBitTunnelBridgeSignal(tile_exit);
				} else {
					ClrBitTunnelBridgeSignal(tile_exit);
					ClrBitTunnelBridgeExit(tile);
					SetBitTunnelBridgeExit(tile_exit);
					SetBitTunnelBridgeSignal(tile);
				}			
			} else{
				/* Create one direction tunnel/bridge if required. */
				if (p2 == 0) {
					SetBitTunnelBridgeSignal(tile);
					SetBitTunnelBridgeExit(tile_exit);
				} else if (p2 == 4 || p2 == 8) {
					DiagDirection tbdir = GetTunnelBridgeDirection(tile);
					/* If signal only on one side build accoringly one-way tunnel/bridge. */
					if ((p2 == 8 && (tbdir == DIAGDIR_NE || tbdir == DIAGDIR_SE)) ||
						(p2 == 4 && (tbdir == DIAGDIR_SW || tbdir == DIAGDIR_NW))) {
						SetBitTunnelBridgeSignal(tile);
						SetBitTunnelBridgeExit(tile_exit);
					} else {
						SetBitTunnelBridgeSignal(tile_exit);
						SetBitTunnelBridgeExit(tile);
					}
				}			
			}
			MarkTileDirtyByTile(tile);
			MarkTileDirtyByTile(tile_exit);
			AddSideToSignalBuffer(tile, INVALID_DIAGDIR, _current_company);
			YapfNotifyTrackLayoutChange(tile, track);
		}
		return cost;
	}

	{
		/* See if this is a valid track combination for signals, (ie, no overlap) */
		TrackBits trackbits = GetTrackBits(tile);
		if (KillFirstBit(trackbits) != TRACK_BIT_NONE && // More than one track present
				trackbits != TRACK_BIT_HORZ &&
				trackbits != TRACK_BIT_VERT) {
			return_cmd_error(STR_ERROR_NO_SUITABLE_RAILROAD_TRACK);
		}
	}
=======
	/* See if this is a valid track combination for signals (no overlap) */
	if (TracksOverlap(GetTrackBits(tile))) return_cmd_error(STR_ERROR_NO_SUITABLE_RAILROAD_TRACK);
>>>>>>> 4c552bd3

	/* In case we don't want to change an existing signal, return without error. */
	if (HasBit(p1, 17) && HasSignalOnTrack(tile, track)) return CommandCost();

	/* you can not convert a signal if no signal is on track */
	if (convert_signal && !HasSignalOnTrack(tile, track)) return_cmd_error(STR_ERROR_THERE_ARE_NO_SIGNALS);

	if (!HasSignalOnTrack(tile, track)) {
		/* build new signals */
		cost = CommandCost(EXPENSES_CONSTRUCTION, _price[PR_BUILD_SIGNALS]);
	} else {
		if (p2 != 0 && sigvar != GetSignalVariant(tile, track)) {
			/* convert signals <-> semaphores */
			cost = CommandCost(EXPENSES_CONSTRUCTION, _price[PR_BUILD_SIGNALS] + _price[PR_CLEAR_SIGNALS]);

		} else if (convert_signal) {
			/* convert button pressed */
			if (ctrl_pressed || GetSignalVariant(tile, track) != sigvar) {
				/* convert electric <-> semaphore */
				cost = CommandCost(EXPENSES_CONSTRUCTION, _price[PR_BUILD_SIGNALS] + _price[PR_CLEAR_SIGNALS]);
			} else {
				/* it is free to change signal type: normal-pre-exit-combo */
				cost = CommandCost();
			}

		} else {
			/* it is free to change orientation/pre-exit-combo signals */
			cost = CommandCost();
		}
	}

	if (flags & DC_EXEC) {
		Train *v = NULL;
		/* The new/changed signal could block our path. As this can lead to
		 * stale reservations, we clear the path reservation here and try
		 * to redo it later on. */
		if (HasReservedTracks(tile, TrackToTrackBits(track))) {
			v = GetTrainForReservation(tile, track);
			if (v != NULL) FreeTrainTrackReservation(v);
		}

		if (!HasSignals(tile)) {
			/* there are no signals at all on this tile yet */
			SetHasSignals(tile, true);
			SetSignalStates(tile, 0xF); // all signals are on
			SetPresentSignals(tile, 0); // no signals built by default
			SetSignalType(tile, track, sigtype);
			SetSignalVariant(tile, track, sigvar);
		}

		/* Subtract old signal infrastructure count. */
		Company::Get(GetTileOwner(tile))->infrastructure.signal -= CountBits(GetPresentSignals(tile));

		if (p2 == 0) {
			if (!HasSignalOnTrack(tile, track)) {
				/* build new signals */
				SetPresentSignals(tile, GetPresentSignals(tile) | (IsPbsSignal(sigtype) ? KillFirstBit(SignalOnTrack(track)) : SignalOnTrack(track)));
				SetSignalType(tile, track, sigtype);
				SetSignalVariant(tile, track, sigvar);
				while (num_dir_cycle-- > 0) CycleSignalSide(tile, track);
			} else {
				if (convert_signal) {
					/* convert signal button pressed */
					if (ctrl_pressed) {
						/* toggle the present signal variant: SIG_ELECTRIC <-> SIG_SEMAPHORE */
						SetSignalVariant(tile, track, (GetSignalVariant(tile, track) == SIG_ELECTRIC) ? SIG_SEMAPHORE : SIG_ELECTRIC);
						/* Query current signal type so the check for PBS signals below works. */
						sigtype = GetSignalType(tile, track);
					} else {
						/* convert the present signal to the chosen type and variant */
						SetSignalType(tile, track, sigtype);
						SetSignalVariant(tile, track, sigvar);
						if (IsPbsSignal(sigtype) && (GetPresentSignals(tile) & SignalOnTrack(track)) == SignalOnTrack(track)) {
							SetPresentSignals(tile, (GetPresentSignals(tile) & ~SignalOnTrack(track)) | KillFirstBit(SignalOnTrack(track)));
						}
					}

				} else if (ctrl_pressed) {
					/* cycle between cycle_start and cycle_end */
					sigtype = (SignalType)(GetSignalType(tile, track) + 1);

					if (sigtype < cycle_start || sigtype > cycle_stop) sigtype = cycle_start;

					SetSignalType(tile, track, sigtype);
					if (IsPbsSignal(sigtype) && (GetPresentSignals(tile) & SignalOnTrack(track)) == SignalOnTrack(track)) {
						SetPresentSignals(tile, (GetPresentSignals(tile) & ~SignalOnTrack(track)) | KillFirstBit(SignalOnTrack(track)));
					}
				} else {
					/* cycle the signal side: both -> left -> right -> both -> ... */
					CycleSignalSide(tile, track);
					/* Query current signal type so the check for PBS signals below works. */
					sigtype = GetSignalType(tile, track);
				}
			}
		} else {
			/* If CmdBuildManySignals is called with copying signals, just copy the
			 * direction of the first signal given as parameter by CmdBuildManySignals */
			SetPresentSignals(tile, (GetPresentSignals(tile) & ~SignalOnTrack(track)) | (p2 & SignalOnTrack(track)));
			SetSignalVariant(tile, track, sigvar);
			SetSignalType(tile, track, sigtype);
		}

		/* Add new signal infrastructure count. */
		Company::Get(GetTileOwner(tile))->infrastructure.signal += CountBits(GetPresentSignals(tile));
		DirtyCompanyInfrastructureWindows(GetTileOwner(tile));

		if (IsPbsSignal(sigtype)) {
			/* PBS signals should show red unless they are on reserved tiles without a train. */
			uint mask = GetPresentSignals(tile) & SignalOnTrack(track);
			SetSignalStates(tile, (GetSignalStates(tile) & ~mask) | ((HasBit(GetRailReservationTrackBits(tile), track) && EnsureNoVehicleOnGround(tile).Succeeded() ? UINT_MAX : 0) & mask));
		}
		MarkTileDirtyByTile(tile);
		AddTrackToSignalBuffer(tile, track, _current_company);
		YapfNotifyTrackLayoutChange(tile, track);
		if (v != NULL) {
			/* Extend the train's path if it's not stopped or loading, or not at a safe position. */
			if (!(((v->vehstatus & VS_STOPPED) && v->cur_speed == 0) || v->current_order.IsType(OT_LOADING)) ||
					!IsSafeWaitingPosition(v, v->tile, v->GetVehicleTrackdir(), true, _settings_game.pf.forbid_90_deg)) {
				TryPathReserve(v, true);
			}
		}
	}

	return cost;
}

static bool CheckSignalAutoFill(TileIndex &tile, Trackdir &trackdir, int &signal_ctr, bool remove)
{
	tile = AddTileIndexDiffCWrap(tile, _trackdelta[trackdir]);
	if (tile == INVALID_TILE) return false;

	/* Check for track bits on the new tile */
	TrackdirBits trackdirbits = TrackStatusToTrackdirBits(GetTileTrackStatus(tile, TRANSPORT_RAIL, 0));

	if (TracksOverlap(TrackdirBitsToTrackBits(trackdirbits))) return false;
	trackdirbits &= TrackdirReachesTrackdirs(trackdir);

	/* No track bits, must stop */
	if (trackdirbits == TRACKDIR_BIT_NONE) return false;

	/* Get the first track dir */
	trackdir = RemoveFirstTrackdir(&trackdirbits);

	/* Any left? It's a junction so we stop */
	if (trackdirbits != TRACKDIR_BIT_NONE) return false;

	switch (GetTileType(tile)) {
		case MP_RAILWAY:
			if (IsRailDepot(tile)) return false;
			if (!remove && HasSignalOnTrack(tile, TrackdirToTrack(trackdir))) return false;
			signal_ctr++;
			if (IsDiagonalTrackdir(trackdir)) {
				signal_ctr++;
				/* Ensure signal_ctr even so X and Y pieces get signals */
				ClrBit(signal_ctr, 0);
			}
			return true;

		case MP_ROAD:
			if (!IsLevelCrossing(tile)) return false;
			signal_ctr += 2;
			return true;

		case MP_TUNNELBRIDGE: {
			if (!remove && HasWormholeSignals(tile)) return false;
			TileIndex orig_tile = tile; // backup old value

			if (GetTunnelBridgeTransportType(tile) != TRANSPORT_RAIL) return false;
			if (GetTunnelBridgeDirection(tile) != TrackdirToExitdir(trackdir)) return false;

			/* Skip to end of tunnel or bridge
			 * note that tile is a parameter by reference, so it must be updated */
			tile = GetOtherTunnelBridgeEnd(tile);

			signal_ctr += (GetTunnelBridgeLength(orig_tile, tile) + 2) * 2;
			return true;
		}

		default: return false;
	}
}

/**
 * Build many signals by dragging; AutoSignals
 * @param tile start tile of drag
 * @param flags operation to perform
 * @param p1  end tile of drag
 * @param p2 various bitstuffed elements
 * - p2 = (bit  0- 2) - track-orientation, valid values: 0-5 (Track enum)
 * - p2 = (bit  3)    - 1 = override signal/semaphore, or pre/exit/combo signal (CTRL-toggle)
 * - p2 = (bit  4)    - 0 = signals, 1 = semaphores
 * - p2 = (bit  5)    - 0 = build, 1 = remove signals
 * - p2 = (bit  6)    - 0 = selected stretch, 1 = auto fill
 * - p2 = (bit  7- 9) - default signal type
 * - p2 = (bit 10)    - 0 = keep fixed distance, 1 = minimise gaps between signals
 * - p2 = (bit 24-31) - user defined signals_density
 * @param text unused
 * @return the cost of this operation or an error
 */
static CommandCost CmdSignalTrackHelper(TileIndex tile, DoCommandFlag flags, uint32 p1, uint32 p2, const char *text)
{
	CommandCost total_cost(EXPENSES_CONSTRUCTION);
	TileIndex start_tile = tile;

	Track track = Extract<Track, 0, 3>(p2);
	bool mode = HasBit(p2, 3);
	bool semaphores = HasBit(p2, 4);
	bool remove = HasBit(p2, 5);
	bool autofill = HasBit(p2, 6);
	bool minimise_gaps = HasBit(p2, 10);
	byte signal_density = GB(p2, 24, 8);

	if (p1 >= MapSize() || !ValParamTrackOrientation(track)) return CMD_ERROR;
	TileIndex end_tile = p1;
	if (signal_density == 0 || signal_density > 20) return CMD_ERROR;

	if (!IsPlainRailTile(tile)) return_cmd_error(STR_ERROR_THERE_IS_NO_RAILROAD_TRACK);

	/* for vertical/horizontal tracks, double the given signals density
	 * since the original amount will be too dense (shorter tracks) */
	signal_density *= 2;

	Trackdir trackdir = TrackToTrackdir(track);
	CommandCost ret = ValidateAutoDrag(&trackdir, tile, end_tile);
	if (ret.Failed()) return ret;

	track = TrackdirToTrack(trackdir); // trackdir might have changed, keep track in sync
	Trackdir start_trackdir = trackdir;

	/* Must start on a valid track to be able to avoid loops */
	if (!HasTrack(tile, track)) return CMD_ERROR;

	SignalType sigtype = (SignalType)GB(p2, 7, 3);
	if (sigtype > SIGTYPE_LAST) return CMD_ERROR;

	byte signals;
	/* copy the signal-style of the first rail-piece if existing */
	if (HasSignalOnTrack(tile, track)) {
		signals = GetPresentSignals(tile) & SignalOnTrack(track);
		assert(signals != 0);

		/* copy signal/semaphores style (independent of CTRL) */
		semaphores = GetSignalVariant(tile, track) != SIG_ELECTRIC;

		sigtype = GetSignalType(tile, track);
		/* Don't but copy entry or exit-signal type */
		if (sigtype == SIGTYPE_ENTRY || sigtype == SIGTYPE_EXIT) sigtype = SIGTYPE_NORMAL;
	} else { // no signals exist, drag a two-way signal stretch
		signals = IsPbsSignal(sigtype) ? SignalAlongTrackdir(trackdir) : SignalOnTrack(track);
	}

	byte signal_dir = 0;
	if (signals & SignalAlongTrackdir(trackdir))   SetBit(signal_dir, 0);
	if (signals & SignalAgainstTrackdir(trackdir)) SetBit(signal_dir, 1);

	/* signal_ctr         - amount of tiles already processed
	 * last_used_ctr      - amount of tiles before previously placed signal
	 * signals_density    - setting to put signal on every Nth tile (double space on |, -- tracks)
	 * last_suitable_ctr  - amount of tiles before last possible signal place
	 * last_suitable_tile - last tile where it is possible to place a signal
	 * last_suitable_trackdir - trackdir of the last tile
	 **********
	 * trackdir   - trackdir to build with autorail
	 * semaphores - semaphores or signals
	 * signals    - is there a signal/semaphore on the first tile, copy its style (two-way/single-way)
	 *              and convert all others to semaphore/signal
	 * remove     - 1 remove signals, 0 build signals */
	int signal_ctr = 0;
	int last_used_ctr = INT_MIN; // initially INT_MIN to force building/removing at the first tile
	int last_suitable_ctr = 0;
	TileIndex last_suitable_tile = INVALID_TILE;
	Trackdir last_suitable_trackdir = INVALID_TRACKDIR;
	CommandCost last_error = CMD_ERROR;
	bool had_success = false;
	for (;;) {
		/* only build/remove signals with the specified density */

		if (remove || minimise_gaps || signal_ctr % signal_density == 0 || IsTileType(tile, MP_TUNNELBRIDGE)) {
			uint32 p1 = GB(TrackdirToTrack(trackdir), 0, 3);
			SB(p1, 3, 1, mode);
			SB(p1, 4, 1, semaphores);
			SB(p1, 5, 3, sigtype);
			if (!remove && signal_ctr == 0) SetBit(p1, 17);

			/* Pick the correct orientation for the track direction */
			signals = 0;
			if (HasBit(signal_dir, 0)) signals |= SignalAlongTrackdir(trackdir);
			if (HasBit(signal_dir, 1)) signals |= SignalAgainstTrackdir(trackdir);

			/* Test tiles in between for suitability as well if minimising gaps. */
			bool test_only = !remove && minimise_gaps && signal_ctr < (last_used_ctr + signal_density);
			CommandCost ret = DoCommand(tile, p1, signals, test_only ? flags & ~DC_EXEC : flags, remove ? CMD_REMOVE_SIGNALS : CMD_BUILD_SIGNALS);

			if (ret.Succeeded()) {
				/* Remember last track piece where we can place a signal. */
				last_suitable_ctr = signal_ctr;
				last_suitable_tile = tile;
				last_suitable_trackdir = trackdir;
			} else if (!test_only && last_suitable_tile != INVALID_TILE) {
				/* If a signal can't be placed, place it at the last possible position. */
				SB(p1, 0, 3, TrackdirToTrack(last_suitable_trackdir));
				ClrBit(p1, 17);

				/* Pick the correct orientation for the track direction. */
				signals = 0;
				if (HasBit(signal_dir, 0)) signals |= SignalAlongTrackdir(last_suitable_trackdir);
				if (HasBit(signal_dir, 1)) signals |= SignalAgainstTrackdir(last_suitable_trackdir);

				ret = DoCommand(last_suitable_tile, p1, signals, flags, remove ? CMD_REMOVE_SIGNALS : CMD_BUILD_SIGNALS);
			}

			/* Collect cost. */
			if (!test_only) {
			/* Be user-friendly and try placing signals as much as possible */
			if (ret.Succeeded()) {
				had_success = true;
				if (IsTileType(tile, MP_TUNNELBRIDGE)) {
					if ((!autofill && GetTunnelBridgeDirection(tile) == TrackdirToExitdir(trackdir)) ||
							(autofill && GetTunnelBridgeDirection(tile) != TrackdirToExitdir(trackdir))) {
						total_cost.AddCost(ret);
					}
				} else {
					total_cost.AddCost(ret);
				}
				last_used_ctr = last_suitable_ctr;
				last_suitable_tile = INVALID_TILE;
			} else {
					/* The "No railway" error is the least important one. */
					if (ret.GetErrorMessage() != STR_ERROR_THERE_IS_NO_RAILROAD_TRACK ||
							last_error.GetErrorMessage() == INVALID_STRING_ID) {
						last_error = ret;
					}
				}
			}
		}

		if (autofill) {
			if (!CheckSignalAutoFill(tile, trackdir, signal_ctr, remove)) break;

			/* Prevent possible loops */
			if (tile == start_tile && trackdir == start_trackdir) break;
		} else {
			if (tile == end_tile) break;

			tile += ToTileIndexDiff(_trackdelta[trackdir]);
			signal_ctr++;

			/* toggle railbit for the non-diagonal tracks (|, -- tracks) */
			if (IsDiagonalTrackdir(trackdir)) {
				signal_ctr++;
			} else {
				ToggleBit(trackdir, 0);
			}
		}
	}

	return had_success ? total_cost : last_error;
}

/**
 * Build signals on a stretch of track.
 * Stub for the unified signal builder/remover
 * @param tile start tile of drag
 * @param flags operation to perform
 * @param p1  end tile of drag
 * @param p2 various bitstuffed elements
 * - p2 = (bit  0- 2) - track-orientation, valid values: 0-5 (Track enum)
 * - p2 = (bit  3)    - 1 = override signal/semaphore, or pre/exit/combo signal (CTRL-toggle)
 * - p2 = (bit  4)    - 0 = signals, 1 = semaphores
 * - p2 = (bit  5)    - 0 = build, 1 = remove signals
 * - p2 = (bit  6)    - 0 = selected stretch, 1 = auto fill
 * - p2 = (bit  7- 9) - default signal type
 * - p2 = (bit 24-31) - user defined signals_density
 * @param text unused
 * @return the cost of this operation or an error
 * @see CmdSignalTrackHelper
 */
CommandCost CmdBuildSignalTrack(TileIndex tile, DoCommandFlag flags, uint32 p1, uint32 p2, const char *text)
{
	return CmdSignalTrackHelper(tile, flags, p1, p2, text);
}

/**
 * Remove signals
 * @param tile coordinates where signal is being deleted from
 * @param flags operation to perform
 * @param p1 various bitstuffed elements, only track information is used
 *           - (bit  0- 2) - track-orientation, valid values: 0-5 (Track enum)
 *           - (bit  3)    - override signal/semaphore, or pre/exit/combo signal (CTRL-toggle)
 *           - (bit  4)    - 0 = signals, 1 = semaphores
 * @param p2 unused
 * @param text unused
 * @return the cost of this operation or an error
 */
CommandCost CmdRemoveSingleSignal(TileIndex tile, DoCommandFlag flags, uint32 p1, uint32 p2, const char *text)
{
	Track track = Extract<Track, 0, 3>(p1);
	Money cost = _price[PR_CLEAR_SIGNALS];

	if (IsTileType(tile, MP_TUNNELBRIDGE)) {
		TileIndex end = GetOtherTunnelBridgeEnd(tile);
		if (GetTunnelBridgeTransportType(tile) != TRANSPORT_RAIL) return_cmd_error(STR_ERROR_THERE_IS_NO_RAILROAD_TRACK);
		if (!HasWormholeSignals(tile)) return_cmd_error(STR_ERROR_THERE_ARE_NO_SIGNALS);

		cost *= ((GetTunnelBridgeLength(tile, end) + 4) >> 2);

		CommandCost ret = EnsureNoTrainOnTrack(GetOtherTunnelBridgeEnd(tile), track);
		//if (ret.Failed()) return ret;
	} else {
		if (!ValParamTrackOrientation(track) || !IsPlainRailTile(tile) || !HasTrack(tile, track)) {
			return_cmd_error(STR_ERROR_THERE_IS_NO_RAILROAD_TRACK);
		}
		if (!HasSignalOnTrack(tile, track)) {
			return_cmd_error(STR_ERROR_THERE_ARE_NO_SIGNALS);
		}
		CommandCost ret = EnsureNoTrainOnTrack(tile, track);
		//if (ret.Failed()) return ret;
	}

	/* Only water can remove signals from anyone */
	if (_current_company != OWNER_WATER) {
	}

	/* Do it? */
	if (flags & DC_EXEC) {

		if (HasWormholeSignals(tile)) { // handle tunnel/bridge signals.
			TileIndex end = GetOtherTunnelBridgeEnd(tile);
			ClrBitTunnelBridgeExit(tile);
			ClrBitTunnelBridgeExit(end);
			ClrBitTunnelBridgeSignal(tile);
			ClrBitTunnelBridgeSignal(end);
			_m[tile].m2 = 0;
			_m[end].m2 = 0;
			MarkTileDirtyByTile(tile);
			MarkTileDirtyByTile(end);
			return CommandCost(EXPENSES_CONSTRUCTION, cost);
		}

		Train *v = NULL;
		if (HasReservedTracks(tile, TrackToTrackBits(track))) {
			v = GetTrainForReservation(tile, track);
		} else if (IsPbsSignal(GetSignalType(tile, track))) {
			/* PBS signal, might be the end of a path reservation. */
			Trackdir td = TrackToTrackdir(track);
			for (int i = 0; v == NULL && i < 2; i++, td = ReverseTrackdir(td)) {
				/* Only test the active signal side. */
				if (!HasSignalOnTrackdir(tile, ReverseTrackdir(td))) continue;
				TileIndex next = TileAddByDiagDir(tile, TrackdirToExitdir(td));
				TrackBits tracks = TrackdirBitsToTrackBits(TrackdirReachesTrackdirs(td));
				if (HasReservedTracks(next, tracks)) {
					v = GetTrainForReservation(next, TrackBitsToTrack(GetReservedTrackbits(next) & tracks));
				}
			}
		}
		Company::Get(GetTileOwner(tile))->infrastructure.signal -= CountBits(GetPresentSignals(tile));
		SetPresentSignals(tile, GetPresentSignals(tile) & ~SignalOnTrack(track));
		Company::Get(GetTileOwner(tile))->infrastructure.signal += CountBits(GetPresentSignals(tile));
		DirtyCompanyInfrastructureWindows(GetTileOwner(tile));

		/* removed last signal from tile? */
		if (GetPresentSignals(tile) == 0) {
			SetSignalStates(tile, 0);
			SetHasSignals(tile, false);
			SetSignalVariant(tile, INVALID_TRACK, SIG_ELECTRIC); // remove any possible semaphores
		}

		AddTrackToSignalBuffer(tile, track, GetTileOwner(tile));
		YapfNotifyTrackLayoutChange(tile, track);
		if (v != NULL) TryPathReserve(v, false);

		MarkTileDirtyByTile(tile);
	}

	return CommandCost(EXPENSES_CONSTRUCTION, cost);
}

/**
 * Remove signals on a stretch of track.
 * Stub for the unified signal builder/remover
 * @param tile start tile of drag
 * @param flags operation to perform
 * @param p1  end tile of drag
 * @param p2 various bitstuffed elements
 * - p2 = (bit  0- 2) - track-orientation, valid values: 0-5 (Track enum)
 * - p2 = (bit  3)    - 1 = override signal/semaphore, or pre/exit/combo signal (CTRL-toggle)
 * - p2 = (bit  4)    - 0 = signals, 1 = semaphores
 * - p2 = (bit  5)    - 0 = build, 1 = remove signals
 * - p2 = (bit  6)    - 0 = selected stretch, 1 = auto fill
 * - p2 = (bit  7- 9) - default signal type
 * - p2 = (bit 24-31) - user defined signals_density
 * @param text unused
 * @return the cost of this operation or an error
 * @see CmdSignalTrackHelper
 */
CommandCost CmdRemoveSignalTrack(TileIndex tile, DoCommandFlag flags, uint32 p1, uint32 p2, const char *text)
{
	return CmdSignalTrackHelper(tile, flags, p1, SetBit(p2, 5), text); // bit 5 is remove bit
}

/** Update power of train under which is the railtype being converted */
static Vehicle *UpdateTrainPowerProc(Vehicle *v, void *data)
{
	if (v->type != VEH_TRAIN) return NULL;

	TrainList *affected_trains = static_cast<TrainList*>(data);
	affected_trains->Include(Train::From(v)->First());

	return NULL;
}

/**
 * Convert one rail type to the other. You can convert normal rail to
 * monorail/maglev easily or vice-versa.
 * @param tile end tile of rail conversion drag
 * @param flags operation to perform
 * @param p1 start tile of drag
 * @param p2 various bitstuffed elements:
 * - p2 = (bit  0- 3) new railtype to convert to.
 * - p2 = (bit  4)    build diagonally or not.
 * @param text unused
 * @return the cost of this operation or an error
 */
CommandCost CmdConvertRail(TileIndex tile, DoCommandFlag flags, uint32 p1, uint32 p2, const char *text)
{
	RailType totype = Extract<RailType, 0, 4>(p2);

	if (!ValParamRailtype(totype)) return CMD_ERROR;
	if (p1 >= MapSize()) return CMD_ERROR;

	TrainList affected_trains;

	CommandCost cost(EXPENSES_CONSTRUCTION);
	CommandCost error = CommandCost(STR_ERROR_NO_SUITABLE_RAILROAD_TRACK); // by default, there is no track to convert.
	TileArea ta(tile, p1);
	TileIterator *iter = HasBit(p2, 4) ? (TileIterator *)new DiagonalTileIterator(tile, p1) : new OrthogonalTileIterator(ta);
	for (; (tile = *iter) != INVALID_TILE; ++(*iter)) {
		TileType tt = GetTileType(tile);

		/* Check if there is any track on tile */
		switch (tt) {
			case MP_RAILWAY:
				break;
			case MP_STATION:
				if (!HasStationRail(tile)) continue;
				break;
			case MP_ROAD:
				if (!IsLevelCrossing(tile)) continue;
				if (RailNoLevelCrossings(totype)) {
					error.MakeError(STR_ERROR_CROSSING_DISALLOWED);
					continue;
				}
				break;
			case MP_TUNNELBRIDGE:
				if (GetTunnelBridgeTransportType(tile) != TRANSPORT_RAIL) continue;
				break;
			default: continue;
		}

		/* Original railtype we are converting from */
		RailType type = GetRailType(tile);

		/* Converting to the same type or converting 'hidden' elrail -> rail */
		if (type == totype || (_settings_game.vehicle.disable_elrails && totype == RAILTYPE_RAIL && type == RAILTYPE_ELECTRIC)) continue;

		/* Trying to convert other's rail */
		CommandCost ret = CheckTileOwnership(tile);
		if (ret.Failed()) {
			error = ret;
			continue;
		}

		SmallVector<Train *, 2> vehicles_affected;

		/* Vehicle on the tile when not converting Rail <-> ElRail
		 * Tunnels and bridges have special check later */
		if (tt != MP_TUNNELBRIDGE) {
			if (!IsCompatibleRail(type, totype)) {
				CommandCost ret = EnsureNoVehicleOnGround(tile);
				if (ret.Failed()) {
					error = ret;
					continue;
				}
			}
			if (flags & DC_EXEC) { // we can safely convert, too
				TrackBits reserved = GetReservedTrackbits(tile);
				Track     track;
				while ((track = RemoveFirstTrack(&reserved)) != INVALID_TRACK) {
					Train *v = GetTrainForReservation(tile, track);
					if (v != NULL && !HasPowerOnRail(v->railtype, totype)) {
						/* No power on new rail type, reroute. */
						FreeTrainTrackReservation(v);
						*vehicles_affected.Append() = v;
					}
				}

				/* Update the company infrastructure counters. */
				if (!IsRailStationTile(tile) || !IsStationTileBlocked(tile)) {
					Company *c = Company::Get(GetTileOwner(tile));
					uint num_pieces = IsLevelCrossingTile(tile) ? LEVELCROSSING_TRACKBIT_FACTOR : 1;
					if (IsPlainRailTile(tile)) {
						TrackBits bits = GetTrackBits(tile);
						num_pieces = CountBits(bits);
						if (TracksOverlap(bits)) num_pieces *= num_pieces;
					}
					c->infrastructure.rail[type] -= num_pieces;
					c->infrastructure.rail[totype] += num_pieces;
					DirtyCompanyInfrastructureWindows(c->index);
				}

				SetRailType(tile, totype);
				MarkTileDirtyByTile(tile);
				/* update power of train on this tile */
				FindVehicleOnPos(tile, &affected_trains, &UpdateTrainPowerProc);
			}
		}

		switch (tt) {
			case MP_RAILWAY:
				switch (GetRailTileType(tile)) {
					case RAIL_TILE_DEPOT:
						if (flags & DC_EXEC) {
							/* notify YAPF about the track layout change */
							YapfNotifyTrackLayoutChange(tile, GetRailDepotTrack(tile));

							/* Update build vehicle window related to this depot */
							InvalidateWindowData(WC_VEHICLE_DEPOT, tile);
							InvalidateWindowData(WC_BUILD_VEHICLE, tile);
						}
						cost.AddCost(RailConvertCost(type, totype));
						break;

					default: // RAIL_TILE_NORMAL, RAIL_TILE_SIGNALS
						if (flags & DC_EXEC) {
							/* notify YAPF about the track layout change */
							TrackBits tracks = GetTrackBits(tile);
							while (tracks != TRACK_BIT_NONE) {
								YapfNotifyTrackLayoutChange(tile, RemoveFirstTrack(&tracks));
							}
						}
						cost.AddCost(RailConvertCost(type, totype) * CountBits(GetTrackBits(tile)));
						break;
				}
				break;

			case MP_TUNNELBRIDGE: {
				TileIndex endtile = GetOtherTunnelBridgeEnd(tile);

				/* If both ends of tunnel/bridge are in the range, do not try to convert twice -
				 * it would cause assert because of different test and exec runs */
				if (endtile < tile && TileX(endtile) >= TileX(ta.tile) && TileX(endtile) < TileX(ta.tile) + ta.w &&
						TileY(endtile) >= TileY(ta.tile) && TileY(endtile) < TileY(ta.tile) + ta.h) continue;

				/* When not converting rail <-> el. rail, any vehicle cannot be in tunnel/bridge */
				if (!IsCompatibleRail(GetRailType(tile), totype)) {
					CommandCost ret = TunnelBridgeIsFree(tile, endtile);
					if (ret.Failed()) {
						error = ret;
						continue;
					}
				}

				if (flags & DC_EXEC) {
					Track track = DiagDirToDiagTrack(GetTunnelBridgeDirection(tile));
					if (HasTunnelBridgeReservation(tile)) {
						Train *v = GetTrainForReservation(tile, track);
						if (v != NULL && !HasPowerOnRail(v->railtype, totype)) {
							/* No power on new rail type, reroute. */
							FreeTrainTrackReservation(v);
							*vehicles_affected.Append() = v;
						}
					}

					/* Update the company infrastructure counters. */
					uint num_pieces = (GetTunnelBridgeLength(tile, endtile) + 2) * TUNNELBRIDGE_TRACKBIT_FACTOR;
					Company *c = Company::Get(GetTileOwner(tile));
					c->infrastructure.rail[GetRailType(tile)] -= num_pieces;
					c->infrastructure.rail[totype] += num_pieces;
					DirtyCompanyInfrastructureWindows(c->index);

					SetRailType(tile, totype);
					SetRailType(endtile, totype);

					FindVehicleOnPos(tile, &affected_trains, &UpdateTrainPowerProc);
					FindVehicleOnPos(endtile, &affected_trains, &UpdateTrainPowerProc);

					YapfNotifyTrackLayoutChange(tile, track);
					YapfNotifyTrackLayoutChange(endtile, track);

					MarkTileDirtyByTile(tile);
					MarkTileDirtyByTile(endtile);

					if (IsBridge(tile)) {
						TileIndexDiff delta = TileOffsByDiagDir(GetTunnelBridgeDirection(tile));
						TileIndex t = tile + delta;
						for (; t != endtile; t += delta) MarkTileDirtyByTile(t); // TODO encapsulate this into a function
					}
				}

				cost.AddCost((GetTunnelBridgeLength(tile, endtile) + 2) * RailConvertCost(type, totype));
				break;
			}

			default: // MP_STATION, MP_ROAD
				if (flags & DC_EXEC) {
					Track track = ((tt == MP_STATION) ? GetRailStationTrack(tile) : GetCrossingRailTrack(tile));
					YapfNotifyTrackLayoutChange(tile, track);
				}

				cost.AddCost(RailConvertCost(type, totype));
				break;
		}

		for (uint i = 0; i < vehicles_affected.Length(); ++i) {
			TryPathReserve(vehicles_affected[i], true);
		}
	}

	if (flags & DC_EXEC) {
		/* Railtype changed, update trains as when entering different track */
		for (Train **v = affected_trains.Begin(); v != affected_trains.End(); v++) {
			(*v)->ConsistChanged(true);
		}
	}

	delete iter;
	return (cost.GetCost() == 0) ? error : cost;
}

static CommandCost RemoveTrainDepot(TileIndex tile, DoCommandFlag flags)
{
	if (_current_company != OWNER_WATER) {
		CommandCost ret = CheckTileOwnership(tile);
		if (ret.Failed()) return ret;
	}

	CommandCost ret = EnsureNoVehicleOnGround(tile);
	if (ret.Failed()) return ret;

	if (flags & DC_EXEC) {
		/* read variables before the depot is removed */
		DiagDirection dir = GetRailDepotDirection(tile);
		Owner owner = GetTileOwner(tile);
		Train *v = NULL;

		if (HasDepotReservation(tile)) {
			v = GetTrainForReservation(tile, DiagDirToDiagTrack(dir));
			if (v != NULL) FreeTrainTrackReservation(v);
		}

		Company::Get(owner)->infrastructure.rail[GetRailType(tile)]--;
		DirtyCompanyInfrastructureWindows(owner);

		delete Depot::GetByTile(tile);
		DoClearSquare(tile);
		AddSideToSignalBuffer(tile, dir, owner);
		YapfNotifyTrackLayoutChange(tile, DiagDirToDiagTrack(dir));
		if (v != NULL) TryPathReserve(v, true);
	}

	return CommandCost(EXPENSES_CONSTRUCTION, _price[PR_CLEAR_DEPOT_TRAIN]);
}

static CommandCost ClearTile_Track(TileIndex tile, DoCommandFlag flags)
{
	CommandCost cost(EXPENSES_CONSTRUCTION);

	if (flags & DC_AUTO) {
		if (!IsTileOwner(tile, _current_company)) {
			return_cmd_error(STR_ERROR_AREA_IS_OWNED_BY_ANOTHER);
		}

		if (IsPlainRail(tile)) {
			return_cmd_error(STR_ERROR_MUST_REMOVE_RAILROAD_TRACK);
		} else {
			return_cmd_error(STR_ERROR_BUILDING_MUST_BE_DEMOLISHED);
		}
	}

	switch (GetRailTileType(tile)) {
		case RAIL_TILE_SIGNALS:
		case RAIL_TILE_NORMAL: {
			Slope tileh = GetTileSlope(tile);
			/* Is there flat water on the lower halftile that gets cleared expensively? */
			bool water_ground = (GetRailGroundType(tile) == RAIL_GROUND_WATER && IsSlopeWithOneCornerRaised(tileh));

			TrackBits tracks = GetTrackBits(tile);
			while (tracks != TRACK_BIT_NONE) {
				Track track = RemoveFirstTrack(&tracks);
				CommandCost ret = DoCommand(tile, 0, track, flags, CMD_REMOVE_SINGLE_RAIL);
				if (ret.Failed()) return ret;
				cost.AddCost(ret);
			}

			/* When bankrupting, don't make water dirty, there could be a ship on lower halftile.
			 * Same holds for non-companies clearing the tile, e.g. disasters. */
			if (water_ground && !(flags & DC_BANKRUPT) && Company::IsValidID(_current_company)) {
				CommandCost ret = EnsureNoVehicleOnGround(tile);
				if (ret.Failed()) return ret;

				/* The track was removed, and left a coast tile. Now also clear the water. */
				if (flags & DC_EXEC) DoClearSquare(tile);
				cost.AddCost(_price[PR_CLEAR_WATER]);
			}

			return cost;
		}

		case RAIL_TILE_DEPOT:
			return RemoveTrainDepot(tile, flags);

		default:
			return CMD_ERROR;
	}
}

/**
 * Get surface height in point (x,y)
 * On tiles with halftile foundations move (x,y) to a safe point wrt. track
 */
static uint GetSaveSlopeZ(uint x, uint y, Track track)
{
	switch (track) {
		case TRACK_UPPER: x &= ~0xF; y &= ~0xF; break;
		case TRACK_LOWER: x |=  0xF; y |=  0xF; break;
		case TRACK_LEFT:  x |=  0xF; y &= ~0xF; break;
		case TRACK_RIGHT: x &= ~0xF; y |=  0xF; break;
		default: break;
	}
	return GetSlopePixelZ(x, y);
}

static void DrawSingleSignal(TileIndex tile, const RailtypeInfo *rti, Track track, SignalState condition, SignalOffsets image, uint pos)
{
	bool side;
	switch (_settings_game.construction.train_signal_side) {
		case 0:  side = false;                                 break; // left
		case 2:  side = true;                                  break; // right
		default: side = _settings_game.vehicle.road_side != 0; break; // driving side
	}
	static const Point SignalPositions[2][12] = {
		{ // Signals on the left side
		/*  LEFT      LEFT      RIGHT     RIGHT     UPPER     UPPER */
			{ 8,  5}, {14,  1}, { 1, 14}, { 9, 11}, { 1,  0}, { 3, 10},
		/*  LOWER     LOWER     X         X         Y         Y     */
			{11,  4}, {14, 14}, {11,  3}, { 4, 13}, { 3,  4}, {11, 13}
		}, { // Signals on the right side
		/*  LEFT      LEFT      RIGHT     RIGHT     UPPER     UPPER */
			{14,  1}, {12, 10}, { 4,  6}, { 1, 14}, {10,  4}, { 0,  1},
		/*  LOWER     LOWER     X         X         Y         Y     */
			{14, 14}, { 5, 12}, {11, 13}, { 4,  3}, {13,  4}, { 3, 11}
		}
	};

	uint x = TileX(tile) * TILE_SIZE + SignalPositions[side][pos].x;
	uint y = TileY(tile) * TILE_SIZE + SignalPositions[side][pos].y;

	SignalType type       = GetSignalType(tile, track);
	SignalVariant variant = GetSignalVariant(tile, track);

	SpriteID sprite = GetCustomSignalSprite(rti, tile, type, variant, condition);
	if (sprite != 0) {
		sprite += image;
	} else {
		/* Normal electric signals are stored in a different sprite block than all other signals. */
		sprite = (type == SIGTYPE_NORMAL && variant == SIG_ELECTRIC) ? SPR_ORIGINAL_SIGNALS_BASE : SPR_SIGNALS_BASE - 16;
		sprite += type * 16 + variant * 64 + image * 2 + condition + (type > SIGTYPE_LAST_NOPBS ? 64 : 0);
	}

	AddSortableSpriteToDraw(sprite, PAL_NONE, x, y, 1, 1, BB_HEIGHT_UNDER_BRIDGE, GetSaveSlopeZ(x, y, track));
}

static uint32 _drawtile_track_palette;


static void DrawTrackFence_NW(const TileInfo *ti, SpriteID base_image)
{
	RailFenceOffset rfo = RFO_FLAT_X;
	if (ti->tileh & SLOPE_NW) rfo = (ti->tileh & SLOPE_W) ? RFO_SLOPE_SW : RFO_SLOPE_NE;
	AddSortableSpriteToDraw(base_image + rfo, _drawtile_track_palette,
		ti->x, ti->y + 1, 16, 1, 4, ti->z);
}

static void DrawTrackFence_SE(const TileInfo *ti, SpriteID base_image)
{
	RailFenceOffset rfo = RFO_FLAT_X;
	if (ti->tileh & SLOPE_SE) rfo = (ti->tileh & SLOPE_S) ? RFO_SLOPE_SW : RFO_SLOPE_NE;
	AddSortableSpriteToDraw(base_image + rfo, _drawtile_track_palette,
		ti->x, ti->y + TILE_SIZE - 1, 16, 1, 4, ti->z);
}

static void DrawTrackFence_NW_SE(const TileInfo *ti, SpriteID base_image)
{
	DrawTrackFence_NW(ti, base_image);
	DrawTrackFence_SE(ti, base_image);
}

static void DrawTrackFence_NE(const TileInfo *ti, SpriteID base_image)
{
	RailFenceOffset rfo = RFO_FLAT_Y;
	if (ti->tileh & SLOPE_NE) rfo = (ti->tileh & SLOPE_E) ? RFO_SLOPE_SE : RFO_SLOPE_NW;
	AddSortableSpriteToDraw(base_image + rfo, _drawtile_track_palette,
		ti->x + 1, ti->y, 1, 16, 4, ti->z);
}

static void DrawTrackFence_SW(const TileInfo *ti, SpriteID base_image)
{
	RailFenceOffset rfo = RFO_FLAT_Y;
	if (ti->tileh & SLOPE_SW) rfo = (ti->tileh & SLOPE_S) ? RFO_SLOPE_SE : RFO_SLOPE_NW;
	AddSortableSpriteToDraw(base_image + rfo, _drawtile_track_palette,
		ti->x + TILE_SIZE - 1, ti->y, 1, 16, 4, ti->z);
}

static void DrawTrackFence_NE_SW(const TileInfo *ti, SpriteID base_image)
{
	DrawTrackFence_NE(ti, base_image);
	DrawTrackFence_SW(ti, base_image);
}

/**
 * Draw fence at eastern side of track.
 */
static void DrawTrackFence_NS_1(const TileInfo *ti, SpriteID base_image)
{
	int z = ti->z + GetSlopePixelZInCorner(RemoveHalftileSlope(ti->tileh), CORNER_W);
	AddSortableSpriteToDraw(base_image + RFO_FLAT_VERT, _drawtile_track_palette,
		ti->x + TILE_SIZE / 2, ti->y + TILE_SIZE / 2, 1, 1, 4, z);
}

/**
 * Draw fence at western side of track.
 */
static void DrawTrackFence_NS_2(const TileInfo *ti, SpriteID base_image)
{
	int z = ti->z + GetSlopePixelZInCorner(RemoveHalftileSlope(ti->tileh), CORNER_E);
	AddSortableSpriteToDraw(base_image + RFO_FLAT_VERT, _drawtile_track_palette,
		ti->x + TILE_SIZE / 2, ti->y + TILE_SIZE / 2, 1, 1, 4, z);
}

/**
 * Draw fence at southern side of track.
 */
static void DrawTrackFence_WE_1(const TileInfo *ti, SpriteID base_image)
{
	int z = ti->z + GetSlopePixelZInCorner(RemoveHalftileSlope(ti->tileh), CORNER_N);
	AddSortableSpriteToDraw(base_image + RFO_FLAT_HORZ, _drawtile_track_palette,
		ti->x + TILE_SIZE / 2, ti->y + TILE_SIZE / 2, 1, 1, 4, z);
}

/**
 * Draw fence at northern side of track.
 */
static void DrawTrackFence_WE_2(const TileInfo *ti, SpriteID base_image)
{
	int z = ti->z + GetSlopePixelZInCorner(RemoveHalftileSlope(ti->tileh), CORNER_S);
	AddSortableSpriteToDraw(base_image + RFO_FLAT_HORZ, _drawtile_track_palette,
		ti->x + TILE_SIZE / 2, ti->y + TILE_SIZE / 2, 1, 1, 4, z);
}


static void DrawTrackDetails(const TileInfo *ti, const RailtypeInfo *rti)
{
	/* Base sprite for track fences.
	 * Note: Halftile slopes only have fences on the upper part. */
	SpriteID base_image = GetCustomRailSprite(rti, ti->tile, RTSG_FENCES, IsHalftileSlope(ti->tileh) ? TCX_UPPER_HALFTILE : TCX_NORMAL);
	if (base_image == 0) base_image = SPR_TRACK_FENCE_FLAT_X;

	switch (GetRailGroundType(ti->tile)) {
		case RAIL_GROUND_FENCE_NW:     DrawTrackFence_NW(ti, base_image);    break;
		case RAIL_GROUND_FENCE_SE:     DrawTrackFence_SE(ti, base_image);    break;
		case RAIL_GROUND_FENCE_SENW:   DrawTrackFence_NW_SE(ti, base_image); break;
		case RAIL_GROUND_FENCE_NE:     DrawTrackFence_NE(ti, base_image);    break;
		case RAIL_GROUND_FENCE_SW:     DrawTrackFence_SW(ti, base_image);    break;
		case RAIL_GROUND_FENCE_NESW:   DrawTrackFence_NE_SW(ti, base_image); break;
		case RAIL_GROUND_FENCE_VERT1:  DrawTrackFence_NS_1(ti, base_image);  break;
		case RAIL_GROUND_FENCE_VERT2:  DrawTrackFence_NS_2(ti, base_image);  break;
		case RAIL_GROUND_FENCE_HORIZ1: DrawTrackFence_WE_1(ti, base_image);  break;
		case RAIL_GROUND_FENCE_HORIZ2: DrawTrackFence_WE_2(ti, base_image);  break;
		case RAIL_GROUND_WATER: {
			Corner track_corner;
			if (IsHalftileSlope(ti->tileh)) {
				/* Steep slope or one-corner-raised slope with halftile foundation */
				track_corner = GetHalftileSlopeCorner(ti->tileh);
			} else {
				/* Three-corner-raised slope */
				track_corner = OppositeCorner(GetHighestSlopeCorner(ComplementSlope(ti->tileh)));
			}
			switch (track_corner) {
				case CORNER_W: DrawTrackFence_NS_1(ti, base_image); break;
				case CORNER_S: DrawTrackFence_WE_2(ti, base_image); break;
				case CORNER_E: DrawTrackFence_NS_2(ti, base_image); break;
				case CORNER_N: DrawTrackFence_WE_1(ti, base_image); break;
				default: NOT_REACHED();
			}
			break;
		}
		default: break;
	}
}

/* SubSprite for drawing the track halftile of 'three-corners-raised'-sloped rail sprites. */
static const int INF = 1000; // big number compared to tilesprite size
static const SubSprite _halftile_sub_sprite[4] = {
	{ -INF    , -INF  , 32 - 33, INF     }, // CORNER_W, clip 33 pixels from right
	{ -INF    ,  0 + 7, INF    , INF     }, // CORNER_S, clip 7 pixels from top
	{ -31 + 33, -INF  , INF    , INF     }, // CORNER_E, clip 33 pixels from left
	{ -INF    , -INF  , INF    , 30 - 23 }  // CORNER_N, clip 23 pixels from bottom
};

static inline void DrawTrackSprite(SpriteID sprite, PaletteID pal, const TileInfo *ti, Slope s)
{
	DrawGroundSprite(sprite, pal, NULL, 0, (ti->tileh & s) ? -8 : 0);
}

static void DrawTrackBitsOverlay(TileInfo *ti, TrackBits track, const RailtypeInfo *rti)
{
	RailGroundType rgt = GetRailGroundType(ti->tile);
	Foundation f = GetRailFoundation(ti->tileh, track);
	Corner halftile_corner = CORNER_INVALID;

	if (IsNonContinuousFoundation(f)) {
		/* Save halftile corner */
		halftile_corner = (f == FOUNDATION_STEEP_BOTH ? GetHighestSlopeCorner(ti->tileh) : GetHalftileFoundationCorner(f));
		/* Draw lower part first */
		track &= ~CornerToTrackBits(halftile_corner);
		f = (f == FOUNDATION_STEEP_BOTH ? FOUNDATION_STEEP_LOWER : FOUNDATION_NONE);
	}

	DrawFoundation(ti, f);
	/* DrawFoundation modifies ti */

	/* Draw ground */
	if (rgt == RAIL_GROUND_WATER) {
		if (track != TRACK_BIT_NONE || IsSteepSlope(ti->tileh)) {
			/* three-corner-raised slope or steep slope with track on upper part */
			DrawShoreTile(ti->tileh);
		} else {
			/* single-corner-raised slope with track on upper part */
			DrawGroundSprite(SPR_FLAT_WATER_TILE, PAL_NONE);
		}
	} else {
		SpriteID image;

		switch (rgt) {
			case RAIL_GROUND_BARREN:     image = SPR_FLAT_BARE_LAND;  break;
			case RAIL_GROUND_ICE_DESERT: image = SPR_FLAT_SNOW_DESERT_TILE; break;
			default:                     image = SPR_FLAT_GRASS_TILE; break;
		}

		image += SlopeToSpriteOffset(ti->tileh);

		DrawGroundSprite(image, PAL_NONE);
	}

	SpriteID overlay = GetCustomRailSprite(rti, ti->tile, RTSG_OVERLAY);
	SpriteID ground = GetCustomRailSprite(rti, ti->tile, RTSG_GROUND);
	TrackBits pbs = _settings_client.gui.show_track_reservation ? GetRailReservationTrackBits(ti->tile) : TRACK_BIT_NONE;

	if (track == TRACK_BIT_NONE) {
		/* Half-tile foundation, no track here? */
	} else if (ti->tileh == SLOPE_NW && track == TRACK_BIT_Y) {
		DrawGroundSprite(ground + RTO_SLOPE_NW, PAL_NONE);
		if (pbs != TRACK_BIT_NONE) DrawGroundSprite(overlay + 9, PALETTE_CRASH);
	} else if (ti->tileh == SLOPE_NE && track == TRACK_BIT_X) {
		DrawGroundSprite(ground + RTO_SLOPE_NE, PAL_NONE);
		if (pbs != TRACK_BIT_NONE) DrawGroundSprite(overlay + 6, PALETTE_CRASH);
	} else if (ti->tileh == SLOPE_SE && track == TRACK_BIT_Y) {
		DrawGroundSprite(ground + RTO_SLOPE_SE, PAL_NONE);
		if (pbs != TRACK_BIT_NONE) DrawGroundSprite(overlay + 7, PALETTE_CRASH);
	} else if (ti->tileh == SLOPE_SW && track == TRACK_BIT_X) {
		DrawGroundSprite(ground + RTO_SLOPE_SW, PAL_NONE);
		if (pbs != TRACK_BIT_NONE) DrawGroundSprite(overlay + 8, PALETTE_CRASH);
	} else {
		switch (track) {
			/* Draw single ground sprite when not overlapping. No track overlay
			 * is necessary for these sprites. */
			case TRACK_BIT_X:     DrawGroundSprite(ground + RTO_X, PAL_NONE); break;
			case TRACK_BIT_Y:     DrawGroundSprite(ground + RTO_Y, PAL_NONE); break;
			case TRACK_BIT_UPPER: DrawTrackSprite(ground + RTO_N, PAL_NONE, ti, SLOPE_N); break;
			case TRACK_BIT_LOWER: DrawTrackSprite(ground + RTO_S, PAL_NONE, ti, SLOPE_S); break;
			case TRACK_BIT_RIGHT: DrawTrackSprite(ground + RTO_E, PAL_NONE, ti, SLOPE_E); break;
			case TRACK_BIT_LEFT:  DrawTrackSprite(ground + RTO_W, PAL_NONE, ti, SLOPE_W); break;
			case TRACK_BIT_CROSS: DrawGroundSprite(ground + RTO_CROSSING_XY, PAL_NONE); break;
			case TRACK_BIT_HORZ:  DrawTrackSprite(ground + RTO_N, PAL_NONE, ti, SLOPE_N);
			                      DrawTrackSprite(ground + RTO_S, PAL_NONE, ti, SLOPE_S); break;
			case TRACK_BIT_VERT:  DrawTrackSprite(ground + RTO_E, PAL_NONE, ti, SLOPE_E);
			                      DrawTrackSprite(ground + RTO_W, PAL_NONE, ti, SLOPE_W); break;

			default:
				/* We're drawing a junction tile */
				if ((track & TRACK_BIT_3WAY_NE) == 0) {
					DrawGroundSprite(ground + RTO_JUNCTION_SW, PAL_NONE);
				} else if ((track & TRACK_BIT_3WAY_SW) == 0) {
					DrawGroundSprite(ground + RTO_JUNCTION_NE, PAL_NONE);
				} else if ((track & TRACK_BIT_3WAY_NW) == 0) {
					DrawGroundSprite(ground + RTO_JUNCTION_SE, PAL_NONE);
				} else if ((track & TRACK_BIT_3WAY_SE) == 0) {
					DrawGroundSprite(ground + RTO_JUNCTION_NW, PAL_NONE);
				} else {
					DrawGroundSprite(ground + RTO_JUNCTION_NSEW, PAL_NONE);
				}

				/* Mask out PBS bits as we shall draw them afterwards anyway. */
				track &= ~pbs;

				/* Draw regular track bits */
				if (track & TRACK_BIT_X)     DrawGroundSprite(overlay + RTO_X, PAL_NONE);
				if (track & TRACK_BIT_Y)     DrawGroundSprite(overlay + RTO_Y, PAL_NONE);
				if (track & TRACK_BIT_UPPER) DrawGroundSprite(overlay + RTO_N, PAL_NONE);
				if (track & TRACK_BIT_LOWER) DrawGroundSprite(overlay + RTO_S, PAL_NONE);
				if (track & TRACK_BIT_RIGHT) DrawGroundSprite(overlay + RTO_E, PAL_NONE);
				if (track & TRACK_BIT_LEFT)  DrawGroundSprite(overlay + RTO_W, PAL_NONE);
		}

		/* Draw reserved track bits */
		if (pbs & TRACK_BIT_X)     DrawGroundSprite(overlay + RTO_X, PALETTE_CRASH);
		if (pbs & TRACK_BIT_Y)     DrawGroundSprite(overlay + RTO_Y, PALETTE_CRASH);
		if (pbs & TRACK_BIT_UPPER) DrawTrackSprite(overlay + RTO_N, PALETTE_CRASH, ti, SLOPE_N);
		if (pbs & TRACK_BIT_LOWER) DrawTrackSprite(overlay + RTO_S, PALETTE_CRASH, ti, SLOPE_S);
		if (pbs & TRACK_BIT_RIGHT) DrawTrackSprite(overlay + RTO_E, PALETTE_CRASH, ti, SLOPE_E);
		if (pbs & TRACK_BIT_LEFT)  DrawTrackSprite(overlay + RTO_W, PALETTE_CRASH, ti, SLOPE_W);
	}

	if (IsValidCorner(halftile_corner)) {
		DrawFoundation(ti, HalftileFoundation(halftile_corner));
		overlay = GetCustomRailSprite(rti, ti->tile, RTSG_OVERLAY, TCX_UPPER_HALFTILE);
		ground = GetCustomRailSprite(rti, ti->tile, RTSG_GROUND, TCX_UPPER_HALFTILE);

		/* Draw higher halftile-overlay: Use the sloped sprites with three corners raised. They probably best fit the lightning. */
		Slope fake_slope = SlopeWithThreeCornersRaised(OppositeCorner(halftile_corner));

		SpriteID image;
		switch (rgt) {
			case RAIL_GROUND_BARREN:     image = SPR_FLAT_BARE_LAND;  break;
			case RAIL_GROUND_ICE_DESERT:
			case RAIL_GROUND_HALF_SNOW:  image = SPR_FLAT_SNOW_DESERT_TILE; break;
			default:                     image = SPR_FLAT_GRASS_TILE; break;
		}

		image += SlopeToSpriteOffset(fake_slope);

		DrawGroundSprite(image, PAL_NONE, &(_halftile_sub_sprite[halftile_corner]));

		track = CornerToTrackBits(halftile_corner);

		int offset;
		switch (track) {
			default: NOT_REACHED();
			case TRACK_BIT_UPPER: offset = RTO_N; break;
			case TRACK_BIT_LOWER: offset = RTO_S; break;
			case TRACK_BIT_RIGHT: offset = RTO_E; break;
			case TRACK_BIT_LEFT:  offset = RTO_W; break;
		}

		DrawTrackSprite(ground + offset, PAL_NONE, ti, fake_slope);
		if (_settings_client.gui.show_track_reservation && HasReservedTracks(ti->tile, track)) {
			DrawTrackSprite(overlay + offset, PALETTE_CRASH, ti, fake_slope);
		}
	}
}

/**
 * Draw ground sprite and track bits
 * @param ti TileInfo
 * @param track TrackBits to draw
 */
static void DrawTrackBits(TileInfo *ti, TrackBits track)
{
	const RailtypeInfo *rti = GetRailTypeInfo(GetRailType(ti->tile));

	if (rti->UsesOverlay()) {
		DrawTrackBitsOverlay(ti, track, rti);
		return;
	}

	RailGroundType rgt = GetRailGroundType(ti->tile);
	Foundation f = GetRailFoundation(ti->tileh, track);
	Corner halftile_corner = CORNER_INVALID;

	if (IsNonContinuousFoundation(f)) {
		/* Save halftile corner */
		halftile_corner = (f == FOUNDATION_STEEP_BOTH ? GetHighestSlopeCorner(ti->tileh) : GetHalftileFoundationCorner(f));
		/* Draw lower part first */
		track &= ~CornerToTrackBits(halftile_corner);
		f = (f == FOUNDATION_STEEP_BOTH ? FOUNDATION_STEEP_LOWER : FOUNDATION_NONE);
	}

	DrawFoundation(ti, f);
	/* DrawFoundation modifies ti */

	SpriteID image;
	PaletteID pal = PAL_NONE;
	const SubSprite *sub = NULL;
	bool junction = false;

	/* Select the sprite to use. */
	if (track == 0) {
		/* Clear ground (only track on halftile foundation) */
		if (rgt == RAIL_GROUND_WATER) {
			if (IsSteepSlope(ti->tileh)) {
				DrawShoreTile(ti->tileh);
				image = 0;
			} else {
				image = SPR_FLAT_WATER_TILE;
			}
		} else {
			switch (rgt) {
				case RAIL_GROUND_BARREN:     image = SPR_FLAT_BARE_LAND;  break;
				case RAIL_GROUND_ICE_DESERT: image = SPR_FLAT_SNOW_DESERT_TILE; break;
				default:                     image = SPR_FLAT_GRASS_TILE; break;
			}
			image += SlopeToSpriteOffset(ti->tileh);
		}
	} else {
		if (ti->tileh != SLOPE_FLAT) {
			/* track on non-flat ground */
			image = _track_sloped_sprites[ti->tileh - 1] + rti->base_sprites.track_y;
		} else {
			/* track on flat ground */
			(image = rti->base_sprites.track_y, track == TRACK_BIT_Y) ||
			(image++,                           track == TRACK_BIT_X) ||
			(image++,                           track == TRACK_BIT_UPPER) ||
			(image++,                           track == TRACK_BIT_LOWER) ||
			(image++,                           track == TRACK_BIT_RIGHT) ||
			(image++,                           track == TRACK_BIT_LEFT) ||
			(image++,                           track == TRACK_BIT_CROSS) ||

			(image = rti->base_sprites.track_ns, track == TRACK_BIT_HORZ) ||
			(image++,                            track == TRACK_BIT_VERT) ||

			(junction = true, false) ||
			(image = rti->base_sprites.ground, (track & TRACK_BIT_3WAY_NE) == 0) ||
			(image++,                          (track & TRACK_BIT_3WAY_SW) == 0) ||
			(image++,                          (track & TRACK_BIT_3WAY_NW) == 0) ||
			(image++,                          (track & TRACK_BIT_3WAY_SE) == 0) ||
			(image++, true);
		}

		switch (rgt) {
			case RAIL_GROUND_BARREN:     pal = PALETTE_TO_BARE_LAND; break;
			case RAIL_GROUND_ICE_DESERT: image += rti->snow_offset;  break;
			case RAIL_GROUND_WATER: {
				/* three-corner-raised slope */
				DrawShoreTile(ti->tileh);
				Corner track_corner = OppositeCorner(GetHighestSlopeCorner(ComplementSlope(ti->tileh)));
				sub = &(_halftile_sub_sprite[track_corner]);
				break;
			}
			default: break;
		}
	}

	if (image != 0) DrawGroundSprite(image, pal, sub);

	/* Draw track pieces individually for junction tiles */
	if (junction) {
		if (track & TRACK_BIT_X)     DrawGroundSprite(rti->base_sprites.single_x, PAL_NONE);
		if (track & TRACK_BIT_Y)     DrawGroundSprite(rti->base_sprites.single_y, PAL_NONE);
		if (track & TRACK_BIT_UPPER) DrawGroundSprite(rti->base_sprites.single_n, PAL_NONE);
		if (track & TRACK_BIT_LOWER) DrawGroundSprite(rti->base_sprites.single_s, PAL_NONE);
		if (track & TRACK_BIT_LEFT)  DrawGroundSprite(rti->base_sprites.single_w, PAL_NONE);
		if (track & TRACK_BIT_RIGHT) DrawGroundSprite(rti->base_sprites.single_e, PAL_NONE);
	}

	/* PBS debugging, draw reserved tracks darker */
	if (_game_mode != GM_MENU && _settings_client.gui.show_track_reservation) {
		/* Get reservation, but mask track on halftile slope */
		TrackBits pbs = GetRailReservationTrackBits(ti->tile) & track;
		if (pbs & TRACK_BIT_X) {
			if (ti->tileh == SLOPE_FLAT || ti->tileh == SLOPE_ELEVATED) {
				DrawGroundSprite(rti->base_sprites.single_x, PALETTE_CRASH);
			} else {
				DrawGroundSprite(_track_sloped_sprites[ti->tileh - 1] + rti->base_sprites.single_sloped - 20, PALETTE_CRASH);
			}
		}
		if (pbs & TRACK_BIT_Y) {
			if (ti->tileh == SLOPE_FLAT || ti->tileh == SLOPE_ELEVATED) {
				DrawGroundSprite(rti->base_sprites.single_y, PALETTE_CRASH);
			} else {
				DrawGroundSprite(_track_sloped_sprites[ti->tileh - 1] + rti->base_sprites.single_sloped - 20, PALETTE_CRASH);
			}
		}
		if (pbs & TRACK_BIT_UPPER) DrawGroundSprite(rti->base_sprites.single_n, PALETTE_CRASH, NULL, 0, ti->tileh & SLOPE_N ? -(int)TILE_HEIGHT : 0);
		if (pbs & TRACK_BIT_LOWER) DrawGroundSprite(rti->base_sprites.single_s, PALETTE_CRASH, NULL, 0, ti->tileh & SLOPE_S ? -(int)TILE_HEIGHT : 0);
		if (pbs & TRACK_BIT_LEFT)  DrawGroundSprite(rti->base_sprites.single_w, PALETTE_CRASH, NULL, 0, ti->tileh & SLOPE_W ? -(int)TILE_HEIGHT : 0);
		if (pbs & TRACK_BIT_RIGHT) DrawGroundSprite(rti->base_sprites.single_e, PALETTE_CRASH, NULL, 0, ti->tileh & SLOPE_E ? -(int)TILE_HEIGHT : 0);
	}

	if (IsValidCorner(halftile_corner)) {
		DrawFoundation(ti, HalftileFoundation(halftile_corner));

		/* Draw higher halftile-overlay: Use the sloped sprites with three corners raised. They probably best fit the lightning. */
		Slope fake_slope = SlopeWithThreeCornersRaised(OppositeCorner(halftile_corner));
		image = _track_sloped_sprites[fake_slope - 1] + rti->base_sprites.track_y;
		pal = PAL_NONE;
		switch (rgt) {
			case RAIL_GROUND_BARREN:     pal = PALETTE_TO_BARE_LAND; break;
			case RAIL_GROUND_ICE_DESERT:
			case RAIL_GROUND_HALF_SNOW:  image += rti->snow_offset;  break; // higher part has snow in this case too
			default: break;
		}
		DrawGroundSprite(image, pal, &(_halftile_sub_sprite[halftile_corner]));

		if (_game_mode != GM_MENU && _settings_client.gui.show_track_reservation && HasReservedTracks(ti->tile, CornerToTrackBits(halftile_corner))) {
			static const byte _corner_to_track_sprite[] = {3, 1, 2, 0};
			DrawGroundSprite(_corner_to_track_sprite[halftile_corner] + rti->base_sprites.single_n, PALETTE_CRASH, NULL, 0, -(int)TILE_HEIGHT);
		}
	}
}

static void DrawSignals(TileIndex tile, TrackBits rails, const RailtypeInfo *rti)
{
#define MAYBE_DRAW_SIGNAL(x, y, z, t) if (IsSignalPresent(tile, x)) DrawSingleSignal(tile, rti, t, GetSingleSignalState(tile, x), y, z)

	if (!(rails & TRACK_BIT_Y)) {
		if (!(rails & TRACK_BIT_X)) {
			if (rails & TRACK_BIT_LEFT) {
				MAYBE_DRAW_SIGNAL(2, SIGNAL_TO_NORTH, 0, TRACK_LEFT);
				MAYBE_DRAW_SIGNAL(3, SIGNAL_TO_SOUTH, 1, TRACK_LEFT);
			}
			if (rails & TRACK_BIT_RIGHT) {
				MAYBE_DRAW_SIGNAL(0, SIGNAL_TO_NORTH, 2, TRACK_RIGHT);
				MAYBE_DRAW_SIGNAL(1, SIGNAL_TO_SOUTH, 3, TRACK_RIGHT);
			}
			if (rails & TRACK_BIT_UPPER) {
				MAYBE_DRAW_SIGNAL(3, SIGNAL_TO_WEST, 4, TRACK_UPPER);
				MAYBE_DRAW_SIGNAL(2, SIGNAL_TO_EAST, 5, TRACK_UPPER);
			}
			if (rails & TRACK_BIT_LOWER) {
				MAYBE_DRAW_SIGNAL(1, SIGNAL_TO_WEST, 6, TRACK_LOWER);
				MAYBE_DRAW_SIGNAL(0, SIGNAL_TO_EAST, 7, TRACK_LOWER);
			}
		} else {
			MAYBE_DRAW_SIGNAL(3, SIGNAL_TO_SOUTHWEST, 8, TRACK_X);
			MAYBE_DRAW_SIGNAL(2, SIGNAL_TO_NORTHEAST, 9, TRACK_X);
		}
	} else {
		MAYBE_DRAW_SIGNAL(3, SIGNAL_TO_SOUTHEAST, 10, TRACK_Y);
		MAYBE_DRAW_SIGNAL(2, SIGNAL_TO_NORTHWEST, 11, TRACK_Y);
	}
}

static void DrawTile_Track(TileInfo *ti)
{
	const RailtypeInfo *rti = GetRailTypeInfo(GetRailType(ti->tile));

	_drawtile_track_palette = COMPANY_SPRITE_COLOUR(GetTileOwner(ti->tile));

	if (IsPlainRail(ti->tile)) {
		TrackBits rails = GetTrackBits(ti->tile);

		DrawTrackBits(ti, rails);

		if (HasBit(_display_opt, DO_FULL_DETAIL)) DrawTrackDetails(ti, rti);

		if (HasCatenaryDrawn(GetRailType(ti->tile))) DrawCatenary(ti);

		if (HasSignals(ti->tile)) DrawSignals(ti->tile, rails, rti);
	} else {
		/* draw depot */
		const DrawTileSprites *dts;
		PaletteID pal = PAL_NONE;
		SpriteID relocation;

		if (ti->tileh != SLOPE_FLAT) DrawFoundation(ti, FOUNDATION_LEVELED);

		if (IsInvisibilitySet(TO_BUILDINGS)) {
			/* Draw rail instead of depot */
			dts = &_depot_invisible_gfx_table[GetRailDepotDirection(ti->tile)];
		} else {
			dts = &_depot_gfx_table[GetRailDepotDirection(ti->tile)];
		}

		SpriteID image;
		if (rti->UsesOverlay()) {
			image = SPR_FLAT_GRASS_TILE;
		} else {
			image = dts->ground.sprite;
			if (image != SPR_FLAT_GRASS_TILE) image += rti->GetRailtypeSpriteOffset();
		}

		/* adjust ground tile for desert
		 * don't adjust for snow, because snow in depots looks weird */
		if (IsSnowRailGround(ti->tile) && _settings_game.game_creation.landscape == LT_TROPIC) {
			if (image != SPR_FLAT_GRASS_TILE) {
				image += rti->snow_offset; // tile with tracks
			} else {
				image = SPR_FLAT_SNOW_DESERT_TILE; // flat ground
			}
		}

		DrawGroundSprite(image, GroundSpritePaletteTransform(image, pal, _drawtile_track_palette));

		if (rti->UsesOverlay()) {
			SpriteID ground = GetCustomRailSprite(rti, ti->tile, RTSG_GROUND);

			switch (GetRailDepotDirection(ti->tile)) {
				case DIAGDIR_NE: if (!IsInvisibilitySet(TO_BUILDINGS)) break; // else FALL THROUGH
				case DIAGDIR_SW: DrawGroundSprite(ground + RTO_X, PAL_NONE); break;
				case DIAGDIR_NW: if (!IsInvisibilitySet(TO_BUILDINGS)) break; // else FALL THROUGH
				case DIAGDIR_SE: DrawGroundSprite(ground + RTO_Y, PAL_NONE); break;
				default: break;
			}

			if (_settings_client.gui.show_track_reservation && HasDepotReservation(ti->tile)) {
				SpriteID overlay = GetCustomRailSprite(rti, ti->tile, RTSG_OVERLAY);

				switch (GetRailDepotDirection(ti->tile)) {
					case DIAGDIR_NE: if (!IsInvisibilitySet(TO_BUILDINGS)) break; // else FALL THROUGH
					case DIAGDIR_SW: DrawGroundSprite(overlay + RTO_X, PALETTE_CRASH); break;
					case DIAGDIR_NW: if (!IsInvisibilitySet(TO_BUILDINGS)) break; // else FALL THROUGH
					case DIAGDIR_SE: DrawGroundSprite(overlay + RTO_Y, PALETTE_CRASH); break;
					default: break;
				}
			}
		} else {
			/* PBS debugging, draw reserved tracks darker */
			if (_game_mode != GM_MENU && _settings_client.gui.show_track_reservation && HasDepotReservation(ti->tile)) {
				switch (GetRailDepotDirection(ti->tile)) {
					case DIAGDIR_NE: if (!IsInvisibilitySet(TO_BUILDINGS)) break; // else FALL THROUGH
					case DIAGDIR_SW: DrawGroundSprite(rti->base_sprites.single_x, PALETTE_CRASH); break;
					case DIAGDIR_NW: if (!IsInvisibilitySet(TO_BUILDINGS)) break; // else FALL THROUGH
					case DIAGDIR_SE: DrawGroundSprite(rti->base_sprites.single_y, PALETTE_CRASH); break;
					default: break;
				}
			}
		}
		int depot_sprite = GetCustomRailSprite(rti, ti->tile, RTSG_DEPOT);
		relocation = depot_sprite != 0 ? depot_sprite - SPR_RAIL_DEPOT_SE_1 : rti->GetRailtypeSpriteOffset();

		if (HasCatenaryDrawn(GetRailType(ti->tile))) DrawCatenary(ti);

		DrawRailTileSeq(ti, dts, TO_BUILDINGS, relocation, 0, _drawtile_track_palette);
	}
	DrawBridgeMiddle(ti);
}

void DrawTrainDepotSprite(int x, int y, int dir, RailType railtype)
{
	const DrawTileSprites *dts = &_depot_gfx_table[dir];
	const RailtypeInfo *rti = GetRailTypeInfo(railtype);
	SpriteID image = rti->UsesOverlay() ? SPR_FLAT_GRASS_TILE : dts->ground.sprite;
	uint32 offset = rti->GetRailtypeSpriteOffset();

	x += 33;
	y += 17;

	if (image != SPR_FLAT_GRASS_TILE) image += offset;
	PaletteID palette = COMPANY_SPRITE_COLOUR(_local_company);

	DrawSprite(image, PAL_NONE, x, y);

	if (rti->UsesOverlay()) {
		SpriteID ground = GetCustomRailSprite(rti, INVALID_TILE, RTSG_GROUND);

		switch (dir) {
			case DIAGDIR_SW: DrawSprite(ground + RTO_X, PAL_NONE, x, y); break;
			case DIAGDIR_SE: DrawSprite(ground + RTO_Y, PAL_NONE, x, y); break;
			default: break;
		}
	}
	int depot_sprite = GetCustomRailSprite(rti, INVALID_TILE, RTSG_DEPOT);
	if (depot_sprite != 0) offset = depot_sprite - SPR_RAIL_DEPOT_SE_1;

	DrawRailTileSeqInGUI(x, y, dts, offset, 0, palette);
}

static int GetSlopePixelZ_Track(TileIndex tile, uint x, uint y)
{
	if (IsPlainRail(tile)) {
		int z;
		Slope tileh = GetTilePixelSlope(tile, &z);
		if (tileh == SLOPE_FLAT) return z;

		z += ApplyPixelFoundationToSlope(GetRailFoundation(tileh, GetTrackBits(tile)), &tileh);
		return z + GetPartialPixelZ(x & 0xF, y & 0xF, tileh);
	} else {
		return GetTileMaxPixelZ(tile);
	}
}

static Foundation GetFoundation_Track(TileIndex tile, Slope tileh)
{
	return IsPlainRail(tile) ? GetRailFoundation(tileh, GetTrackBits(tile)) : FlatteningFoundation(tileh);
}

static void TileLoop_Track(TileIndex tile)
{
	RailGroundType old_ground = GetRailGroundType(tile);
	RailGroundType new_ground;

	if (old_ground == RAIL_GROUND_WATER) {
		TileLoop_Water(tile);
		return;
	}

	switch (_settings_game.game_creation.landscape) {
		case LT_ARCTIC: {
			int z;
			Slope slope = GetTileSlope(tile, &z);
			bool half = false;

			/* for non-flat track, use lower part of track
			 * in other cases, use the highest part with track */
			if (IsPlainRail(tile)) {
				TrackBits track = GetTrackBits(tile);
				Foundation f = GetRailFoundation(slope, track);

				switch (f) {
					case FOUNDATION_NONE:
						/* no foundation - is the track on the upper side of three corners raised tile? */
						if (IsSlopeWithThreeCornersRaised(slope)) z++;
						break;

					case FOUNDATION_INCLINED_X:
					case FOUNDATION_INCLINED_Y:
						/* sloped track - is it on a steep slope? */
						if (IsSteepSlope(slope)) z++;
						break;

					case FOUNDATION_STEEP_LOWER:
						/* only lower part of steep slope */
						z++;
						break;

					default:
						/* if it is a steep slope, then there is a track on higher part */
						if (IsSteepSlope(slope)) z++;
						z++;
						break;
				}

				half = IsInsideMM(f, FOUNDATION_STEEP_BOTH, FOUNDATION_HALFTILE_N + 1);
			} else {
				/* is the depot on a non-flat tile? */
				if (slope != SLOPE_FLAT) z++;
			}

			/* 'z' is now the lowest part of the highest track bit -
			 * for sloped track, it is 'z' of lower part
			 * for two track bits, it is 'z' of higher track bit
			 * For non-continuous foundations (and STEEP_BOTH), 'half' is set */
			if (z > GetSnowLine()) {
				if (half && z - GetSnowLine() == 1) {
					/* track on non-continuous foundation, lower part is not under snow */
					new_ground = RAIL_GROUND_HALF_SNOW;
				} else {
					new_ground = RAIL_GROUND_ICE_DESERT;
				}
				goto set_ground;
			}
			break;
			}

		case LT_TROPIC:
			if (GetTropicZone(tile) == TROPICZONE_DESERT) {
				new_ground = RAIL_GROUND_ICE_DESERT;
				goto set_ground;
			}
			break;
	}

	new_ground = RAIL_GROUND_GRASS;

	if (IsPlainRail(tile) && old_ground != RAIL_GROUND_BARREN) { // wait until bottom is green
		/* determine direction of fence */
		TrackBits rail = GetTrackBits(tile);

		Owner owner = GetTileOwner(tile);
		byte fences = 0;

		for (DiagDirection d = DIAGDIR_BEGIN; d < DIAGDIR_END; d++) {
			static const TrackBits dir_to_trackbits[DIAGDIR_END] = {TRACK_BIT_3WAY_NE, TRACK_BIT_3WAY_SE, TRACK_BIT_3WAY_SW, TRACK_BIT_3WAY_NW};

			/* Track bit on this edge => no fence. */
			if ((rail & dir_to_trackbits[d]) != TRACK_BIT_NONE) continue;

			TileIndex tile2 = tile + TileOffsByDiagDir(d);

			/* Show fences if it's a house, industry, object, road, tunnelbridge or not owned by us. */
			if (!IsValidTile(tile2) || IsTileType(tile2, MP_HOUSE) || IsTileType(tile2, MP_INDUSTRY) ||
					IsTileType(tile2, MP_ROAD) || (IsTileType(tile2, MP_OBJECT) && !IsOwnedLand(tile2)) || IsTileType(tile2, MP_TUNNELBRIDGE) || !IsTileOwner(tile2, owner)) {
				fences |= 1 << d;
			}
		}

		switch (fences) {
			case 0: break;
			case (1 << DIAGDIR_NE): new_ground = RAIL_GROUND_FENCE_NE; break;
			case (1 << DIAGDIR_SE): new_ground = RAIL_GROUND_FENCE_SE; break;
			case (1 << DIAGDIR_SW): new_ground = RAIL_GROUND_FENCE_SW; break;
			case (1 << DIAGDIR_NW): new_ground = RAIL_GROUND_FENCE_NW; break;
			case (1 << DIAGDIR_NE) | (1 << DIAGDIR_SW): new_ground = RAIL_GROUND_FENCE_NESW; break;
			case (1 << DIAGDIR_SE) | (1 << DIAGDIR_NW): new_ground = RAIL_GROUND_FENCE_SENW; break;
			case (1 << DIAGDIR_NE) | (1 << DIAGDIR_SE): new_ground = RAIL_GROUND_FENCE_VERT1; break;
			case (1 << DIAGDIR_NE) | (1 << DIAGDIR_NW): new_ground = RAIL_GROUND_FENCE_HORIZ2; break;
			case (1 << DIAGDIR_SE) | (1 << DIAGDIR_SW): new_ground = RAIL_GROUND_FENCE_HORIZ1; break;
			case (1 << DIAGDIR_SW) | (1 << DIAGDIR_NW): new_ground = RAIL_GROUND_FENCE_VERT2; break;
			default: NOT_REACHED();
		}
	}

set_ground:
	if (old_ground != new_ground) {
		SetRailGroundType(tile, new_ground);
		MarkTileDirtyByTile(tile);
	}
}


static TrackStatus GetTileTrackStatus_Track(TileIndex tile, TransportType mode, uint sub_mode, DiagDirection side)
{
	/* Case of half tile slope with water. */
	if (mode == TRANSPORT_WATER && IsPlainRail(tile) && GetRailGroundType(tile) == RAIL_GROUND_WATER && IsSlopeWithOneCornerRaised(GetTileSlope(tile))) {
		TrackBits tb = GetTrackBits(tile);
		switch (tb) {
			default: NOT_REACHED();
			case TRACK_BIT_UPPER: tb = TRACK_BIT_LOWER; break;
			case TRACK_BIT_LOWER: tb = TRACK_BIT_UPPER; break;
			case TRACK_BIT_LEFT:  tb = TRACK_BIT_RIGHT; break;
			case TRACK_BIT_RIGHT: tb = TRACK_BIT_LEFT;  break;
		}
		return CombineTrackStatus(TrackBitsToTrackdirBits(tb), TRACKDIR_BIT_NONE);
	}

	if (mode != TRANSPORT_RAIL) return 0;

	TrackBits trackbits = TRACK_BIT_NONE;
	TrackdirBits red_signals = TRACKDIR_BIT_NONE;

	switch (GetRailTileType(tile)) {
		default: NOT_REACHED();
		case RAIL_TILE_NORMAL:
			trackbits = GetTrackBits(tile);
			break;

		case RAIL_TILE_SIGNALS: {
			trackbits = GetTrackBits(tile);
			byte a = GetPresentSignals(tile);
			uint b = GetSignalStates(tile);

			b &= a;

			/* When signals are not present (in neither direction),
			 * we pretend them to be green. Otherwise, it depends on
			 * the signal type. For signals that are only active from
			 * one side, we set the missing signals explicitly to
			 * `green'. Otherwise, they implicitly become `red'. */
			if (!IsOnewaySignal(tile, TRACK_UPPER) || (a & SignalOnTrack(TRACK_UPPER)) == 0) b |= ~a & SignalOnTrack(TRACK_UPPER);
			if (!IsOnewaySignal(tile, TRACK_LOWER) || (a & SignalOnTrack(TRACK_LOWER)) == 0) b |= ~a & SignalOnTrack(TRACK_LOWER);

			if ((b & 0x8) == 0) red_signals |= (TRACKDIR_BIT_LEFT_N | TRACKDIR_BIT_X_NE | TRACKDIR_BIT_Y_SE | TRACKDIR_BIT_UPPER_E);
			if ((b & 0x4) == 0) red_signals |= (TRACKDIR_BIT_LEFT_S | TRACKDIR_BIT_X_SW | TRACKDIR_BIT_Y_NW | TRACKDIR_BIT_UPPER_W);
			if ((b & 0x2) == 0) red_signals |= (TRACKDIR_BIT_RIGHT_N | TRACKDIR_BIT_LOWER_E);
			if ((b & 0x1) == 0) red_signals |= (TRACKDIR_BIT_RIGHT_S | TRACKDIR_BIT_LOWER_W);

			break;
		}

		case RAIL_TILE_DEPOT: {
			DiagDirection dir = GetRailDepotDirection(tile);

			if (side != INVALID_DIAGDIR && side != dir) break;

			trackbits = DiagDirToDiagTrackBits(dir);
			break;
		}
	}

	return CombineTrackStatus(TrackBitsToTrackdirBits(trackbits), red_signals);
}

static bool ClickTile_Track(TileIndex tile)
{
	if (!IsRailDepot(tile)) return false;

	ShowDepotWindow(tile, VEH_TRAIN);
	return true;
}

static void GetTileDesc_Track(TileIndex tile, TileDesc *td)
{
	const RailtypeInfo *rti = GetRailTypeInfo(GetRailType(tile));
	td->rail_speed = rti->max_speed;
	td->owner[0] = GetTileOwner(tile);
	SetDParamX(td->dparam, 0, rti->strings.name);
	switch (GetRailTileType(tile)) {
		case RAIL_TILE_NORMAL:
			td->str = STR_LAI_RAIL_DESCRIPTION_TRACK;
			break;

		case RAIL_TILE_SIGNALS: {
			static const StringID signal_type[6][6] = {
				{
					STR_LAI_RAIL_DESCRIPTION_TRACK_WITH_NORMAL_SIGNALS,
					STR_LAI_RAIL_DESCRIPTION_TRACK_WITH_NORMAL_PRESIGNALS,
					STR_LAI_RAIL_DESCRIPTION_TRACK_WITH_NORMAL_EXITSIGNALS,
					STR_LAI_RAIL_DESCRIPTION_TRACK_WITH_NORMAL_COMBOSIGNALS,
					STR_LAI_RAIL_DESCRIPTION_TRACK_WITH_NORMAL_PBSSIGNALS,
					STR_LAI_RAIL_DESCRIPTION_TRACK_WITH_NORMAL_NOENTRYSIGNALS
				},
				{
					STR_LAI_RAIL_DESCRIPTION_TRACK_WITH_NORMAL_PRESIGNALS,
					STR_LAI_RAIL_DESCRIPTION_TRACK_WITH_PRESIGNALS,
					STR_LAI_RAIL_DESCRIPTION_TRACK_WITH_PRE_EXITSIGNALS,
					STR_LAI_RAIL_DESCRIPTION_TRACK_WITH_PRE_COMBOSIGNALS,
					STR_LAI_RAIL_DESCRIPTION_TRACK_WITH_PRE_PBSSIGNALS,
					STR_LAI_RAIL_DESCRIPTION_TRACK_WITH_PRE_NOENTRYSIGNALS
				},
				{
					STR_LAI_RAIL_DESCRIPTION_TRACK_WITH_NORMAL_EXITSIGNALS,
					STR_LAI_RAIL_DESCRIPTION_TRACK_WITH_PRE_EXITSIGNALS,
					STR_LAI_RAIL_DESCRIPTION_TRACK_WITH_EXITSIGNALS,
					STR_LAI_RAIL_DESCRIPTION_TRACK_WITH_EXIT_COMBOSIGNALS,
					STR_LAI_RAIL_DESCRIPTION_TRACK_WITH_EXIT_PBSSIGNALS,
					STR_LAI_RAIL_DESCRIPTION_TRACK_WITH_EXIT_NOENTRYSIGNALS
				},
				{
					STR_LAI_RAIL_DESCRIPTION_TRACK_WITH_NORMAL_COMBOSIGNALS,
					STR_LAI_RAIL_DESCRIPTION_TRACK_WITH_PRE_COMBOSIGNALS,
					STR_LAI_RAIL_DESCRIPTION_TRACK_WITH_EXIT_COMBOSIGNALS,
					STR_LAI_RAIL_DESCRIPTION_TRACK_WITH_COMBOSIGNALS,
					STR_LAI_RAIL_DESCRIPTION_TRACK_WITH_COMBO_PBSSIGNALS,
					STR_LAI_RAIL_DESCRIPTION_TRACK_WITH_COMBO_NOENTRYSIGNALS
				},
				{
					STR_LAI_RAIL_DESCRIPTION_TRACK_WITH_NORMAL_PBSSIGNALS,
					STR_LAI_RAIL_DESCRIPTION_TRACK_WITH_PRE_PBSSIGNALS,
					STR_LAI_RAIL_DESCRIPTION_TRACK_WITH_EXIT_PBSSIGNALS,
					STR_LAI_RAIL_DESCRIPTION_TRACK_WITH_COMBO_PBSSIGNALS,
					STR_LAI_RAIL_DESCRIPTION_TRACK_WITH_PBSSIGNALS,
					STR_LAI_RAIL_DESCRIPTION_TRACK_WITH_PBS_NOENTRYSIGNALS
				},
				{
					STR_LAI_RAIL_DESCRIPTION_TRACK_WITH_NORMAL_NOENTRYSIGNALS,
					STR_LAI_RAIL_DESCRIPTION_TRACK_WITH_PRE_NOENTRYSIGNALS,
					STR_LAI_RAIL_DESCRIPTION_TRACK_WITH_EXIT_NOENTRYSIGNALS,
					STR_LAI_RAIL_DESCRIPTION_TRACK_WITH_COMBO_NOENTRYSIGNALS,
					STR_LAI_RAIL_DESCRIPTION_TRACK_WITH_PBS_NOENTRYSIGNALS,
					STR_LAI_RAIL_DESCRIPTION_TRACK_WITH_NOENTRYSIGNALS
				}
			};

			SignalType primary_signal;
			SignalType secondary_signal;
			if (HasSignalOnTrack(tile, TRACK_UPPER)) {
				primary_signal = GetSignalType(tile, TRACK_UPPER);
				secondary_signal = HasSignalOnTrack(tile, TRACK_LOWER) ? GetSignalType(tile, TRACK_LOWER) : primary_signal;
			} else {
				secondary_signal = primary_signal = GetSignalType(tile, TRACK_LOWER);
			}

			td->str = signal_type[secondary_signal][primary_signal];
			break;
		}

		case RAIL_TILE_DEPOT:
			td->str = STR_LAI_RAIL_DESCRIPTION_TRAIN_DEPOT;
			if (_settings_game.vehicle.train_acceleration_model != AM_ORIGINAL) {
				if (td->rail_speed > 0) {
					td->rail_speed = min(td->rail_speed, 61);
				} else {
					td->rail_speed = 61;
				}
			}
			td->build_date = Depot::GetByTile(tile)->build_date;
			break;

		default:
			NOT_REACHED();
	}
}

static void ChangeTileOwner_Track(TileIndex tile, Owner old_owner, Owner new_owner)
{
	if (!IsTileOwner(tile, old_owner)) return;

	if (new_owner != INVALID_OWNER) {
		/* Update company infrastructure counts. No need to dirty windows here, we'll redraw the whole screen anyway. */
		uint num_pieces = 1;
		if (IsPlainRail(tile)) {
			TrackBits bits = GetTrackBits(tile);
			num_pieces = CountBits(bits);
			if (TracksOverlap(bits)) num_pieces *= num_pieces;
		}
		RailType rt = GetRailType(tile);
		Company::Get(old_owner)->infrastructure.rail[rt] -= num_pieces;
		Company::Get(new_owner)->infrastructure.rail[rt] += num_pieces;

		if (HasSignals(tile)) {
			uint num_sigs = CountBits(GetPresentSignals(tile));
			Company::Get(old_owner)->infrastructure.signal -= num_sigs;
			Company::Get(new_owner)->infrastructure.signal += num_sigs;
		}

		SetTileOwner(tile, new_owner);
	} else {
		DoCommand(tile, 0, 0, DC_EXEC | DC_BANKRUPT, CMD_LANDSCAPE_CLEAR);
	}
}

static const byte _fractcoords_behind[4] = { 0x8F, 0x8, 0x80, 0xF8 };
static const byte _fractcoords_enter[4] = { 0x8A, 0x48, 0x84, 0xA8 };
static const int8 _deltacoord_leaveoffset[8] = {
	-1,  0,  1,  0, /* x */
	 0,  1,  0, -1  /* y */
};


/**
 * Compute number of ticks when next wagon will leave a depot.
 * Negative means next wagon should have left depot n ticks before.
 * @param v vehicle outside (leaving) the depot
 * @return number of ticks when the next wagon will leave
 */
int TicksToLeaveDepot(const Train *v)
{
	DiagDirection dir = GetRailDepotDirection(v->tile);
	int length = v->CalcNextVehicleOffset();

	switch (dir) {
		case DIAGDIR_NE: return  ((int)(v->x_pos & 0x0F) - ((_fractcoords_enter[dir] & 0x0F) - (length + 1)));
		case DIAGDIR_SE: return -((int)(v->y_pos & 0x0F) - ((_fractcoords_enter[dir] >> 4)   + (length + 1)));
		case DIAGDIR_SW: return -((int)(v->x_pos & 0x0F) - ((_fractcoords_enter[dir] & 0x0F) + (length + 1)));
		default:
		case DIAGDIR_NW: return  ((int)(v->y_pos & 0x0F) - ((_fractcoords_enter[dir] >> 4)   - (length + 1)));
	}

	return 0; // make compilers happy
}

/**
 * Tile callback routine when vehicle enters tile
 * @see vehicle_enter_tile_proc
 */
static VehicleEnterTileStatus VehicleEnter_Track(Vehicle *u, TileIndex tile, int x, int y)
{
	/* this routine applies only to trains in depot tiles */
	if (u->type != VEH_TRAIN || !IsRailDepotTile(tile)) return VETSB_CONTINUE;

	Train *v = Train::From(u);

	/* depot direction */
	DiagDirection dir = GetRailDepotDirection(tile);

	/* Calculate the point where the following wagon should be activated. */
	int length = v->CalcNextVehicleOffset();

	byte fract_coord_leave =
		((_fractcoords_enter[dir] & 0x0F) + // x
			(length + 1) * _deltacoord_leaveoffset[dir]) +
		(((_fractcoords_enter[dir] >> 4) +  // y
			((length + 1) * _deltacoord_leaveoffset[dir + 4])) << 4);

	byte fract_coord = (x & 0xF) + ((y & 0xF) << 4);

	if (_fractcoords_behind[dir] == fract_coord) {
		/* make sure a train is not entering the tile from behind */
		return VETSB_CANNOT_ENTER;
	} else if (_fractcoords_enter[dir] == fract_coord) {
		if (DiagDirToDir(ReverseDiagDir(dir)) == v->direction) {
			/* enter the depot */
			v->track = TRACK_BIT_DEPOT,
			v->vehstatus |= VS_HIDDEN; // hide it
			v->direction = ReverseDir(v->direction);
			if (v->Next() == NULL) VehicleEnterDepot(v->First());
			v->tile = tile;

			InvalidateWindowData(WC_VEHICLE_DEPOT, v->tile);
			return VETSB_ENTERED_WORMHOLE;
		}
	} else if (fract_coord_leave == fract_coord) {
		if (DiagDirToDir(dir) == v->direction) {
			/* leave the depot? */
			if ((v = v->Next()) != NULL) {
				v->vehstatus &= ~VS_HIDDEN;
				v->track = (DiagDirToAxis(dir) == AXIS_X ? TRACK_BIT_X : TRACK_BIT_Y);
			}
		}
	}

	return VETSB_CONTINUE;
}

/**
 * Tests if autoslope is allowed.
 *
 * @param tile The tile.
 * @param flags Terraform command flags.
 * @param z_old Old TileZ.
 * @param tileh_old Old TileSlope.
 * @param z_new New TileZ.
 * @param tileh_new New TileSlope.
 * @param rail_bits Trackbits.
 */
static CommandCost TestAutoslopeOnRailTile(TileIndex tile, uint flags, int z_old, Slope tileh_old, int z_new, Slope tileh_new, TrackBits rail_bits)
{
	if (!_settings_game.construction.build_on_slopes || !AutoslopeEnabled()) return_cmd_error(STR_ERROR_MUST_REMOVE_RAILROAD_TRACK);

	/* Is the slope-rail_bits combination valid in general? I.e. is it safe to call GetRailFoundation() ? */
	if (CheckRailSlope(tileh_new, rail_bits, TRACK_BIT_NONE, tile).Failed()) return_cmd_error(STR_ERROR_MUST_REMOVE_RAILROAD_TRACK);

	/* Get the slopes on top of the foundations */
	z_old += ApplyFoundationToSlope(GetRailFoundation(tileh_old, rail_bits), &tileh_old);
	z_new += ApplyFoundationToSlope(GetRailFoundation(tileh_new, rail_bits), &tileh_new);

	Corner track_corner;
	switch (rail_bits) {
		case TRACK_BIT_LEFT:  track_corner = CORNER_W; break;
		case TRACK_BIT_LOWER: track_corner = CORNER_S; break;
		case TRACK_BIT_RIGHT: track_corner = CORNER_E; break;
		case TRACK_BIT_UPPER: track_corner = CORNER_N; break;

		/* Surface slope must not be changed */
		default:
			if (z_old != z_new || tileh_old != tileh_new) return_cmd_error(STR_ERROR_MUST_REMOVE_RAILROAD_TRACK);
			return CommandCost(EXPENSES_CONSTRUCTION, _price[PR_BUILD_FOUNDATION]);
	}

	/* The height of the track_corner must not be changed. The rest ensures GetRailFoundation() already. */
	z_old += GetSlopeZInCorner(RemoveHalftileSlope(tileh_old), track_corner);
	z_new += GetSlopeZInCorner(RemoveHalftileSlope(tileh_new), track_corner);
	if (z_old != z_new) return_cmd_error(STR_ERROR_MUST_REMOVE_RAILROAD_TRACK);

	CommandCost cost = CommandCost(EXPENSES_CONSTRUCTION, _price[PR_BUILD_FOUNDATION]);
	/* Make the ground dirty, if surface slope has changed */
	if (tileh_old != tileh_new) {
		/* If there is flat water on the lower halftile add the cost for clearing it */
		if (GetRailGroundType(tile) == RAIL_GROUND_WATER && IsSlopeWithOneCornerRaised(tileh_old)) cost.AddCost(_price[PR_CLEAR_WATER]);
		if ((flags & DC_EXEC) != 0) SetRailGroundType(tile, RAIL_GROUND_BARREN);
	}
	return  cost;
}

/**
 * Test-procedure for HasVehicleOnPos to check for a ship.
 */
static Vehicle *EnsureNoShipProc(Vehicle *v, void *data)
{
	return v->type == VEH_SHIP ? v : NULL;
}

static CommandCost TerraformTile_Track(TileIndex tile, DoCommandFlag flags, int z_new, Slope tileh_new)
{
	int z_old;
	Slope tileh_old = GetTileSlope(tile, &z_old);
	if (IsPlainRail(tile)) {
		TrackBits rail_bits = GetTrackBits(tile);
		/* Is there flat water on the lower halftile that must be cleared expensively? */
		bool was_water = (GetRailGroundType(tile) == RAIL_GROUND_WATER && IsSlopeWithOneCornerRaised(tileh_old));

		/* Allow clearing the water only if there is no ship */
		if (was_water && HasVehicleOnPos(tile, NULL, &EnsureNoShipProc)) return_cmd_error(STR_ERROR_SHIP_IN_THE_WAY);

		/* First test autoslope. However if it succeeds we still have to test the rest, because non-autoslope terraforming is cheaper. */
		CommandCost autoslope_result = TestAutoslopeOnRailTile(tile, flags, z_old, tileh_old, z_new, tileh_new, rail_bits);

		/* When there is only a single horizontal/vertical track, one corner can be terraformed. */
		Corner allowed_corner;
		switch (rail_bits) {
			case TRACK_BIT_RIGHT: allowed_corner = CORNER_W; break;
			case TRACK_BIT_UPPER: allowed_corner = CORNER_S; break;
			case TRACK_BIT_LEFT:  allowed_corner = CORNER_E; break;
			case TRACK_BIT_LOWER: allowed_corner = CORNER_N; break;
			default: return autoslope_result;
		}

		Foundation f_old = GetRailFoundation(tileh_old, rail_bits);

		/* Do not allow terraforming if allowed_corner is part of anti-zig-zag foundations */
		if (tileh_old != SLOPE_NS && tileh_old != SLOPE_EW && IsSpecialRailFoundation(f_old)) return autoslope_result;

		/* Everything is valid, which only changes allowed_corner */
		for (Corner corner = (Corner)0; corner < CORNER_END; corner = (Corner)(corner + 1)) {
			if (allowed_corner == corner) continue;
			if (z_old + GetSlopeZInCorner(tileh_old, corner) != z_new + GetSlopeZInCorner(tileh_new, corner)) return autoslope_result;
		}

		/* Make the ground dirty */
		if ((flags & DC_EXEC) != 0) SetRailGroundType(tile, RAIL_GROUND_BARREN);

		/* allow terraforming */
		return CommandCost(EXPENSES_CONSTRUCTION, was_water ? _price[PR_CLEAR_WATER] : (Money)0);
	} else if (_settings_game.construction.build_on_slopes && AutoslopeEnabled() &&
			AutoslopeCheckForEntranceEdge(tile, z_new, tileh_new, GetRailDepotDirection(tile))) {
		return CommandCost(EXPENSES_CONSTRUCTION, _price[PR_BUILD_FOUNDATION]);
	}
	return DoCommand(tile, 0, 0, flags, CMD_LANDSCAPE_CLEAR);
}


extern const TileTypeProcs _tile_type_rail_procs = {
	DrawTile_Track,           // draw_tile_proc
	GetSlopePixelZ_Track,     // get_slope_z_proc
	ClearTile_Track,          // clear_tile_proc
	NULL,                     // add_accepted_cargo_proc
	GetTileDesc_Track,        // get_tile_desc_proc
	GetTileTrackStatus_Track, // get_tile_track_status_proc
	ClickTile_Track,          // click_tile_proc
	NULL,                     // animate_tile_proc
	TileLoop_Track,           // tile_loop_proc
	ChangeTileOwner_Track,    // change_tile_owner_proc
	NULL,                     // add_produced_cargo_proc
	VehicleEnter_Track,       // vehicle_enter_tile_proc
	GetFoundation_Track,      // get_foundation_proc
	TerraformTile_Track,      // terraform_tile_proc
};<|MERGE_RESOLUTION|>--- conflicted
+++ resolved
@@ -1026,7 +1026,6 @@
 	CommandCost ret = CheckTileOwnership(tile);
 	if (ret.Failed()) return ret;
 
-<<<<<<< HEAD
 	CommandCost cost;
 	/* handle signals simulation on tunnel/bridge. */
 	if (IsTileType(tile, MP_TUNNELBRIDGE)) {
@@ -1074,19 +1073,8 @@
 		return cost;
 	}
 
-	{
-		/* See if this is a valid track combination for signals, (ie, no overlap) */
-		TrackBits trackbits = GetTrackBits(tile);
-		if (KillFirstBit(trackbits) != TRACK_BIT_NONE && // More than one track present
-				trackbits != TRACK_BIT_HORZ &&
-				trackbits != TRACK_BIT_VERT) {
-			return_cmd_error(STR_ERROR_NO_SUITABLE_RAILROAD_TRACK);
-		}
-	}
-=======
 	/* See if this is a valid track combination for signals (no overlap) */
 	if (TracksOverlap(GetTrackBits(tile))) return_cmd_error(STR_ERROR_NO_SUITABLE_RAILROAD_TRACK);
->>>>>>> 4c552bd3
 
 	/* In case we don't want to change an existing signal, return without error. */
 	if (HasBit(p1, 17) && HasSignalOnTrack(tile, track)) return CommandCost();
