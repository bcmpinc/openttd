/* $Id$ */

/*
 * This file is part of OpenTTD.
 * OpenTTD is free software; you can redistribute it and/or modify it under the terms of the GNU General Public License as published by the Free Software Foundation, version 2.
 * OpenTTD is distributed in the hope that it will be useful, but WITHOUT ANY WARRANTY; without even the implied warranty of MERCHANTABILITY or FITNESS FOR A PARTICULAR PURPOSE.
 * See the GNU General Public License for more details. You should have received a copy of the GNU General Public License along with OpenTTD. If not, see <http://www.gnu.org/licenses/>.
 */

/** @file smallmap_gui.cpp GUI that shows a small map of the world with metadata like owner or height. */

#include "stdafx.h"
#include "clear_map.h"
#include "industry.h"
#include "station_map.h"
#include "landscape.h"
#include "tree_map.h"
#include "viewport_func.h"
#include "town.h"
#include "tunnelbridge_map.h"
#include "core/endian_func.hpp"
#include "core/math_func.hpp"
#include "vehicle_base.h"
#include "sound_func.h"
#include "window_func.h"
#include "company_base.h"

#include "smallmap_gui.h"

#include "table/strings.h"

static int _smallmap_industry_count; ///< Number of used industries
static int _smallmap_company_count;  ///< Number of entries in the owner legend.
static int _smallmap_cargo_count;    ///< Number of cargos in the link stats legend.

/** Link stat colours shown in legenda. */
static uint8 _linkstat_colours_in_legenda[] = {0, 1, 3, 5, 7, 9, 11};

static const int NUM_NO_COMPANY_ENTRIES = 4; ///< Number of entries in the owner legend that are not companies.

static const uint8 PC_ROUGH_LAND      = 0x52; ///< Dark green palette colour for rough land.
static const uint8 PC_GRASS_LAND      = 0x54; ///< Dark green palette colour for grass land.
static const uint8 PC_BARE_LAND       = 0x37; ///< Brown palette colour for bare land.
static const uint8 PC_FIELDS          = 0x25; ///< Light brown palette colour for fields.
static const uint8 PC_TREES           = 0x57; ///< Green palette colour for trees.
static const uint8 PC_WATER           = 0xCA; ///< Dark blue palette colour for water.

/** Macro for ordinary entry of LegendAndColour */
#define MK(a, b) {a, b, INVALID_INDUSTRYTYPE, 0, INVALID_COMPANY, true, false, false}

/** Macro for a height legend entry with configurable colour. */
#define MC(height)  {0, STR_TINY_BLACK_HEIGHT, INVALID_INDUSTRYTYPE, height, INVALID_COMPANY, true, false, false}

/** Macro for non-company owned property entry of LegendAndColour */
#define MO(a, b) {a, b, INVALID_INDUSTRYTYPE, 0, INVALID_COMPANY, true, false, false}

/** Macro used for forcing a rebuild of the owner legend the first time it is used. */
#define MOEND() {0, 0, INVALID_INDUSTRYTYPE, 0, OWNER_NONE, true, true, false}

/** Macro for end of list marker in arrays of LegendAndColour */
#define MKEND() {0, STR_NULL, INVALID_INDUSTRYTYPE, 0, INVALID_COMPANY, true, true, false}

/**
 * Macro for break marker in arrays of LegendAndColour.
 * It will have valid data, though
 */
#define MS(a, b) {a, b, INVALID_INDUSTRYTYPE, 0, INVALID_COMPANY, true, false, true}

/** Legend text giving the colours to look for on the minimap */
static LegendAndColour _legend_land_contours[] = {
	/* The colours for the following values are set at BuildLandLegend() based on each colour scheme. */
	MC(0),
	MC(4),
	MC(8),
	MC(12),
	MC(14),

	MS(PC_BLACK,           STR_SMALLMAP_LEGENDA_ROADS),
	MK(PC_GREY,            STR_SMALLMAP_LEGENDA_RAILROADS),
	MK(PC_LIGHT_BLUE,      STR_SMALLMAP_LEGENDA_STATIONS_AIRPORTS_DOCKS),
	MK(PC_DARK_RED,        STR_SMALLMAP_LEGENDA_BUILDINGS_INDUSTRIES),
	MK(PC_WHITE,           STR_SMALLMAP_LEGENDA_VEHICLES),
	MKEND()
};

static const LegendAndColour _legend_vehicles[] = {
	MK(PC_RED,             STR_SMALLMAP_LEGENDA_TRAINS),
	MK(PC_YELLOW,          STR_SMALLMAP_LEGENDA_ROAD_VEHICLES),
	MK(PC_LIGHT_BLUE,      STR_SMALLMAP_LEGENDA_SHIPS),
	MK(PC_WHITE,           STR_SMALLMAP_LEGENDA_AIRCRAFT),

	MS(PC_BLACK,           STR_SMALLMAP_LEGENDA_TRANSPORT_ROUTES),
	MK(PC_DARK_RED,        STR_SMALLMAP_LEGENDA_BUILDINGS_INDUSTRIES),
	MKEND()
};

static const LegendAndColour _legend_routes[] = {
	MK(PC_BLACK,           STR_SMALLMAP_LEGENDA_ROADS),
	MK(PC_GREY,            STR_SMALLMAP_LEGENDA_RAILROADS),
	MK(PC_DARK_RED,        STR_SMALLMAP_LEGENDA_BUILDINGS_INDUSTRIES),

	MS(PC_VERY_DARK_BROWN, STR_SMALLMAP_LEGENDA_RAILROAD_STATION),
	MK(PC_ORANGE,          STR_SMALLMAP_LEGENDA_TRUCK_LOADING_BAY),
	MK(PC_YELLOW,          STR_SMALLMAP_LEGENDA_BUS_STATION),
	MK(PC_RED,             STR_SMALLMAP_LEGENDA_AIRPORT_HELIPORT),
	MK(PC_LIGHT_BLUE,      STR_SMALLMAP_LEGENDA_DOCK),
	MKEND()
};

static const LegendAndColour _legend_vegetation[] = {
	MK(PC_ROUGH_LAND,      STR_SMALLMAP_LEGENDA_ROUGH_LAND),
	MK(PC_GRASS_LAND,      STR_SMALLMAP_LEGENDA_GRASS_LAND),
	MK(PC_BARE_LAND,       STR_SMALLMAP_LEGENDA_BARE_LAND),
	MK(PC_FIELDS,          STR_SMALLMAP_LEGENDA_FIELDS),
	MK(PC_TREES,           STR_SMALLMAP_LEGENDA_TREES),
	MK(PC_GREEN,           STR_SMALLMAP_LEGENDA_FOREST),

	MS(PC_GREY,            STR_SMALLMAP_LEGENDA_ROCKS),
	MK(PC_ORANGE,          STR_SMALLMAP_LEGENDA_DESERT),
	MK(PC_LIGHT_BLUE,      STR_SMALLMAP_LEGENDA_SNOW),
	MK(PC_BLACK,           STR_SMALLMAP_LEGENDA_TRANSPORT_ROUTES),
	MK(PC_DARK_RED,        STR_SMALLMAP_LEGENDA_BUILDINGS_INDUSTRIES),
	MKEND()
};

static LegendAndColour _legend_land_owners[NUM_NO_COMPANY_ENTRIES + MAX_COMPANIES + 1] = {
	MO(PC_WATER,           STR_SMALLMAP_LEGENDA_WATER),
	MO(0x00,               STR_SMALLMAP_LEGENDA_NO_OWNER), // This colour will vary depending on settings.
	MO(PC_DARK_RED,        STR_SMALLMAP_LEGENDA_TOWNS),
	MO(PC_DARK_GREY,       STR_SMALLMAP_LEGENDA_INDUSTRIES),
	/* The legend will be terminated the first time it is used. */
	MOEND(),
};

#undef MK
#undef MC
#undef MS
#undef MO
#undef MOEND
#undef MKEND

/** Legend entries for the link stats view. */
static LegendAndColour _legend_linkstats[NUM_CARGO + lengthof(_linkstat_colours_in_legenda) + 1];
/**
 * Allow room for all industries, plus a terminator entry
 * This is required in order to have the industry slots all filled up
 */
static LegendAndColour _legend_from_industries[NUM_INDUSTRYTYPES + 1];
/** For connecting industry type to position in industries list(small map legend) */
static uint _industry_to_list_pos[NUM_INDUSTRYTYPES];
/** Show heightmap in industry and owner mode of smallmap window. */
static bool _smallmap_show_heightmap = false;
/** Show grid on the smallmap. */
static bool _smallmap_show_grid = false;
/** Highlight a specific industry type */
static IndustryType _smallmap_industry_highlight = INVALID_INDUSTRYTYPE;
/** State of highlight blinking */
static bool _smallmap_industry_highlight_state;
/** For connecting company ID to position in owner list (small map legend) */
static uint _company_to_list_pos[MAX_COMPANIES];

/**
 * Fills an array for the industries legends.
 */
void BuildIndustriesLegend()
{
	uint j = 0;

	/* Add each name */
	for (uint8 i = 0; i < NUM_INDUSTRYTYPES; i++) {
		IndustryType ind = _sorted_industry_types[i];
		const IndustrySpec *indsp = GetIndustrySpec(ind);
		if (indsp->enabled) {
			_legend_from_industries[j].legend = indsp->name;
			_legend_from_industries[j].colour = indsp->map_colour;
			_legend_from_industries[j].type = ind;
			_legend_from_industries[j].show_on_map = true;
			_legend_from_industries[j].col_break = false;
			_legend_from_industries[j].end = false;

			/* Store widget number for this industry type. */
			_industry_to_list_pos[ind] = j;
			j++;
		}
	}
	/* Terminate the list */
	_legend_from_industries[j].end = true;

	/* Store number of enabled industries */
	_smallmap_industry_count = j;
}

/**
 * Populate legend table for the link stat view.
 */
void BuildLinkStatsLegend()
{
	/* Clear the legend */
	memset(_legend_linkstats, 0, sizeof(_legend_linkstats));

	uint i = 0;
	for (; i < _sorted_cargo_specs_size; ++i) {
		const CargoSpec *cs = _sorted_cargo_specs[i];

		_legend_linkstats[i].legend = cs->name;
		_legend_linkstats[i].colour = cs->legend_colour;
		_legend_linkstats[i].type = cs->Index();
		_legend_linkstats[i].show_on_map = true;
	}

	_legend_linkstats[i].col_break = true;
	_smallmap_cargo_count = i;

	for (; i < _smallmap_cargo_count + lengthof(_linkstat_colours_in_legenda); ++i) {
		_legend_linkstats[i].legend = STR_EMPTY;
		_legend_linkstats[i].colour = LinkGraphOverlay::LINK_COLOURS[_linkstat_colours_in_legenda[i - _smallmap_cargo_count]];
		_legend_linkstats[i].show_on_map = true;
	}

	_legend_linkstats[_smallmap_cargo_count].legend = STR_LINKGRAPH_LEGEND_UNUSED;
	_legend_linkstats[i - 1].legend = STR_LINKGRAPH_LEGEND_OVERLOADED;
	_legend_linkstats[(_smallmap_cargo_count + i - 1) / 2].legend = STR_LINKGRAPH_LEGEND_SATURATED;
	_legend_linkstats[i].end = true;
}

static const LegendAndColour * const _legend_table[] = {
	_legend_land_contours,
	_legend_vehicles,
	_legend_from_industries,
	_legend_linkstats,
	_legend_routes,
	_legend_vegetation,
	_legend_land_owners,
};

#define MKCOLOUR(x)         TO_LE32X(x)

#define MKCOLOUR_XXXX(x)    (MKCOLOUR(0x01010101) * (uint)(x))
#define MKCOLOUR_X0X0(x)    (MKCOLOUR(0x01000100) * (uint)(x))
#define MKCOLOUR_0X0X(x)    (MKCOLOUR(0x00010001) * (uint)(x))
#define MKCOLOUR_0XX0(x)    (MKCOLOUR(0x00010100) * (uint)(x))
#define MKCOLOUR_X00X(x)    (MKCOLOUR(0x01000001) * (uint)(x))

#define MKCOLOUR_XYXY(x, y) (MKCOLOUR_X0X0(x) | MKCOLOUR_0X0X(y))
#define MKCOLOUR_XYYX(x, y) (MKCOLOUR_X00X(x) | MKCOLOUR_0XX0(y))

#define MKCOLOUR_0000       MKCOLOUR_XXXX(0x00)
#define MKCOLOUR_0FF0       MKCOLOUR_0XX0(0xFF)
#define MKCOLOUR_F00F       MKCOLOUR_X00X(0xFF)
#define MKCOLOUR_FFFF       MKCOLOUR_XXXX(0xFF)

/** Height map colours for the green colour scheme, ordered by height. */
static const uint32 _green_map_heights[] = {
	MKCOLOUR_XXXX(0x5A),
	MKCOLOUR_XYXY(0x5A, 0x5B),
	MKCOLOUR_XXXX(0x5B),
	MKCOLOUR_XYXY(0x5B, 0x5C),
	MKCOLOUR_XXXX(0x5C),
	MKCOLOUR_XYXY(0x5C, 0x5D),
	MKCOLOUR_XXXX(0x5D),
	MKCOLOUR_XYXY(0x5D, 0x5E),
	MKCOLOUR_XXXX(0x5E),
	MKCOLOUR_XYXY(0x5E, 0x5F),
	MKCOLOUR_XXXX(0x5F),
	MKCOLOUR_XYXY(0x5F, 0x1F),
	MKCOLOUR_XXXX(0x1F),
	MKCOLOUR_XYXY(0x1F, 0x27),
	MKCOLOUR_XXXX(0x27),
	MKCOLOUR_XXXX(0x27),
};
assert_compile(lengthof(_green_map_heights) == MAX_TILE_HEIGHT + 1);

/**
 * Colour Coding for Stuck Counter
 */
static const uint32 _stuck_counter_colours[] = {
	MKCOLOUR_XXXX(PC_VERY_LIGHT_YELLOW),
	MKCOLOUR_XXXX(PC_LIGHT_YELLOW),
	MKCOLOUR_XXXX(PC_YELLOW),
	MKCOLOUR_XXXX(PC_ORANGE),
	MKCOLOUR_XXXX(PC_RED),
	MKCOLOUR_XXXX(PC_DARK_RED),
	MKCOLOUR_XXXX(PC_VERY_DARK_RED),
	MKCOLOUR_XXXX(PC_BLACK),
};
assert_compile(lengthof(_stuck_counter_colours) == 8);

/** Height map colours for the dark green colour scheme, ordered by height. */
static const uint32 _dark_green_map_heights[] = {
	MKCOLOUR_XXXX(0x60),
	MKCOLOUR_XYXY(0x60, 0x61),
	MKCOLOUR_XXXX(0x61),
	MKCOLOUR_XYXY(0x61, 0x62),
	MKCOLOUR_XXXX(0x62),
	MKCOLOUR_XYXY(0x62, 0x63),
	MKCOLOUR_XXXX(0x63),
	MKCOLOUR_XYXY(0x63, 0x64),
	MKCOLOUR_XXXX(0x64),
	MKCOLOUR_XYXY(0x64, 0x65),
	MKCOLOUR_XXXX(0x65),
	MKCOLOUR_XYXY(0x65, 0x66),
	MKCOLOUR_XXXX(0x66),
	MKCOLOUR_XYXY(0x66, 0x67),
	MKCOLOUR_XXXX(0x67),
	MKCOLOUR_XXXX(0x67),
};
assert_compile(lengthof(_dark_green_map_heights) == MAX_TILE_HEIGHT + 1);

/** Height map colours for the violet colour scheme, ordered by height. */
static const uint32 _violet_map_heights[] = {
	MKCOLOUR_XXXX(0x80),
	MKCOLOUR_XYXY(0x80, 0x81),
	MKCOLOUR_XXXX(0x81),
	MKCOLOUR_XYXY(0x81, 0x82),
	MKCOLOUR_XXXX(0x82),
	MKCOLOUR_XYXY(0x82, 0x83),
	MKCOLOUR_XXXX(0x83),
	MKCOLOUR_XYXY(0x83, 0x84),
	MKCOLOUR_XXXX(0x84),
	MKCOLOUR_XYXY(0x84, 0x85),
	MKCOLOUR_XXXX(0x85),
	MKCOLOUR_XYXY(0x85, 0x86),
	MKCOLOUR_XXXX(0x86),
	MKCOLOUR_XYXY(0x86, 0x87),
	MKCOLOUR_XXXX(0x87),
	MKCOLOUR_XXXX(0x87),
};
assert_compile(lengthof(_violet_map_heights) == MAX_TILE_HEIGHT + 1);

/** Colour scheme of the smallmap. */
struct SmallMapColourScheme {
	const uint32 *height_colours; ///< Colour of each level in a heightmap.
	uint32 default_colour;   ///< Default colour of the land.
};

/** Available colour schemes for height maps. */
static const SmallMapColourScheme _heightmap_schemes[] = {
	{_green_map_heights,      MKCOLOUR_XXXX(0x54)}, ///< Green colour scheme.
	{_dark_green_map_heights, MKCOLOUR_XXXX(0x62)}, ///< Dark green colour scheme.
	{_violet_map_heights,     MKCOLOUR_XXXX(0x82)}, ///< Violet colour scheme.
};

/**
 * (Re)build the colour tables for the legends.
 */
void BuildLandLegend()
{
	for (LegendAndColour *lc = _legend_land_contours; lc->legend == STR_TINY_BLACK_HEIGHT; lc++) {
		lc->colour = _heightmap_schemes[_settings_client.gui.smallmap_land_colour].height_colours[lc->height];
	}
}

/**
 * Completes the array for the owned property legend.
 */
void BuildOwnerLegend()
{
	_legend_land_owners[1].colour = _heightmap_schemes[_settings_client.gui.smallmap_land_colour].default_colour;

	int i = NUM_NO_COMPANY_ENTRIES;
	const Company *c;
	FOR_ALL_COMPANIES(c) {
		_legend_land_owners[i].colour = _colour_gradient[c->colour][5];
		_legend_land_owners[i].company = c->index;
		_legend_land_owners[i].show_on_map = true;
		_legend_land_owners[i].col_break = false;
		_legend_land_owners[i].end = false;
		_company_to_list_pos[c->index] = i;
		i++;
	}

	/* Terminate the list */
	_legend_land_owners[i].end = true;

	/* Store maximum amount of owner legend entries. */
	_smallmap_company_count = i;
}

struct AndOr {
	uint32 mor;
	uint32 mand;
};

static inline uint32 ApplyMask(uint32 colour, const AndOr *mask)
{
	return (colour & mask->mand) | mask->mor;
}

static inline uint32 ApplyGridMask(uint32 colour, const SmallMapGridProps *grid, uint32 SmallMapGridProps:: *grid_colour)
{
	return (~grid->mask & colour) | (grid->mask & grid->*grid_colour);
}


/** Colour masks for "Contour" and "Routes" modes. */
static const AndOr _smallmap_contours_andor[] = {
	{MKCOLOUR_0000               , MKCOLOUR_FFFF}, // MP_CLEAR
	{MKCOLOUR_0XX0(PC_GREY      ), MKCOLOUR_F00F}, // MP_RAILWAY
	{MKCOLOUR_0XX0(PC_BLACK     ), MKCOLOUR_F00F}, // MP_ROAD
	{MKCOLOUR_0XX0(PC_DARK_RED  ), MKCOLOUR_F00F}, // MP_HOUSE
	{MKCOLOUR_0000               , MKCOLOUR_FFFF}, // MP_TREES
	{MKCOLOUR_XXXX(PC_LIGHT_BLUE), MKCOLOUR_0000}, // MP_STATION
	{MKCOLOUR_0000               , MKCOLOUR_FFFF}, // MP_WATER
	{MKCOLOUR_0000               , MKCOLOUR_FFFF}, // MP_VOID
	{MKCOLOUR_XXXX(PC_DARK_RED  ), MKCOLOUR_0000}, // MP_INDUSTRY
	{MKCOLOUR_0000               , MKCOLOUR_FFFF}, // MP_TUNNELBRIDGE
	{MKCOLOUR_0XX0(PC_DARK_RED  ), MKCOLOUR_F00F}, // MP_OBJECT
	{MKCOLOUR_0XX0(PC_GREY      ), MKCOLOUR_F00F},
};

/** Colour masks for "Vehicles", "Industry", and "Vegetation" modes. */
static const AndOr _smallmap_vehicles_andor[] = {
	{MKCOLOUR_0000               , MKCOLOUR_FFFF}, // MP_CLEAR
	{MKCOLOUR_0XX0(PC_BLACK     ), MKCOLOUR_F00F}, // MP_RAILWAY
	{MKCOLOUR_0XX0(PC_BLACK     ), MKCOLOUR_F00F}, // MP_ROAD
	{MKCOLOUR_0XX0(PC_DARK_RED  ), MKCOLOUR_F00F}, // MP_HOUSE
	{MKCOLOUR_0000               , MKCOLOUR_FFFF}, // MP_TREES
	{MKCOLOUR_0XX0(PC_BLACK     ), MKCOLOUR_F00F}, // MP_STATION
	{MKCOLOUR_0000               , MKCOLOUR_FFFF}, // MP_WATER
	{MKCOLOUR_0000               , MKCOLOUR_FFFF}, // MP_VOID
	{MKCOLOUR_XXXX(PC_DARK_RED  ), MKCOLOUR_0000}, // MP_INDUSTRY
	{MKCOLOUR_0000               , MKCOLOUR_FFFF}, // MP_TUNNELBRIDGE
	{MKCOLOUR_0XX0(PC_DARK_RED  ), MKCOLOUR_F00F}, // MP_OBJECT
	{MKCOLOUR_0XX0(PC_BLACK     ), MKCOLOUR_F00F},
};

/** Mapping of tile type to importance of the tile (higher number means more interesting to show). */
static const byte _tiletype_importance[] = {
	2, // MP_CLEAR
	8, // MP_RAILWAY
	7, // MP_ROAD
	5, // MP_HOUSE
	2, // MP_TREES
	9, // MP_STATION
	2, // MP_WATER
	1, // MP_VOID
	6, // MP_INDUSTRY
	8, // MP_TUNNELBRIDGE
	2, // MP_OBJECT
	0,
};

static inline TileType GetEffectiveTileType(TileIndex tile)
{
	TileType t = GetTileType(tile);

	if (t == MP_TUNNELBRIDGE) {
		TransportType tt = GetTunnelBridgeTransportType(tile);

		switch (tt) {
			case TRANSPORT_RAIL: t = MP_RAILWAY; break;
			case TRANSPORT_ROAD: t = MP_ROAD;    break;
			default:             t = MP_WATER;   break;
		}
	}
	return t;
}

/**
 * Return the ground colour to draw land in the smallmap in "flat" modes.
 * @param tile The land tile of which we would like to get the ground colour.
 * @param t    Effective tile type of the tile (see #GetEffectiveTileType).
 * @param grid If not NULL, given grid will be painted.
 * @return The colour of ground for this land tile
 */
static inline uint32 GetSmallMapGroundColoursFlatLand(TileIndex tile, TileType t, const SmallMapGridProps *grid)
{
	uint32 ret = _heightmap_schemes[_settings_client.gui.smallmap_land_colour].default_colour;
	if (grid == NULL) return ret;
	return ApplyGridMask(ret, grid, &SmallMapGridProps::colour_flat);
}

/**
 * Return the ground colour to draw land in the smallmap in heightmap modes.
 * @param tile The land tile of which we would like to get the ground colour.
 * @param t    Effective tile type of the tile (see #GetEffectiveTileType).
 * @param grid If not NULL, given grid will be painted.
 * @return The colour of ground for this land tile
 */
static inline uint32 GetSmallMapGroundColoursHeightmapLand(TileIndex tile, TileType t, const SmallMapGridProps *grid)
{
	uint h = TileHeight(tile);
	uint32 ret = _heightmap_schemes[_settings_client.gui.smallmap_land_colour].height_colours[h];
	if (grid == NULL) return ret;
	return ApplyGridMask(ret, grid, h < MAX_TILE_HEIGHT / 2 ? &SmallMapGridProps::colour_lowland : &SmallMapGridProps::colour_upland);
}

/**
 * Return the ground colour to draw water tiles in the smallmap.
 * @param tile The water tile of which we would like to get the ground colour.
 * @param t    Effective tile type of the tile (see #GetEffectiveTileType).
 * @param grid If not NULL, given grid will be painted.
 * @return The colour of ground for this water tile
 */
static inline uint32 GetSmallMapGroundColoursWater(TileIndex tile, TileType t, const SmallMapGridProps *grid)
{
	uint32 ret = MKCOLOUR_XXXX(PC_WATER);
	if (grid == NULL) return ret;
	return ApplyGridMask(ret, grid, &SmallMapGridProps::colour_water);
}

static const uint32 _vegetation_clear_bits[] = {
	MKCOLOUR_XXXX(PC_GRASS_LAND), ///< full grass
	MKCOLOUR_XXXX(PC_ROUGH_LAND), ///< rough land
	MKCOLOUR_XXXX(PC_GREY),       ///< rocks
	MKCOLOUR_XXXX(PC_FIELDS),     ///< fields
	MKCOLOUR_XXXX(PC_LIGHT_BLUE), ///< snow
	MKCOLOUR_XXXX(PC_ORANGE),     ///< desert
	MKCOLOUR_XXXX(PC_GRASS_LAND), ///< unused
	MKCOLOUR_XXXX(PC_GRASS_LAND), ///< unused
};

/**
 * Return the ground colour to draw land in the smallmap in vegetation mode.
 * @param tile The land tile of which we would like to get the ground colour.
 * @param t    Effective tile type of the tile (see #GetEffectiveTileType).
 * @param grid If not NULL, given grid will be painted.
 * @return The colour of ground for this land tile
 */
static inline uint32 GetSmallMapGroundColoursVegetationLand(TileIndex tile, TileType t, const SmallMapGridProps *grid)
{
	uint32 ret;
	switch (t) {
		case MP_CLEAR:
			if (IsClearGround(tile, CLEAR_GRASS) && GetClearDensity(tile) < 3) {
				ret = MKCOLOUR_XXXX(PC_BARE_LAND);
			} else {
				ret = _vegetation_clear_bits[GetClearGround(tile)];
			}
			break;

		case MP_TREES:
			if (GetTreeGround(tile) == TREE_GROUND_SNOW_DESERT || GetTreeGround(tile) == TREE_GROUND_ROUGH_SNOW) {
				ret = (_settings_game.game_creation.landscape == LT_ARCTIC) ? _vegetation_clear_bits[CLEAR_SNOW] : _vegetation_clear_bits[CLEAR_DESERT];
				break;
			}
			/* FALLTHROUGH */
		default:
			ret = _vegetation_clear_bits[CLEAR_GRASS];
			break;
	}

	if (grid == NULL) return ret;
	return ApplyGridMask(ret, grid, &SmallMapGridProps::colour_flat);
}

/**
 * Return the colour a tile would be displayed with in the small map in mode "Contour".
 * @param tile           The tile of which we would like to get the colour.
 * @param t              Effective tile type of the tile (see #GetEffectiveTileType).
 * @param ground_colours Colours of the ground.
 * @return The colour of tile in the small map in mode "Contour"
 */
static inline uint32 GetSmallMapContoursPixels(TileIndex tile, TileType t, uint32 ground_colours)
{
	return ApplyMask(ground_colours, &_smallmap_contours_andor[t]);
}

/**
 * Return the colour a tile would be displayed with in the small map in mode "Vehicles".
 *
 * @param tile           The tile of which we would like to get the colour.
 * @param t              Effective tile type of the tile (see #GetEffectiveTileType).
 * @param ground_colours Colours of the ground.
 * @return The colour of tile in the small map in mode "Vehicles"
 */
static inline uint32 GetSmallMapVehiclesPixels(TileIndex tile, TileType t, uint32 ground_colours)
{
	return ApplyMask(ground_colours, &_smallmap_vehicles_andor[t]);
}

/**
 * Return the colour a tile would be displayed with in the small map in mode "Industries".
 *
 * @param tile           The tile of which we would like to get the colour.
 * @param t              Effective tile type of the tile (see #GetEffectiveTileType).
 * @param ground_colours Colours of the ground.
 * @return The colour of tile in the small map in mode "Industries"
 */
static inline uint32 GetSmallMapIndustriesPixels(TileIndex tile, TileType t, uint32 ground_colours)
{
	if (t == MP_INDUSTRY) {
		/* If industry is allowed to be seen, use its colour on the map */
		IndustryType type = Industry::GetByTile(tile)->type;
		if (_legend_from_industries[_industry_to_list_pos[type]].show_on_map &&
				(_smallmap_industry_highlight_state || type != _smallmap_industry_highlight)) {
			return (type == _smallmap_industry_highlight ? PC_WHITE : GetIndustrySpec(Industry::GetByTile(tile)->type)->map_colour) * 0x01010101;
		} else {
			/* Otherwise, return the colour which will make it disappear */
			return ground_colours;
		}
	}

	return ApplyMask(ground_colours, &_smallmap_vehicles_andor[t]);
}

/**
 * Return the colour a tile would be displayed with in the small map in mode "Routes".
 *
 * @param tile           The tile of which we would like to get the colour.
 * @param t              Effective tile type of the tile (see #GetEffectiveTileType).
 * @param ground_colours Colours of the ground.
 * @return The colour of tile  in the small map in mode "Routes"
 */
static inline uint32 GetSmallMapRoutesPixels(TileIndex tile, TileType t, uint32 ground_colours)
{
	if (t == MP_STATION) {
		switch (GetStationType(tile)) {
			case STATION_RAIL:    return MKCOLOUR_XXXX(PC_VERY_DARK_BROWN);
			case STATION_AIRPORT: return MKCOLOUR_XXXX(PC_RED);
			case STATION_TRUCK:   return MKCOLOUR_XXXX(PC_ORANGE);
			case STATION_BUS:     return MKCOLOUR_XXXX(PC_YELLOW);
			case STATION_DOCK:    return MKCOLOUR_XXXX(PC_LIGHT_BLUE);
			default:              return MKCOLOUR_FFFF;
		}
	} else if (t == MP_RAILWAY) {
		byte c = GetStuckCounter(tile);
		if (c) {
			return _stuck_counter_colours[c/32];
		} else {
			AndOr andor = {
				MKCOLOUR_0XX0(PC_GREY),
				_smallmap_contours_andor[t].mand
			};

<<<<<<< HEAD
			const SmallMapColourScheme *cs = &_heightmap_schemes[_settings_client.gui.smallmap_land_colour];
			return ApplyMask(cs->default_colour, &andor);
		}
=======
		return ApplyMask(ground_colours, &andor);
>>>>>>> e740da49
	}

	/* Ground colour */
	return ApplyMask(ground_colours, &_smallmap_contours_andor[t]);
}

/**
 * Return the colour a tile would be displayed with in the small map in mode "link stats".
 *
 * @param tile           The tile of which we would like to get the colour.
 * @param t              Effective tile type of the tile (see #GetEffectiveTileType).
 * @param ground_colours Colours of the ground.
 * @return The colour of tile in the small map in mode "link stats"
 */
static inline uint32 GetSmallMapLinkStatsPixels(TileIndex tile, TileType t, uint32 ground_colours)
{
	return _smallmap_show_heightmap ? GetSmallMapContoursPixels(tile, t, ground_colours) : GetSmallMapRoutesPixels(tile, t, ground_colours);
}

static const AndOr _tree_andor = { MKCOLOUR_0XX0(PC_TREES), MKCOLOUR_F00F };

/**
 * Return the colour a tile would be displayed with in the smallmap in mode "Vegetation".
 *
 * @param tile           The tile of which we would like to get the colour.
 * @param t              Effective tile type of the tile (see #GetEffectiveTileType).
 * @param ground_colours Colours of the ground.
 * @return The colour of tile  in the smallmap in mode "Vegetation"
 */
static inline uint32 GetSmallMapVegetationPixels(TileIndex tile, TileType t, uint32 ground_colours)
{
	if (t == MP_INDUSTRY) return IsTileForestIndustry(tile) ? MKCOLOUR_XXXX(PC_GREEN) : MKCOLOUR_XXXX(PC_DARK_RED);
	return ApplyMask(ground_colours, (t == MP_TREES) ? &_tree_andor : &_smallmap_vehicles_andor[t]);
}

/**
 * Return the colour a tile would be displayed with in the small map in mode "Owner".
 *
 * @param tile           The tile of which we would like to get the colour.
 * @param t              Effective tile type of the tile (see #GetEffectiveTileType).
 * @param ground_colours Colours of the ground.
 * @return The colour of tile in the small map in mode "Owner"
 */
static inline uint32 GetSmallMapOwnerPixels(TileIndex tile, TileType t, uint32 ground_colours)
{
	Owner o;

	switch (t) {
		case MP_INDUSTRY: return MKCOLOUR_XXXX(PC_DARK_GREY);
		case MP_HOUSE:    return MKCOLOUR_XXXX(PC_DARK_RED);
		default:          o = GetTileOwner(tile); break;
		/* FIXME: For MP_ROAD there are multiple owners.
		 * GetTileOwner returns the rail owner (level crossing) resp. the owner of ROADTYPE_ROAD (normal road),
		 * even if there are no ROADTYPE_ROAD bits on the tile.
		 */
	}

	if ((o < MAX_COMPANIES && !_legend_land_owners[_company_to_list_pos[o]].show_on_map) || o == OWNER_NONE || o == OWNER_WATER) {
		return ground_colours;
	} else if (o == OWNER_TOWN) {
		return MKCOLOUR_XXXX(PC_DARK_RED);
	}

	return MKCOLOUR_XXXX(_legend_land_owners[_company_to_list_pos[o]].colour);
}

/** Vehicle colours in #SMT_VEHICLES mode. Indexed by #VehicleTypeByte. */
static const byte _vehicle_type_colours[6] = {
	PC_RED, PC_YELLOW, PC_LIGHT_BLUE, PC_WHITE, PC_BLACK, PC_RED
};


inline Point SmallMapWindow::SmallmapRemapCoords(int x, int y) const
{
	Point pt;
	pt.x = (y - x) * 2;
	pt.y = y + x;
	return pt;
}

/**
 * Remap tile to location on this smallmap.
 * @param tile_x X coordinate of the tile.
 * @param tile_y Y coordinate of the tile.
 * @return Position to draw on.
 */
inline Point SmallMapWindow::RemapTile(int tile_x, int tile_y) const
{
	int x_offset = tile_x - this->scroll_x / (int)TILE_SIZE;
	int y_offset = tile_y - this->scroll_y / (int)TILE_SIZE;

	if (this->zoom == 1) return SmallmapRemapCoords(x_offset, y_offset);

	/* For negative offsets, round towards -inf. */
	if (x_offset < 0) x_offset -= this->zoom - 1;
	if (y_offset < 0) y_offset -= this->zoom - 1;

	return SmallmapRemapCoords(x_offset / this->zoom, y_offset / this->zoom);
}

/**
 * Determine the tile relative to the base tile of the smallmap, and the pixel position at
 * that tile for a point in the smallmap.
 * @param px       Horizontal coordinate of the pixel.
 * @param py       Vertical coordinate of the pixel.
 * @param sub[out] Pixel position at the tile (0..3).
 * @param add_sub  Add current #subscroll to the position.
 * @return Tile being displayed at the given position relative to #scroll_x and #scroll_y.
 * @note The #subscroll offset is already accounted for.
 */
inline Point SmallMapWindow::PixelToTile(int px, int py, int *sub, bool add_sub) const
{
	if (add_sub) px += this->subscroll;  // Total horizontal offset.

	/* For each two rows down, add a x and a y tile, and
	 * For each four pixels to the right, move a tile to the right. */
	Point pt = {((py >> 1) - (px >> 2)) * this->zoom, ((py >> 1) + (px >> 2)) * this->zoom};
	px &= 3;

	if (py & 1) { // Odd number of rows, handle the 2 pixel shift.
		if (px < 2) {
			pt.x += this->zoom;
			px += 2;
		} else {
			pt.y += this->zoom;
			px -= 2;
		}
	}

	*sub = px;
	return pt;
}

/**
 * Compute base parameters of the smallmap such that tile (\a tx, \a ty) starts at pixel (\a x, \a y).
 * @param tx        Tile x coordinate.
 * @param ty        Tile y coordinate.
 * @param x         Non-negative horizontal position in the display where the tile starts.
 * @param y         Non-negative vertical position in the display where the tile starts.
 * @param sub [out] Value of #subscroll needed.
 * @return #scroll_x, #scroll_y values.
 */
Point SmallMapWindow::ComputeScroll(int tx, int ty, int x, int y, int *sub)
{
	assert(x >= 0 && y >= 0);

	int new_sub;
	Point tile_xy = PixelToTile(x, y, &new_sub, false);
	tx -= tile_xy.x;
	ty -= tile_xy.y;

	Point scroll;
	if (new_sub == 0) {
		*sub = 0;
		scroll.x = (tx + this->zoom) * TILE_SIZE;
		scroll.y = (ty - this->zoom) * TILE_SIZE;
	} else {
		*sub = 4 - new_sub;
		scroll.x = (tx + 2 * this->zoom) * TILE_SIZE;
		scroll.y = (ty - 2 * this->zoom) * TILE_SIZE;
	}
	return scroll;
}

/**
 * Initialize or change the zoom level.
 * @param change  Way to change the zoom level.
 * @param zoom_pt Position to keep fixed while zooming.
 * @pre \c *zoom_pt should contain a point in the smallmap display when zooming in or out.
 */
void SmallMapWindow::SetZoomLevel(ZoomLevelChange change, const Point *zoom_pt)
{
	static const int zoomlevels[] = {1, 2, 4, 6, 8}; // Available zoom levels. Bigger number means more zoom-out (further away).
	static const int MIN_ZOOM_INDEX = 0;
	static const int MAX_ZOOM_INDEX = lengthof(zoomlevels) - 1;

	int new_index, cur_index, sub;
	Point tile;
	switch (change) {
		case ZLC_INITIALIZE:
			cur_index = - 1; // Definitely different from new_index.
			new_index = MIN_ZOOM_INDEX;
			break;

		case ZLC_ZOOM_IN:
		case ZLC_ZOOM_OUT:
			for (cur_index = MIN_ZOOM_INDEX; cur_index <= MAX_ZOOM_INDEX; cur_index++) {
				if (this->zoom == zoomlevels[cur_index]) break;
			}
			assert(cur_index <= MAX_ZOOM_INDEX);

			tile = this->PixelToTile(zoom_pt->x, zoom_pt->y, &sub);
			new_index = Clamp(cur_index + ((change == ZLC_ZOOM_IN) ? -1 : 1), MIN_ZOOM_INDEX, MAX_ZOOM_INDEX);
			break;

		default: NOT_REACHED();
	}

	if (new_index != cur_index) {
		this->zoom = zoomlevels[new_index];
		RecalcGridProps();

		if (cur_index >= 0) {
			Point new_tile = this->PixelToTile(zoom_pt->x, zoom_pt->y, &sub);
			this->SetNewScroll(this->scroll_x + (tile.x - new_tile.x) * TILE_SIZE,
					this->scroll_y + (tile.y - new_tile.y) * TILE_SIZE, sub);
		} else if (this->map_type == SMT_LINKSTATS) {
			this->overlay->RebuildCache();
		}
		this->SetWidgetDisabledState(WID_SM_ZOOM_IN,  this->zoom == zoomlevels[MIN_ZOOM_INDEX]);
		this->SetWidgetDisabledState(WID_SM_ZOOM_OUT, this->zoom == zoomlevels[MAX_ZOOM_INDEX]);
		this->SetDirty();
	}
}

/**
 * Change appearance of the grid.
 * @param option the setting to change
 * @param delta amount of units to add to the given setting
 */
void SmallMapWindow::SetGridOption(GridOption option, int delta)
{
	if (!_smallmap_show_grid) {
		_smallmap_show_grid = true;
		this->SetWidgetLoweredState(WID_SM_TOGGLE_GRID, _smallmap_show_grid);
		this->SetWidgetDirty(WID_SM_TOGGLE_GRID);
		this->SetWidgetDirty(WID_SM_MAP);
	}
	switch (option) {
		case GO_SIZE:
			delta = Clamp(delta,
					(int)MIN_SMALLMAP_GRID_SIZE - _settings_client.gui.smallmap_grid_size,
					(int)MAX_SMALLMAP_GRID_SIZE - _settings_client.gui.smallmap_grid_size);
			_settings_client.gui.smallmap_grid_size += delta;
			break;

		case GO_LINE_CONTRAST:
			delta = Clamp(delta,
					(int)MIN_SMALLMAP_GRIDLINE_CONTRAST - _settings_client.gui.smallmap_gridline_contrast,
					(int)MAX_SMALLMAP_GRIDLINE_CONTRAST - _settings_client.gui.smallmap_gridline_contrast);
			_settings_client.gui.smallmap_gridline_contrast += delta;
			break;

		case GO_LINE_THICKNESS:
			delta = Clamp(delta,
					(int)MIN_SMALLMAP_GRIDLINE_THICKNESS - _settings_client.gui.smallmap_gridline_thickness,
					(int)MAX_SMALLMAP_GRIDLINE_THICKNESS - _settings_client.gui.smallmap_gridline_thickness);
			_settings_client.gui.smallmap_gridline_thickness += delta;
			break;

		default: NOT_REACHED();
	}
	if (delta != 0) {
		this->RecalcGridProps();
		this->SetWidgetDirty(WID_SM_MAP);
	}
}

/** Find out how the grid should be drawn with respect to current grid-related settings. */
void SmallMapWindow::RecalcGridProps()
{
    /* Recalculate size of the grid. */
    uint grid_zoom = this->zoom;
    /* Round down to the nearrest power of 2. It's to keep lines in the same place when switching zoom levels. */
    while (!HasAtMostOneBit(grid_zoom)) grid_zoom = KillFirstBit(grid_zoom);
	this->grid_size = BASE_GRID_SIZE * _settings_client.gui.smallmap_grid_size * grid_zoom;

	/* Values below were determined empirically trying to make a uniform appearance. */
	static const uint BRIGHTNESS_FLAT_LAND = 8;
	static const uint BRIGHTNESS_LOWLAND   = 10;
	static const uint BRIGHTNESS_UPLAND    = 3;
	static const uint BRIGHTNESS_WATER     = 6;
	static const uint CONTRAST_DIVISOR_FLAT_LAND = 2;
	static const uint CONTRAST_DIVISOR_LOWLAND   = 1;
	static const uint CONTRAST_DIVISOR_UPLAND    = 1;
	static const uint CONTRAST_DIVISOR_WATER     = 3;

	int brightness = BRIGHTNESS_FLAT_LAND + RoundDivSU(_settings_client.gui.smallmap_gridline_contrast, CONTRAST_DIVISOR_FLAT_LAND);
	brightness = Clamp(brightness, 0, MAX_TILE_HEIGHT);
	this->grid_props.colour_flat = _heightmap_schemes[_settings_client.gui.smallmap_land_colour].height_colours[brightness];

	brightness = BRIGHTNESS_UPLAND - RoundDivSU(_settings_client.gui.smallmap_gridline_contrast, CONTRAST_DIVISOR_LOWLAND);
	brightness = Clamp(brightness, 0, MAX_TILE_HEIGHT);
	this->grid_props.colour_upland = _heightmap_schemes[_settings_client.gui.smallmap_land_colour].height_colours[brightness];

	brightness = BRIGHTNESS_LOWLAND + RoundDivSU(_settings_client.gui.smallmap_gridline_contrast, CONTRAST_DIVISOR_UPLAND);
	brightness = Clamp(brightness, 0, MAX_TILE_HEIGHT);
	this->grid_props.colour_lowland = _heightmap_schemes[_settings_client.gui.smallmap_land_colour].height_colours[brightness];

	brightness = BRIGHTNESS_WATER + RoundDivSU(_settings_client.gui.smallmap_gridline_contrast, CONTRAST_DIVISOR_WATER);
	brightness = Clamp(brightness, 0, lengthof(_colour_gradient[COLOUR_LIGHT_BLUE]) - 1);
	this->grid_props.colour_water = MKCOLOUR_XXXX(_colour_gradient[COLOUR_LIGHT_BLUE][brightness]);
	
	/* Line thickness. Calculate bitmask to extract certain number of pixels (bytes). */
	this->grid_props.mask = MKCOLOUR(0xFFFFFFFFu >> (8 * (4 - _settings_client.gui.smallmap_gridline_thickness)));
}

/**
 * Decide which colours to show to the user for a group of tiles.
 * @param ta Tile area to investigate.
 * @return Colours to display.
 */
inline uint32 SmallMapWindow::GetTileColours(const TileArea &ta) const
{
	int importance = 0;
	TileIndex tile = INVALID_TILE; // Position of the most important tile.
	TileType et = MP_VOID;         // Effective tile type at that position.

	TILE_AREA_LOOP(ti, ta) {
		TileType ttype = GetEffectiveTileType(ti);
		if (_tiletype_importance[ttype] > importance) {
			importance = _tiletype_importance[ttype];
			tile = ti;
			et = ttype;
		}
	}

	const SmallMapGridProps *grid = NULL;
	if (_smallmap_show_grid) {
		/* Does the area intersect with the grid? */
		if (TileY(ta.tile) % this->grid_size + ta.h >= this->grid_size ||
				(TileX(ta.tile) % this->grid_size + ta.w >= this->grid_size)) {
			grid = &this->grid_props;
		}
	}

	uint32 ground_colours = this->GetTileGroundColours(tile, et, grid);
	return this->GetTileForeColours(tile, et, ground_colours);
}

/**
 * Get the colour to draw ground of a given tile.
 * @param tile The tile of which we would like to get the colour.
 * @param t    Effective tile type of the tile (see #GetEffectiveTileType).
 * @param grid If not NULL, given grid will be painted.
 * @return Colours to display ground of this tile.
 */
uint32 SmallMapWindow::GetTileGroundColours(TileIndex tile, TileType et, const SmallMapGridProps *grid) const
{
	if (et == MP_WATER) return GetSmallMapGroundColoursWater(tile, et, grid);

	switch (this->map_type) {
		case SMT_VEHICLES:
		case SMT_ROUTES:
			break;

		case SMT_INDUSTRY:
		case SMT_LINKSTATS:
		case SMT_OWNER:
			if (!_smallmap_show_heightmap) break;
			/* FALLTHROUGH */
		case SMT_CONTOUR:
			return GetSmallMapGroundColoursHeightmapLand(tile, et, grid);

		case SMT_VEGETATION:
			return GetSmallMapGroundColoursVegetationLand(tile, et, grid);

		default: NOT_REACHED();
	}

	return GetSmallMapGroundColoursFlatLand(tile, et, grid);
}

/**
 * Get the colour to draw fore of a given tile and combine it with a given ground colours.
 * @param tile           The tile of which we would like to get the colour.
 * @param t              Effective tile type of the tile (see #GetEffectiveTileType).
 * @param ground_colours Tile ground colours.
 * @return Colours to display this tile.
 */
uint32 SmallMapWindow::GetTileForeColours(TileIndex tile, TileType et, uint32 ground_colours) const
{
	switch (this->map_type) {
		case SMT_CONTOUR:    return GetSmallMapContoursPixels(tile, et, ground_colours);
		case SMT_VEHICLES:   return GetSmallMapVehiclesPixels(tile, et, ground_colours);
		case SMT_INDUSTRY:   return GetSmallMapIndustriesPixels(tile, et, ground_colours);
		case SMT_LINKSTATS:  return GetSmallMapLinkStatsPixels(tile, et, ground_colours);
		case SMT_ROUTES:     return GetSmallMapRoutesPixels(tile, et, ground_colours);
		case SMT_VEGETATION: return GetSmallMapVegetationPixels(tile, et, ground_colours);
		case SMT_OWNER:      return GetSmallMapOwnerPixels(tile, et, ground_colours);
		default: NOT_REACHED();
	}
}

/**
 * Draws one column of tiles of the small map in a certain mode onto the screen buffer, skipping the shifted rows in between.
 *
 * @param dst Pointer to a part of the screen buffer to write to.
 * @param xc The X coordinate of the first tile in the column.
 * @param yc The Y coordinate of the first tile in the column
 * @param pitch Number of pixels to advance in the screen buffer each time a pixel is written.
 * @param reps Number of lines to draw
 * @param start_pos Position of first pixel to draw.
 * @param end_pos Position of last pixel to draw (exclusive).
 * @param blitter current blitter
 * @note If pixel position is below \c 0, skip drawing.
 */
void SmallMapWindow::DrawSmallMapColumn(void *dst, uint xc, uint yc, int pitch, int reps, int start_pos, int end_pos, Blitter *blitter) const
{
	void *dst_ptr_abs_end = blitter->MoveTo(_screen.dst_ptr, 0, _screen.height);
	uint min_xy = _settings_game.construction.freeform_edges ? 1 : 0;

	do {
		/* Check if the tile (xc,yc) is within the map range */
		if (xc >= MapMaxX() || yc >= MapMaxY()) continue;

		/* Check if the dst pointer points to a pixel inside the screen buffer */
		if (dst < _screen.dst_ptr) continue;
		if (dst >= dst_ptr_abs_end) continue;

		/* Construct tilearea covered by (xc, yc, xc + this->zoom, yc + this->zoom) such that it is within min_xy limits. */
		TileArea ta;
		if (min_xy == 1 && (xc == 0 || yc == 0)) {
			if (this->zoom == 1) continue; // The tile area is empty, don't draw anything.

			ta = TileArea(TileXY(max(min_xy, xc), max(min_xy, yc)), this->zoom - (xc == 0), this->zoom - (yc == 0));
		} else {
			ta = TileArea(TileXY(xc, yc), this->zoom, this->zoom);
		}
		ta.ClampToMap(); // Clamp to map boundaries (may contain MP_VOID tiles!).

		uint32 val = this->GetTileColours(ta);
		uint8 *val8 = (uint8 *)&val;
		int idx = max(0, -start_pos);
		for (int pos = max(0, start_pos); pos < end_pos; pos++) {
			blitter->SetPixel(dst, idx, 0, val8[idx]);
			idx++;
		}
	/* Switch to next tile in the column */
	} while (xc += this->zoom, yc += this->zoom, dst = blitter->MoveTo(dst, pitch, 0), --reps != 0);
}

/**
 * Adds vehicles to the smallmap.
 * @param dpi the part of the smallmap to be drawn into
 * @param blitter current blitter
 */
void SmallMapWindow::DrawVehicles(const DrawPixelInfo *dpi, Blitter *blitter) const
{
	const Vehicle *v;
	FOR_ALL_VEHICLES(v) {
		if (v->type == VEH_EFFECT) continue;
		if (v->vehstatus & (VS_HIDDEN | VS_UNCLICKABLE)) continue;

		/* Remap into flat coordinates. */
		Point pt = this->RemapTile(v->x_pos / TILE_SIZE, v->y_pos / TILE_SIZE);

		int y = pt.y - dpi->top;
		if (!IsInsideMM(y, 0, dpi->height)) continue; // y is out of bounds.

		bool skip = false; // Default is to draw both pixels.
		int x = pt.x - this->subscroll - 3 - dpi->left; // Offset X coordinate.
		if (x < 0) {
			/* if x+1 is 0, that means we're on the very left edge,
			 * and should thus only draw a single pixel */
			if (++x != 0) continue;
			skip = true;
		} else if (x >= dpi->width - 1) {
			/* Check if we're at the very right edge, and if so draw only a single pixel */
			if (x != dpi->width - 1) continue;
			skip = true;
		}

		/* Calculate pointer to pixel and the colour */
		byte colour = (this->map_type == SMT_VEHICLES) ? _vehicle_type_colours[v->type] : PC_WHITE;

		/* And draw either one or two pixels depending on clipping */
		blitter->SetPixel(dpi->dst_ptr, x, y, colour);
		if (!skip) blitter->SetPixel(dpi->dst_ptr, x + 1, y, colour);
	}
}

/**
 * Adds town names to the smallmap.
 * @param dpi the part of the smallmap to be drawn into
 */
void SmallMapWindow::DrawTowns(const DrawPixelInfo *dpi) const
{
	const Town *t;
	FOR_ALL_TOWNS(t) {
		/* Remap the town coordinate */
		Point pt = this->RemapTile(TileX(t->xy), TileY(t->xy));
		int x = pt.x - this->subscroll - (t->cache.sign.width_small >> 1);
		int y = pt.y;

		/* Check if the town sign is within bounds */
		if (x + t->cache.sign.width_small > dpi->left &&
				x < dpi->left + dpi->width &&
				y + FONT_HEIGHT_SMALL > dpi->top &&
				y < dpi->top + dpi->height) {
			/* And draw it. */
			SetDParam(0, t->index);
			DrawString(x, x + t->cache.sign.width_small, y, STR_SMALLMAP_TOWN);
		}
	}
}

/**
 * Adds map indicators to the smallmap.
 */
void SmallMapWindow::DrawMapIndicators() const
{
	/* Find main viewport. */
	const ViewPort *vp = FindWindowById(WC_MAIN_WINDOW, 0)->viewport;

	Point tile = InverseRemapCoords(vp->virtual_left, vp->virtual_top);
	Point tl = this->RemapTile(tile.x >> 4, tile.y >> 4);
	tl.x -= this->subscroll;

	tile = InverseRemapCoords(vp->virtual_left + vp->virtual_width, vp->virtual_top + vp->virtual_height);
	Point br = this->RemapTile(tile.x >> 4, tile.y >> 4);
	br.x -= this->subscroll;

	SmallMapWindow::DrawVertMapIndicator(tl.x, tl.y, br.y);
	SmallMapWindow::DrawVertMapIndicator(br.x, tl.y, br.y);

	SmallMapWindow::DrawHorizMapIndicator(tl.x, br.x, tl.y);
	SmallMapWindow::DrawHorizMapIndicator(tl.x, br.x, br.y);
}

/**
 * Draws the small map.
 *
 * Basically, the small map is draw column of pixels by column of pixels. The pixels
 * are drawn directly into the screen buffer. The final map is drawn in multiple passes.
 * The passes are:
 * <ol><li>The colours of tiles in the different modes.</li>
 * <li>Town names (optional)</li></ol>
 *
 * @param dpi pointer to pixel to write onto
 */
void SmallMapWindow::DrawSmallMap(DrawPixelInfo *dpi) const
{
	Blitter *blitter = BlitterFactoryBase::GetCurrentBlitter();
	DrawPixelInfo *old_dpi;

	old_dpi = _cur_dpi;
	_cur_dpi = dpi;

	/* Clear it */
	GfxFillRect(dpi->left, dpi->top, dpi->left + dpi->width - 1, dpi->top + dpi->height - 1, PC_BLACK);

	/* Which tile is displayed at (dpi->left, dpi->top)? */
	int dx;
	Point tile = this->PixelToTile(dpi->left, dpi->top, &dx);
	int tile_x = this->scroll_x / (int)TILE_SIZE + tile.x;
	int tile_y = this->scroll_y / (int)TILE_SIZE + tile.y;

	void *ptr = blitter->MoveTo(dpi->dst_ptr, -dx - 4, 0);
	int x = - dx - 4;
	int y = 0;

	for (;;) {
		/* Distance from left edge */
		if (x >= -3) {
			if (x >= dpi->width) break; // Exit the loop.

			int end_pos = min(dpi->width, x + 4);
			int reps = (dpi->height - y + 1) / 2; // Number of lines.
			if (reps > 0) {
				this->DrawSmallMapColumn(ptr, tile_x, tile_y, dpi->pitch * 2, reps, x, end_pos, blitter);
			}
		}

		if (y == 0) {
			tile_y += this->zoom;
			y++;
			ptr = blitter->MoveTo(ptr, 0, 1);
		} else {
			tile_x -= this->zoom;
			y--;
			ptr = blitter->MoveTo(ptr, 0, -1);
		}
		ptr = blitter->MoveTo(ptr, 2, 0);
		x += 2;
	}

	/* Draw vehicles */
	if (this->map_type == SMT_CONTOUR || this->map_type == SMT_VEHICLES) this->DrawVehicles(dpi, blitter);

	/* Draw link stat overlay */
	if (this->map_type == SMT_LINKSTATS) this->overlay->Draw(dpi);

	/* Draw town names */
	if (this->show_towns) this->DrawTowns(dpi);

	/* Draw map indicators */
	this->DrawMapIndicators();

	_cur_dpi = old_dpi;
}

/**
 * Function to set up widgets depending on the information being shown on the smallmap.
 */
void SmallMapWindow::SetupWidgetData()
{
	StringID legend_tooltip;
	StringID enable_all_tooltip;
	StringID disable_all_tooltip;
	int plane;
	switch (this->map_type) {
		case SMT_INDUSTRY:
			legend_tooltip = STR_SMALLMAP_TOOLTIP_INDUSTRY_SELECTION;
			enable_all_tooltip = STR_SMALLMAP_TOOLTIP_ENABLE_ALL_INDUSTRIES;
			disable_all_tooltip = STR_SMALLMAP_TOOLTIP_DISABLE_ALL_INDUSTRIES;
			plane = 0;
			break;

		case SMT_OWNER:
			legend_tooltip = STR_SMALLMAP_TOOLTIP_COMPANY_SELECTION;
			enable_all_tooltip = STR_SMALLMAP_TOOLTIP_ENABLE_ALL_COMPANIES;
			disable_all_tooltip = STR_SMALLMAP_TOOLTIP_DISABLE_ALL_COMPANIES;
			plane = 0;
			break;

		case SMT_LINKSTATS:
			legend_tooltip = STR_SMALLMAP_TOOLTIP_CARGO_SELECTION;
			enable_all_tooltip = STR_SMALLMAP_TOOLTIP_ENABLE_ALL_CARGOS;
			disable_all_tooltip = STR_SMALLMAP_TOOLTIP_DISABLE_ALL_CARGOS;
			plane = 0;
			break;

		default:
			legend_tooltip = STR_NULL;
			enable_all_tooltip = STR_NULL;
			disable_all_tooltip = STR_NULL;
			plane = 1;
			break;
	}

	this->GetWidget<NWidgetCore>(WID_SM_LEGEND)->SetDataTip(STR_NULL, legend_tooltip);
	this->GetWidget<NWidgetCore>(WID_SM_ENABLE_ALL)->SetDataTip(STR_SMALLMAP_ENABLE_ALL, enable_all_tooltip);
	this->GetWidget<NWidgetCore>(WID_SM_DISABLE_ALL)->SetDataTip(STR_SMALLMAP_DISABLE_ALL, disable_all_tooltip);
	this->GetWidget<NWidgetStacked>(WID_SM_SELECT_BUTTONS)->SetDisplayedPlane(plane);
}

SmallMapWindow::SmallMapWindow(WindowDesc *desc, int window_number) : Window(desc), refresh(FORCE_REFRESH_PERIOD)
{
	_smallmap_industry_highlight = INVALID_INDUSTRYTYPE;
	this->overlay = new LinkGraphOverlay(this, WID_SM_MAP);
	this->InitNested(window_number);
	this->LowerWidget(this->map_type + WID_SM_CONTOUR);

	BuildLandLegend();
	this->SetWidgetLoweredState(WID_SM_SHOW_HEIGHT, _smallmap_show_heightmap);

	this->SetWidgetLoweredState(WID_SM_TOGGLE_GRID, _smallmap_show_grid);
	this->SetWidgetLoweredState(WID_SM_TOGGLETOWNNAME, this->show_towns);

	this->SetupWidgetData();

	this->SetZoomLevel(ZLC_INITIALIZE, NULL);
	this->RecalcGridProps();
	this->SmallMapCenterOnCurrentPos();
	this->SetOverlayCargoMask();
}

/* virtual */ void SmallMapWindow::SetStringParameters(int widget) const
{
	switch (widget) {
		case WID_SM_CAPTION:
			SetDParam(0, STR_SMALLMAP_TYPE_CONTOURS + this->map_type);
			break;
	}
}

/* virtual */ void SmallMapWindow::OnInit()
{
	uint min_width = 0;
	this->min_number_of_columns = INDUSTRY_MIN_NUMBER_OF_COLUMNS;
	this->min_number_of_fixed_rows = lengthof(_linkstat_colours_in_legenda);
	for (uint i = 0; i < lengthof(_legend_table); i++) {
		uint height = 0;
		uint num_columns = 1;
		for (const LegendAndColour *tbl = _legend_table[i]; !tbl->end; ++tbl) {
			StringID str;
			if (i == SMT_INDUSTRY) {
				SetDParam(0, tbl->legend);
				SetDParam(1, IndustryPool::MAX_SIZE);
				str = STR_SMALLMAP_INDUSTRY;
			} else if (i == SMT_LINKSTATS) {
				SetDParam(0, tbl->legend);
				str = STR_SMALLMAP_LINKSTATS;
			} else if (i == SMT_OWNER) {
				if (tbl->company != INVALID_COMPANY) {
					if (!Company::IsValidID(tbl->company)) {
						/* Rebuild the owner legend. */
						BuildOwnerLegend();
						this->OnInit();
						return;
					}
					/* Non-fixed legend entries for the owner view. */
					SetDParam(0, tbl->company);
					str = STR_SMALLMAP_COMPANY;
				} else {
					str = tbl->legend;
				}
			} else {
				if (tbl->col_break) {
					this->min_number_of_fixed_rows = max(this->min_number_of_fixed_rows, height);
					height = 0;
					num_columns++;
				}
				height++;
				str = tbl->legend;
			}
			min_width = max(GetStringBoundingBox(str).width, min_width);
		}
		this->min_number_of_fixed_rows = max(this->min_number_of_fixed_rows, height);
		this->min_number_of_columns = max(this->min_number_of_columns, num_columns);
	}

	/* The width of a column is the minimum width of all texts + the size of the blob + some spacing */
	this->column_width = min_width + LEGEND_BLOB_WIDTH + WD_FRAMERECT_LEFT + WD_FRAMERECT_RIGHT;
}

/* virtual */ void SmallMapWindow::OnPaint()
{
	if (this->map_type == SMT_OWNER) {
		for (const LegendAndColour *tbl = _legend_table[this->map_type]; !tbl->end; ++tbl) {
			if (tbl->company != INVALID_COMPANY && !Company::IsValidID(tbl->company)) {
				/* Rebuild the owner legend. */
				BuildOwnerLegend();
				this->InvalidateData(1);
				break;
			}
		}
	}

	this->DrawWidgets();
}

/* virtual */ void SmallMapWindow::DrawWidget(const Rect &r, int widget) const
{
	switch (widget) {
		case WID_SM_MAP: {
			DrawPixelInfo new_dpi;
			if (!FillDrawPixelInfo(&new_dpi, r.left + 1, r.top + 1, r.right - r.left - 1, r.bottom - r.top - 1)) return;
			this->DrawSmallMap(&new_dpi);
			break;
		}

		case WID_SM_LEGEND: {
			uint columns = this->GetNumberColumnsLegend(r.right - r.left + 1);
			uint number_of_rows = this->GetNumberRowsLegend(columns);
			bool rtl = _current_text_dir == TD_RTL;
			uint y_org = r.top + WD_FRAMERECT_TOP;
			uint x = rtl ? r.right - this->column_width - WD_FRAMERECT_RIGHT : r.left + WD_FRAMERECT_LEFT;
			uint y = y_org;
			uint i = 0; // Row counter for industry legend.
			uint row_height = FONT_HEIGHT_SMALL;

			uint text_left  = rtl ? 0 : LEGEND_BLOB_WIDTH + WD_FRAMERECT_LEFT;
			uint text_right = this->column_width - 1 - (rtl ? LEGEND_BLOB_WIDTH + WD_FRAMERECT_RIGHT : 0);
			uint blob_left  = rtl ? this->column_width - 1 - LEGEND_BLOB_WIDTH : 0;
			uint blob_right = rtl ? this->column_width - 1 : LEGEND_BLOB_WIDTH;

			StringID string = STR_NULL;
			switch (this->map_type) {
				case SMT_INDUSTRY:
					string = STR_SMALLMAP_INDUSTRY;
					break;
				case SMT_LINKSTATS:
					string = STR_SMALLMAP_LINKSTATS;
					break;
				case SMT_OWNER:
					string = STR_SMALLMAP_COMPANY;
					break;
				default:
					break;
			}

			for (const LegendAndColour *tbl = _legend_table[this->map_type]; !tbl->end; ++tbl) {
				if (tbl->col_break || ((this->map_type == SMT_INDUSTRY || this->map_type == SMT_OWNER || this->map_type == SMT_LINKSTATS) && i++ >= number_of_rows)) {
					/* Column break needed, continue at top, COLUMN_WIDTH pixels
					 * (one "row") to the right. */
					x += rtl ? -(int)this->column_width : this->column_width;
					y = y_org;
					i = 1;
				}

				uint8 legend_colour = tbl->colour;

				switch (this->map_type) {
					case SMT_INDUSTRY:
						/* Industry name must be formatted, since it's not in tiny font in the specs.
						 * So, draw with a parameter and use the STR_SMALLMAP_INDUSTRY string, which is tiny font */
						SetDParam(0, tbl->legend);
						SetDParam(1, Industry::GetIndustryTypeCount(tbl->type));
						if (tbl->show_on_map && tbl->type == _smallmap_industry_highlight) {
							legend_colour = _smallmap_industry_highlight_state ? PC_WHITE : PC_BLACK;
						}
						/* FALL THROUGH */
					case SMT_LINKSTATS:
						SetDParam(0, tbl->legend);
						/* FALL_THROUGH */
					case SMT_OWNER:
						if (this->map_type != SMT_OWNER || tbl->company != INVALID_COMPANY) {
							if (this->map_type == SMT_OWNER) SetDParam(0, tbl->company);
							if (!tbl->show_on_map) {
								/* Simply draw the string, not the black border of the legend colour.
								 * This will enforce the idea of the disabled item */
								DrawString(x + text_left, x + text_right, y, string, TC_GREY);
							} else {
								DrawString(x + text_left, x + text_right, y, string, TC_BLACK);
								GfxFillRect(x + blob_left, y + 1, x + blob_right, y + row_height - 1, PC_BLACK); // Outer border of the legend colour
							}
							break;
						}
						/* FALL_THROUGH */
					default:
						if (this->map_type == SMT_CONTOUR) SetDParam(0, tbl->height * TILE_HEIGHT_STEP);
						/* Anything that is not an industry or a company is using normal process */
						GfxFillRect(x + blob_left, y + 1, x + blob_right, y + row_height - 1, PC_BLACK);
						DrawString(x + text_left, x + text_right, y, tbl->legend);
						break;
				}
				GfxFillRect(x + blob_left + 1, y + 2, x + blob_right - 1, y + row_height - 2, legend_colour); // Legend colour

				y += row_height;
			}
		}
	}
}

/**
 * Select a new map type.
 * @param map_type New map type.
 */
void SmallMapWindow::SwitchMapType(SmallMapType map_type)
{
	this->RaiseWidget(this->map_type + WID_SM_CONTOUR);
	this->map_type = map_type;
	this->LowerWidget(this->map_type + WID_SM_CONTOUR);

	this->SetupWidgetData();

	if (map_type == SMT_LINKSTATS) this->overlay->RebuildCache();
	this->SetDirty();
}

/**
 * Get the number of rows in the legend from the number of columns. Those
 * are at least min_number_of_fixed_rows and possibly more if there are so
 * many cargoes, industry types or companies that they won't fit in the
 * available space.
 * @param columns Number of columns in the legend.
 * @return Number of rows needed for everything to fit in.
 */
inline uint SmallMapWindow::GetNumberRowsLegend(uint columns) const
{
	/* Reserve one column for link colours */
	uint num_rows_linkstats = CeilDiv(_smallmap_cargo_count, columns - 1);
	uint num_rows_others = CeilDiv(max(_smallmap_industry_count, _smallmap_company_count), columns);
	return max(this->min_number_of_fixed_rows, max(num_rows_linkstats, num_rows_others));
}

/**
 * Select and toggle a legend item. When CTRL is pressed, disable all other
 * items in the group defined by begin_legend_item and end_legend_item and
 * keep the clicked one enabled even if it was already enabled before. If
 * the other items in the group are all disabled already and CTRL is pressed
 * enable them instead.
 * @param click_pos the index of the item being selected
 * @param legend the legend from which we select
 * @param end_legend_item index one past the last item in the group to be inverted
 * @param begin_legend_item index of the first item in the group to be inverted
 */
void SmallMapWindow::SelectLegendItem(int click_pos, LegendAndColour *legend, int end_legend_item, int begin_legend_item)
{
	if (_ctrl_pressed) {
		/* Disable all, except the clicked one */
		bool changes = false;
		for (int i = begin_legend_item; i != end_legend_item; i++) {
			bool new_state = (i == click_pos);
			if (legend[i].show_on_map != new_state) {
				changes = true;
				legend[i].show_on_map = new_state;
			}
		}
		if (!changes) {
			/* Nothing changed? Then show all (again). */
			for (int i = begin_legend_item; i != end_legend_item; i++) {
				legend[i].show_on_map = true;
			}
		}
	} else {
		legend[click_pos].show_on_map = !legend[click_pos].show_on_map;
	}
}

/**
 * Set the link graph overlay cargo mask from the legend.
 */
void SmallMapWindow::SetOverlayCargoMask()
{
	uint32 cargo_mask = 0;
	for (int i = 0; i != _smallmap_cargo_count; ++i) {
		if (_legend_linkstats[i].show_on_map) SetBit(cargo_mask, _legend_linkstats[i].type);
	}
	this->overlay->SetCargoMask(cargo_mask);
	this->overlay->RebuildCache();
}

/**
 * Determines the mouse position on the legend.
 * @param pt Mouse position.
 * @return Legend item under the mouse.
 */
int SmallMapWindow::GetPositionOnLegend(Point pt)
{
	const NWidgetBase *wi = this->GetWidget<NWidgetBase>(WID_SM_LEGEND);
	uint line = (pt.y - wi->pos_y - WD_FRAMERECT_TOP) / FONT_HEIGHT_SMALL;
	uint columns = this->GetNumberColumnsLegend(wi->current_x);
	uint number_of_rows = this->GetNumberRowsLegend(columns);
	if (line >= number_of_rows) return -1;

	bool rtl = _current_text_dir == TD_RTL;
	int x = pt.x - wi->pos_x;
	if (rtl) x = wi->current_x - x;
	uint column = (x - WD_FRAMERECT_LEFT) / this->column_width;

	return (column * number_of_rows) + line;
}

/* virtual */ void SmallMapWindow::OnMouseOver(Point pt, int widget)
{
	IndustryType new_highlight = INVALID_INDUSTRYTYPE;
	if (widget == WID_SM_LEGEND && this->map_type == SMT_INDUSTRY) {
		int industry_pos = GetPositionOnLegend(pt);
		if (industry_pos >= 0 && industry_pos < _smallmap_industry_count) {
			new_highlight = _legend_from_industries[industry_pos].type;
		}
	}
	if (new_highlight != _smallmap_industry_highlight) {
		_smallmap_industry_highlight = new_highlight;
		this->refresh = _smallmap_industry_highlight != INVALID_INDUSTRYTYPE ? BLINK_PERIOD : FORCE_REFRESH_PERIOD;
		_smallmap_industry_highlight_state = true;
		this->SetDirty();
	}
}

/* virtual */ void SmallMapWindow::OnClick(Point pt, int widget, int click_count)
{
	/* User clicked something, notify the industry chain window to stop sending newly selected industries. */
	InvalidateWindowClassesData(WC_INDUSTRY_CARGOES, NUM_INDUSTRYTYPES);

	switch (widget) {
		case WID_SM_MAP: { // Map window
			/*
			 * XXX: scrolling with the left mouse button is done by subsequently
			 * clicking with the left mouse button; clicking once centers the
			 * large map at the selected point. So by unclicking the left mouse
			 * button here, it gets reclicked during the next inputloop, which
			 * would make it look like the mouse is being dragged, while it is
			 * actually being (virtually) clicked every inputloop.
			 */
			_left_button_clicked = false;

			const NWidgetBase *wid = this->GetWidget<NWidgetBase>(WID_SM_MAP);
			Window *w = FindWindowById(WC_MAIN_WINDOW, 0);
			int sub;
			pt = this->PixelToTile(pt.x - wid->pos_x, pt.y - wid->pos_y, &sub);
			pt = RemapCoords(this->scroll_x + pt.x * TILE_SIZE + this->zoom * (TILE_SIZE - sub * TILE_SIZE / 4),
					this->scroll_y + pt.y * TILE_SIZE + sub * this->zoom * TILE_SIZE / 4, 0);

			w->viewport->follow_vehicle = INVALID_VEHICLE;
			w->viewport->dest_scrollpos_x = pt.x - (w->viewport->virtual_width  >> 1);
			w->viewport->dest_scrollpos_y = pt.y - (w->viewport->virtual_height >> 1);

			this->SetDirty();
			break;
		}

		case WID_SM_TOGGLE_GRID: // Toggle grid
			_smallmap_show_grid = !_smallmap_show_grid;
			this->SetWidgetLoweredState(WID_SM_TOGGLE_GRID, _smallmap_show_grid);

			this->SetDirty();
			if (_settings_client.sound.click_beep) SndPlayFx(SND_15_BEEP);
			break;

		case WID_SM_ZOOM_IN:
		case WID_SM_ZOOM_OUT: {
			const NWidgetBase *wid = this->GetWidget<NWidgetBase>(WID_SM_MAP);
			Point pt = {wid->current_x / 2, wid->current_y / 2};
			this->SetZoomLevel((widget == WID_SM_ZOOM_IN) ? ZLC_ZOOM_IN : ZLC_ZOOM_OUT, &pt);
			if (_settings_client.sound.click_beep) SndPlayFx(SND_15_BEEP);
			break;
		}

		case WID_SM_CONTOUR:    // Show land contours
		case WID_SM_VEHICLES:   // Show vehicles
		case WID_SM_INDUSTRIES: // Show industries
		case WID_SM_LINKSTATS:  // Show route map
		case WID_SM_ROUTES:     // Show transport routes
		case WID_SM_VEGETATION: // Show vegetation
		case WID_SM_OWNERS:     // Show land owners
			this->SwitchMapType((SmallMapType)(widget - WID_SM_CONTOUR));
			if (_settings_client.sound.click_beep) SndPlayFx(SND_15_BEEP);
			break;

		case WID_SM_CENTERMAP: // Center the smallmap again
			this->SmallMapCenterOnCurrentPos();
			this->HandleButtonClick(WID_SM_CENTERMAP);
			if (_settings_client.sound.click_beep) SndPlayFx(SND_15_BEEP);
			break;

		case WID_SM_TOGGLETOWNNAME: // Toggle town names
			this->show_towns = !this->show_towns;
			this->SetWidgetLoweredState(WID_SM_TOGGLETOWNNAME, this->show_towns);

			this->SetDirty();
			if (_settings_client.sound.click_beep) SndPlayFx(SND_15_BEEP);
			break;

		case WID_SM_LEGEND: // Legend
			if (this->map_type == SMT_INDUSTRY || this->map_type == SMT_LINKSTATS || this->map_type == SMT_OWNER) {
				int click_pos = this->GetPositionOnLegend(pt);
				/* If industry type small map*/
				if (this->map_type == SMT_INDUSTRY) {
					/* If click on industries label, find right industry type and enable/disable it. */
					if (click_pos >= 0 && click_pos < _smallmap_industry_count) {
						this->SelectLegendItem(click_pos, _legend_from_industries, _smallmap_industry_count);
					}
				} else if (this->map_type == SMT_LINKSTATS) {
					if (click_pos < _smallmap_cargo_count) {
						this->SelectLegendItem(click_pos, _legend_linkstats, _smallmap_cargo_count);
						this->SetOverlayCargoMask();
					}
				} else if (this->map_type == SMT_OWNER) {
					if (click_pos < _smallmap_company_count) {
						this->SelectLegendItem(click_pos, _legend_land_owners, _smallmap_company_count, NUM_NO_COMPANY_ENTRIES);
					}
				}
				this->SetDirty();
			}
			break;

		case WID_SM_ENABLE_ALL:
			/* FALL THROUGH */
		case WID_SM_DISABLE_ALL: {
			LegendAndColour *tbl = NULL;
			switch (this->map_type) {
				case SMT_INDUSTRY:
					tbl = _legend_from_industries;
					break;
				case SMT_OWNER:
					tbl = &(_legend_land_owners[NUM_NO_COMPANY_ENTRIES]);
					break;
				case SMT_LINKSTATS:
					tbl = _legend_linkstats;
					break;
				default:
					NOT_REACHED();
			}
			for (;!tbl->end && tbl->legend != STR_LINKGRAPH_LEGEND_UNUSED; ++tbl) {
				tbl->show_on_map = (widget == WID_SM_ENABLE_ALL);
			}
			if (this->map_type == SMT_LINKSTATS) this->SetOverlayCargoMask();
			this->SetDirty();
			break;
		}

		case WID_SM_SHOW_HEIGHT: // Enable/disable showing of heightmap.
			_smallmap_show_heightmap = !_smallmap_show_heightmap;
			this->SetWidgetLoweredState(WID_SM_SHOW_HEIGHT, _smallmap_show_heightmap);
			this->SetDirty();
			break;
	}
}

/**
 * Some data on this window has become invalid.
 * @param data Information about the changed data.
 * - data = 0: Displayed industries at the industry chain window have changed.
 * - data = 1: Companies have changed.
 * - data = 2: Grid-related settings changed.
 * @param gui_scope Whether the call is done from GUI scope. You may not do everything when not in GUI scope. See #InvalidateWindowData() for details.
 */
/* virtual */ void SmallMapWindow::OnInvalidateData(int data, bool gui_scope)
{
	if (!gui_scope) return;
	switch (data) {
		case 2:
			this->RecalcGridProps();
			break;

		case 1:
			/* The owner legend has already been rebuilt. */
			this->ReInit();
			break;

		case 0: {
			extern uint64 _displayed_industries;
			if (this->map_type != SMT_INDUSTRY) this->SwitchMapType(SMT_INDUSTRY);

			for (int i = 0; i != _smallmap_industry_count; i++) {
				_legend_from_industries[i].show_on_map = HasBit(_displayed_industries, _legend_from_industries[i].type);
			}
			break;
		}

		default: NOT_REACHED();
	}
	this->SetDirty();
}

/* virtual */ bool SmallMapWindow::OnRightClick(Point pt, int widget)
{
	if (widget != WID_SM_MAP || _scrolling_viewport) return false;

	_scrolling_viewport = true;
	return true;
}

/* virtual */ void SmallMapWindow::OnMouseWheel(int wheel)
{
	if (_settings_client.gui.scrollwheel_scrolling == 0) {
		const NWidgetBase *wid = this->GetWidget<NWidgetBase>(WID_SM_MAP);
		int cursor_x = _cursor.pos.x - this->left - wid->pos_x;
		int cursor_y = _cursor.pos.y - this->top  - wid->pos_y;
		if (IsInsideMM(cursor_x, 0, wid->current_x) && IsInsideMM(cursor_y, 0, wid->current_y)) {
			if (_ctrl_pressed && _shift_pressed) {
				this->SetGridOption(GO_LINE_THICKNESS, -sgn(wheel));
			} else if (_ctrl_pressed) {
				this->SetGridOption(GO_SIZE, sgn(wheel));
			} else if (_shift_pressed) {
				this->SetGridOption(GO_LINE_CONTRAST, -sgn(wheel));
			} else {
				ZoomLevelChange change = (wheel < 0) ? ZLC_ZOOM_IN : ZLC_ZOOM_OUT;
				Point pt = {cursor_x, cursor_y};
				this->SetZoomLevel(change, &pt);
			}
		}
	}
}

/* virtual */ void SmallMapWindow::OnTick()
{
	/* Update the window every now and then */
	if (--this->refresh != 0) return;

	if (this->map_type == SMT_LINKSTATS) this->overlay->RebuildCache();
	_smallmap_industry_highlight_state = !_smallmap_industry_highlight_state;

	this->refresh = _smallmap_industry_highlight != INVALID_INDUSTRYTYPE ? BLINK_PERIOD : FORCE_REFRESH_PERIOD;
	this->SetDirty();
}

/**
 * Set new #scroll_x, #scroll_y, and #subscroll values after limiting them such that the center
 * of the smallmap always contains a part of the map.
 * @param sx  Proposed new #scroll_x
 * @param sy  Proposed new #scroll_y
 * @param sub Proposed new #subscroll
 */
void SmallMapWindow::SetNewScroll(int sx, int sy, int sub)
{
	const NWidgetBase *wi = this->GetWidget<NWidgetBase>(WID_SM_MAP);
	Point hv = InverseRemapCoords(wi->current_x * ZOOM_LVL_BASE * TILE_SIZE / 2, wi->current_y * ZOOM_LVL_BASE * TILE_SIZE / 2);
	hv.x *= this->zoom;
	hv.y *= this->zoom;

	if (sx < -hv.x) {
		sx = -hv.x;
		sub = 0;
	}
	if (sx > (int)(MapMaxX() * TILE_SIZE) - hv.x) {
		sx = MapMaxX() * TILE_SIZE - hv.x;
		sub = 0;
	}
	if (sy < -hv.y) {
		sy = -hv.y;
		sub = 0;
	}
	if (sy > (int)(MapMaxY() * TILE_SIZE) - hv.y) {
		sy = MapMaxY() * TILE_SIZE - hv.y;
		sub = 0;
	}

	this->scroll_x = sx;
	this->scroll_y = sy;
	this->subscroll = sub;
	if (this->map_type == SMT_LINKSTATS) this->overlay->RebuildCache();
}

/* virtual */ void SmallMapWindow::OnScroll(Point delta)
{
	_cursor.fix_at = true;

	/* While tile is at (delta.x, delta.y)? */
	int sub;
	Point pt = this->PixelToTile(delta.x, delta.y, &sub);
	this->SetNewScroll(this->scroll_x + pt.x * TILE_SIZE, this->scroll_y + pt.y * TILE_SIZE, sub);

	this->SetDirty();
}

void SmallMapWindow::SmallMapCenterOnCurrentPos()
{
	const ViewPort *vp = FindWindowById(WC_MAIN_WINDOW, 0)->viewport;
	Point pt = InverseRemapCoords(vp->virtual_left + vp->virtual_width  / 2, vp->virtual_top  + vp->virtual_height / 2);

	int sub;
	const NWidgetBase *wid = this->GetWidget<NWidgetBase>(WID_SM_MAP);
	Point sxy = this->ComputeScroll(pt.x / TILE_SIZE, pt.y / TILE_SIZE, max(0, (int)wid->current_x / 2 - 2), wid->current_y / 2, &sub);
	this->SetNewScroll(sxy.x, sxy.y, sub);
	this->SetDirty();
}

/**
 * Get the center of the given station as point on the screen in the smallmap window.
 * @param st Station to find in the smallmap.
 * @return Point with coordinates of the station.
 */
Point SmallMapWindow::GetStationMiddle(const Station *st) const
{
	int x = (st->rect.right + st->rect.left + 1) / 2;
	int y = (st->rect.bottom + st->rect.top + 1) / 2;
	Point ret = this->RemapTile(x, y);

	/* Same magic 3 as in DrawVehicles; that's where I got it from.
	 * No idea what it is, but without it the result looks bad.
	 */
	ret.x -= 3 + this->subscroll;
	return ret;
}

SmallMapWindow::SmallMapType SmallMapWindow::map_type = SMT_CONTOUR;
bool SmallMapWindow::show_towns = true;

/**
 * Custom container class for displaying smallmap with a vertically resizing legend panel.
 * The legend panel has a smallest height that depends on its width. Standard containers cannot handle this case.
 *
 * @note The container assumes it has two children, the first is the display, the second is the bar with legends and selection image buttons.
 *       Both children should be both horizontally and vertically resizable and horizontally fillable.
 *       The bar should have a minimal size with a zero-size legends display. Child padding is not supported.
 */
class NWidgetSmallmapDisplay : public NWidgetContainer {
	const SmallMapWindow *smallmap_window; ///< Window manager instance.
public:
	NWidgetSmallmapDisplay() : NWidgetContainer(NWID_VERTICAL)
	{
		this->smallmap_window = NULL;
	}

	virtual void SetupSmallestSize(Window *w, bool init_array)
	{
		NWidgetBase *display = this->head;
		NWidgetBase *bar = display->next;

		display->SetupSmallestSize(w, init_array);
		bar->SetupSmallestSize(w, init_array);

		this->smallmap_window = dynamic_cast<SmallMapWindow *>(w);
		this->smallest_x = max(display->smallest_x, bar->smallest_x + smallmap_window->GetMinLegendWidth());
		this->smallest_y = display->smallest_y + max(bar->smallest_y, smallmap_window->GetLegendHeight(smallmap_window->min_number_of_columns));
		this->fill_x = max(display->fill_x, bar->fill_x);
		this->fill_y = (display->fill_y == 0 && bar->fill_y == 0) ? 0 : min(display->fill_y, bar->fill_y);
		this->resize_x = max(display->resize_x, bar->resize_x);
		this->resize_y = min(display->resize_y, bar->resize_y);
	}

	virtual void AssignSizePosition(SizingType sizing, uint x, uint y, uint given_width, uint given_height, bool rtl)
	{
		this->pos_x = x;
		this->pos_y = y;
		this->current_x = given_width;
		this->current_y = given_height;

		NWidgetBase *display = this->head;
		NWidgetBase *bar = display->next;

		if (sizing == ST_SMALLEST) {
			this->smallest_x = given_width;
			this->smallest_y = given_height;
			/* Make display and bar exactly equal to their minimal size. */
			display->AssignSizePosition(ST_SMALLEST, x, y, display->smallest_x, display->smallest_y, rtl);
			bar->AssignSizePosition(ST_SMALLEST, x, y + display->smallest_y, bar->smallest_x, bar->smallest_y, rtl);
		}

		uint bar_height = max(bar->smallest_y, this->smallmap_window->GetLegendHeight(this->smallmap_window->GetNumberColumnsLegend(given_width - bar->smallest_x)));
		uint display_height = given_height - bar_height;
		display->AssignSizePosition(ST_RESIZE, x, y, given_width, display_height, rtl);
		bar->AssignSizePosition(ST_RESIZE, x, y + display_height, given_width, bar_height, rtl);
	}

	virtual NWidgetCore *GetWidgetFromPos(int x, int y)
	{
		if (!IsInsideBS(x, this->pos_x, this->current_x) || !IsInsideBS(y, this->pos_y, this->current_y)) return NULL;
		for (NWidgetBase *child_wid = this->head; child_wid != NULL; child_wid = child_wid->next) {
			NWidgetCore *widget = child_wid->GetWidgetFromPos(x, y);
			if (widget != NULL) return widget;
		}
		return NULL;
	}

	virtual void Draw(const Window *w)
	{
		for (NWidgetBase *child_wid = this->head; child_wid != NULL; child_wid = child_wid->next) child_wid->Draw(w);
	}
};

/** Widget parts of the smallmap display. */
static const NWidgetPart _nested_smallmap_display[] = {
	NWidget(WWT_PANEL, COLOUR_BROWN, WID_SM_MAP_BORDER),
		NWidget(WWT_INSET, COLOUR_BROWN, WID_SM_MAP), SetMinimalSize(346, 140), SetResize(1, 1), SetPadding(2, 2, 2, 2), EndContainer(),
	EndContainer(),
};

/** Widget parts of the smallmap legend bar + image buttons. */
static const NWidgetPart _nested_smallmap_bar[] = {
	NWidget(WWT_PANEL, COLOUR_BROWN),
		NWidget(NWID_HORIZONTAL),
			NWidget(WWT_EMPTY, INVALID_COLOUR, WID_SM_LEGEND), SetResize(1, 1),
			NWidget(NWID_VERTICAL),
				/* Top button row. */
				NWidget(NWID_HORIZONTAL, NC_EQUALSIZE),
					NWidget(WWT_IMGBTN, COLOUR_BROWN, WID_SM_TOGGLE_GRID),
							SetDataTip(SPR_IMG_GRID, STR_SMALLMAP_TOOLTIP_SHOW_GRID_ON_MAP), SetFill(1, 1),
					NWidget(WWT_PUSHIMGBTN, COLOUR_BROWN, WID_SM_ZOOM_IN),
							SetDataTip(SPR_IMG_ZOOMIN, STR_TOOLBAR_TOOLTIP_ZOOM_THE_VIEW_IN), SetFill(1, 1),
					NWidget(WWT_PUSHIMGBTN, COLOUR_BROWN, WID_SM_CENTERMAP),
							SetDataTip(SPR_IMG_SMALLMAP, STR_SMALLMAP_CENTER), SetFill(1, 1),
					NWidget(WWT_IMGBTN, COLOUR_BROWN, WID_SM_BLANK),
							SetDataTip(SPR_DOT_SMALL, STR_NULL), SetFill(1, 1),
					NWidget(WWT_IMGBTN, COLOUR_BROWN, WID_SM_CONTOUR),
							SetDataTip(SPR_IMG_SHOW_COUNTOURS, STR_SMALLMAP_TOOLTIP_SHOW_LAND_CONTOURS_ON_MAP), SetFill(1, 1),
					NWidget(WWT_IMGBTN, COLOUR_BROWN, WID_SM_VEHICLES),
							SetDataTip(SPR_IMG_SHOW_VEHICLES, STR_SMALLMAP_TOOLTIP_SHOW_VEHICLES_ON_MAP), SetFill(1, 1),
					NWidget(WWT_IMGBTN, COLOUR_BROWN, WID_SM_INDUSTRIES),
							SetDataTip(SPR_IMG_INDUSTRY, STR_SMALLMAP_TOOLTIP_SHOW_INDUSTRIES_ON_MAP), SetFill(1, 1),
				EndContainer(),
				/* Bottom button row. */
				NWidget(NWID_HORIZONTAL, NC_EQUALSIZE),
					NWidget(NWID_SPACER),
							SetFill(1, 1),
					NWidget(WWT_PUSHIMGBTN, COLOUR_BROWN, WID_SM_ZOOM_OUT),
							SetDataTip(SPR_IMG_ZOOMOUT, STR_TOOLBAR_TOOLTIP_ZOOM_THE_VIEW_OUT), SetFill(1, 1),
					NWidget(WWT_IMGBTN, COLOUR_BROWN, WID_SM_TOGGLETOWNNAME),
							SetDataTip(SPR_IMG_TOWN, STR_SMALLMAP_TOOLTIP_TOGGLE_TOWN_NAMES_ON_OFF), SetFill(1, 1),
					NWidget(WWT_IMGBTN, COLOUR_BROWN, WID_SM_LINKSTATS),
							SetDataTip(SPR_IMG_GRAPHS, STR_SMALLMAP_TOOLTIP_SHOW_LINK_STATS_ON_MAP), SetFill(1, 1),
					NWidget(WWT_IMGBTN, COLOUR_BROWN, WID_SM_ROUTES),
							SetDataTip(SPR_IMG_SHOW_ROUTES, STR_SMALLMAP_TOOLTIP_SHOW_TRANSPORT_ROUTES_ON), SetFill(1, 1),
					NWidget(WWT_IMGBTN, COLOUR_BROWN, WID_SM_VEGETATION),
							SetDataTip(SPR_IMG_PLANTTREES, STR_SMALLMAP_TOOLTIP_SHOW_VEGETATION_ON_MAP), SetFill(1, 1),
					NWidget(WWT_IMGBTN, COLOUR_BROWN, WID_SM_OWNERS),
							SetDataTip(SPR_IMG_COMPANY_GENERAL, STR_SMALLMAP_TOOLTIP_SHOW_LAND_OWNERS_ON_MAP), SetFill(1, 1),
				EndContainer(),
				NWidget(NWID_SPACER), SetResize(0, 1),
			EndContainer(),
		EndContainer(),
	EndContainer(),
};

static NWidgetBase *SmallMapDisplay(int *biggest_index)
{
	NWidgetContainer *map_display = new NWidgetSmallmapDisplay;

	MakeNWidgets(_nested_smallmap_display, lengthof(_nested_smallmap_display), biggest_index, map_display);
	MakeNWidgets(_nested_smallmap_bar, lengthof(_nested_smallmap_bar), biggest_index, map_display);
	return map_display;
}


static const NWidgetPart _nested_smallmap_widgets[] = {
	NWidget(NWID_HORIZONTAL),
		NWidget(WWT_CLOSEBOX, COLOUR_BROWN),
		NWidget(WWT_CAPTION, COLOUR_BROWN, WID_SM_CAPTION), SetDataTip(STR_SMALLMAP_CAPTION, STR_TOOLTIP_WINDOW_TITLE_DRAG_THIS),
		NWidget(WWT_SHADEBOX, COLOUR_BROWN),
		NWidget(WWT_DEFSIZEBOX, COLOUR_BROWN),
		NWidget(WWT_STICKYBOX, COLOUR_BROWN),
	EndContainer(),
	NWidgetFunction(SmallMapDisplay), // Smallmap display and legend bar + image buttons.
	/* Bottom button row and resize box. */
	NWidget(NWID_HORIZONTAL),
		NWidget(WWT_PANEL, COLOUR_BROWN),
			NWidget(NWID_HORIZONTAL),
				NWidget(NWID_SELECTION, INVALID_COLOUR, WID_SM_SELECT_BUTTONS),
					NWidget(NWID_HORIZONTAL, NC_EQUALSIZE),
						NWidget(WWT_PUSHTXTBTN, COLOUR_BROWN, WID_SM_ENABLE_ALL), SetDataTip(STR_SMALLMAP_ENABLE_ALL, STR_NULL),
						NWidget(WWT_PUSHTXTBTN, COLOUR_BROWN, WID_SM_DISABLE_ALL), SetDataTip(STR_SMALLMAP_DISABLE_ALL, STR_NULL),
						NWidget(WWT_TEXTBTN, COLOUR_BROWN, WID_SM_SHOW_HEIGHT), SetDataTip(STR_SMALLMAP_SHOW_HEIGHT, STR_SMALLMAP_TOOLTIP_SHOW_HEIGHT),
					EndContainer(),
					NWidget(NWID_SPACER), SetFill(1, 1),
				EndContainer(),
				NWidget(NWID_SPACER), SetFill(1, 0), SetResize(1, 0),
			EndContainer(),
		EndContainer(),
		NWidget(WWT_RESIZEBOX, COLOUR_BROWN),
	EndContainer(),
};

static WindowDesc _smallmap_desc(
	WDP_AUTO, "smallmap", 484, 314,
	WC_SMALLMAP, WC_NONE,
	0,
	_nested_smallmap_widgets, lengthof(_nested_smallmap_widgets)
);

/**
 * Show the smallmap window.
 */
void ShowSmallMap()
{
	AllocateWindowDescFront<SmallMapWindow>(&_smallmap_desc, 0);
}

/**
 * Scrolls the main window to given coordinates.
 * @param x x coordinate
 * @param y y coordinate
 * @param z z coordinate; -1 to scroll to terrain height
 * @param instant scroll instantly (meaningful only when smooth_scrolling is active)
 * @return did the viewport position change?
 */
bool ScrollMainWindowTo(int x, int y, int z, bool instant)
{
	bool res = ScrollWindowTo(x, y, z, FindWindowById(WC_MAIN_WINDOW, 0), instant);

	/* If a user scrolls to a tile (via what way what so ever) and already is on
	 * that tile (e.g.: pressed twice), move the smallmap to that location,
	 * so you directly see where you are on the smallmap. */

	if (res) return res;

	SmallMapWindow *w = dynamic_cast<SmallMapWindow*>(FindWindowById(WC_SMALLMAP, 0));
	if (w != NULL) w->SmallMapCenterOnCurrentPos();

	return res;
}<|MERGE_RESOLUTION|>--- conflicted
+++ resolved
@@ -623,13 +623,8 @@
 				_smallmap_contours_andor[t].mand
 			};
 
-<<<<<<< HEAD
-			const SmallMapColourScheme *cs = &_heightmap_schemes[_settings_client.gui.smallmap_land_colour];
-			return ApplyMask(cs->default_colour, &andor);
-		}
-=======
 		return ApplyMask(ground_colours, &andor);
->>>>>>> e740da49
+		}
 	}
 
 	/* Ground colour */
