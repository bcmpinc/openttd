--- conflicted
+++ resolved
@@ -89,14 +89,11 @@
 
 /** Highest possible savegame version. */
 #define SL_MAX_VERSION 255
-<<<<<<< HEAD
 #define SL_TIMESEP 190
 #define SL_DAYLENGTH 190
 #define SL_TRANSFER_PAYMENTS 191
 #define SL_TRIP 191
-=======
-#define SL_TOWN_CARGO_FACTOR 160
->>>>>>> 0aff46af
+#define SL_TOWN_CARGO_FACTOR 191
 
 /** Flags of a chunk. */
 enum ChunkType {
