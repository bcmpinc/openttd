##name English (UK)
##ownname English (UK)
##isocode en_GB
##plural 0
##textdir ltr
##digitsep ,
##digitsepcur ,
##decimalsep .
##winlangid 0x0809
##grflangid 0x01


# $Id$

# This file is part of OpenTTD.
# OpenTTD is free software; you can redistribute it and/or modify it under the terms of the GNU General Public License as published by the Free Software Foundation, version 2.
# OpenTTD is distributed in the hope that it will be useful, but WITHOUT ANY WARRANTY; without even the implied warranty of MERCHANTABILITY or FITNESS FOR A PARTICULAR PURPOSE.
# See the GNU General Public License for more details. You should have received a copy of the GNU General Public License along with OpenTTD. If not, see <http://www.gnu.org/licenses/>.


##id 0x0000
STR_NULL                                                        :
STR_EMPTY                                                       :
STR_UNDEFINED                                                   :(undefined string)
STR_JUST_NOTHING                                                :Nothing

# Cargo related strings
# Plural cargo name
STR_CARGO_PLURAL_NOTHING                                        :
STR_CARGO_PLURAL_PASSENGERS                                     :Passengers
STR_CARGO_PLURAL_COAL                                           :Coal
STR_CARGO_PLURAL_MAIL                                           :Mail
STR_CARGO_PLURAL_OIL                                            :Oil
STR_CARGO_PLURAL_LIVESTOCK                                      :Livestock
STR_CARGO_PLURAL_GOODS                                          :Goods
STR_CARGO_PLURAL_GRAIN                                          :Grain
STR_CARGO_PLURAL_WOOD                                           :Wood
STR_CARGO_PLURAL_IRON_ORE                                       :Iron Ore
STR_CARGO_PLURAL_STEEL                                          :Steel
STR_CARGO_PLURAL_VALUABLES                                      :Valuables
STR_CARGO_PLURAL_COPPER_ORE                                     :Copper Ore
STR_CARGO_PLURAL_MAIZE                                          :Maize
STR_CARGO_PLURAL_FRUIT                                          :Fruit
STR_CARGO_PLURAL_DIAMONDS                                       :Diamonds
STR_CARGO_PLURAL_FOOD                                           :Food
STR_CARGO_PLURAL_PAPER                                          :Paper
STR_CARGO_PLURAL_GOLD                                           :Gold
STR_CARGO_PLURAL_WATER                                          :Water
STR_CARGO_PLURAL_WHEAT                                          :Wheat
STR_CARGO_PLURAL_RUBBER                                         :Rubber
STR_CARGO_PLURAL_SUGAR                                          :Sugar
STR_CARGO_PLURAL_TOYS                                           :Toys
STR_CARGO_PLURAL_CANDY                                          :Sweets
STR_CARGO_PLURAL_COLA                                           :Cola
STR_CARGO_PLURAL_COTTON_CANDY                                   :Candyfloss
STR_CARGO_PLURAL_BUBBLES                                        :Bubbles
STR_CARGO_PLURAL_TOFFEE                                         :Toffee
STR_CARGO_PLURAL_BATTERIES                                      :Batteries
STR_CARGO_PLURAL_PLASTIC                                        :Plastic
STR_CARGO_PLURAL_FIZZY_DRINKS                                   :Fizzy Drinks

# Singular cargo name
STR_CARGO_SINGULAR_NOTHING                                      :
STR_CARGO_SINGULAR_PASSENGER                                    :Passenger
STR_CARGO_SINGULAR_COAL                                         :Coal
STR_CARGO_SINGULAR_MAIL                                         :Mail
STR_CARGO_SINGULAR_OIL                                          :Oil
STR_CARGO_SINGULAR_LIVESTOCK                                    :Livestock
STR_CARGO_SINGULAR_GOODS                                        :Goods
STR_CARGO_SINGULAR_GRAIN                                        :Grain
STR_CARGO_SINGULAR_WOOD                                         :Wood
STR_CARGO_SINGULAR_IRON_ORE                                     :Iron Ore
STR_CARGO_SINGULAR_STEEL                                        :Steel
STR_CARGO_SINGULAR_VALUABLES                                    :Valuables
STR_CARGO_SINGULAR_COPPER_ORE                                   :Copper Ore
STR_CARGO_SINGULAR_MAIZE                                        :Maize
STR_CARGO_SINGULAR_FRUIT                                        :Fruit
STR_CARGO_SINGULAR_DIAMOND                                      :Diamond
STR_CARGO_SINGULAR_FOOD                                         :Food
STR_CARGO_SINGULAR_PAPER                                        :Paper
STR_CARGO_SINGULAR_GOLD                                         :Gold
STR_CARGO_SINGULAR_WATER                                        :Water
STR_CARGO_SINGULAR_WHEAT                                        :Wheat
STR_CARGO_SINGULAR_RUBBER                                       :Rubber
STR_CARGO_SINGULAR_SUGAR                                        :Sugar
STR_CARGO_SINGULAR_TOY                                          :Toy
STR_CARGO_SINGULAR_CANDY                                        :Sweet
STR_CARGO_SINGULAR_COLA                                         :Cola
STR_CARGO_SINGULAR_COTTON_CANDY                                 :Candyfloss
STR_CARGO_SINGULAR_BUBBLE                                       :Bubble
STR_CARGO_SINGULAR_TOFFEE                                       :Toffee
STR_CARGO_SINGULAR_BATTERY                                      :Battery
STR_CARGO_SINGULAR_PLASTIC                                      :Plastic
STR_CARGO_SINGULAR_FIZZY_DRINK                                  :Fizzy Drink

# Quantity of cargo
STR_QUANTITY_NOTHING                                            :
STR_QUANTITY_PASSENGERS                                         :{COMMA} passenger{P "" s}
STR_QUANTITY_COAL                                               :{WEIGHT_LONG} of coal
STR_QUANTITY_MAIL                                               :{COMMA} bag{P "" s} of mail
STR_QUANTITY_OIL                                                :{VOLUME_LONG} of oil
STR_QUANTITY_LIVESTOCK                                          :{COMMA} item{P "" s} of livestock
STR_QUANTITY_GOODS                                              :{COMMA} crate{P "" s} of goods
STR_QUANTITY_GRAIN                                              :{WEIGHT_LONG} of grain
STR_QUANTITY_WOOD                                               :{WEIGHT_LONG} of wood
STR_QUANTITY_IRON_ORE                                           :{WEIGHT_LONG} of iron ore
STR_QUANTITY_STEEL                                              :{WEIGHT_LONG} of steel
STR_QUANTITY_VALUABLES                                          :{COMMA} bag{P "" s} of valuables
STR_QUANTITY_COPPER_ORE                                         :{WEIGHT_LONG} of copper ore
STR_QUANTITY_MAIZE                                              :{WEIGHT_LONG} of maize
STR_QUANTITY_FRUIT                                              :{WEIGHT_LONG} of fruit
STR_QUANTITY_DIAMONDS                                           :{COMMA} bag{P "" s} of diamonds
STR_QUANTITY_FOOD                                               :{WEIGHT_LONG} of food
STR_QUANTITY_PAPER                                              :{WEIGHT_LONG} of paper
STR_QUANTITY_GOLD                                               :{COMMA} bag{P "" s} of gold
STR_QUANTITY_WATER                                              :{VOLUME_LONG} of water
STR_QUANTITY_WHEAT                                              :{WEIGHT_LONG} of wheat
STR_QUANTITY_RUBBER                                             :{VOLUME_LONG} of rubber
STR_QUANTITY_SUGAR                                              :{WEIGHT_LONG} of sugar
STR_QUANTITY_TOYS                                               :{COMMA} toy{P "" s}
STR_QUANTITY_SWEETS                                             :{COMMA} bag{P "" s} of sweets
STR_QUANTITY_COLA                                               :{VOLUME_LONG} of cola
STR_QUANTITY_CANDYFLOSS                                         :{WEIGHT_LONG} of candyfloss
STR_QUANTITY_BUBBLES                                            :{COMMA} bubble{P "" s}
STR_QUANTITY_TOFFEE                                             :{WEIGHT_LONG} of toffee
STR_QUANTITY_BATTERIES                                          :{COMMA} batter{P y ies}
STR_QUANTITY_PLASTIC                                            :{VOLUME_LONG} of plastic
STR_QUANTITY_FIZZY_DRINKS                                       :{COMMA} fizzy drink{P "" s}
STR_QUANTITY_N_A                                                :N/A

# Two letter abbreviation of cargo name
STR_ABBREV_NOTHING                                              :
STR_ABBREV_PASSENGERS                                           :{TINY_FONT}PS
STR_ABBREV_COAL                                                 :{TINY_FONT}CL
STR_ABBREV_MAIL                                                 :{TINY_FONT}ML
STR_ABBREV_OIL                                                  :{TINY_FONT}OL
STR_ABBREV_LIVESTOCK                                            :{TINY_FONT}LV
STR_ABBREV_GOODS                                                :{TINY_FONT}GD
STR_ABBREV_GRAIN                                                :{TINY_FONT}GR
STR_ABBREV_WOOD                                                 :{TINY_FONT}WD
STR_ABBREV_IRON_ORE                                             :{TINY_FONT}OR
STR_ABBREV_STEEL                                                :{TINY_FONT}ST
STR_ABBREV_VALUABLES                                            :{TINY_FONT}VL
STR_ABBREV_COPPER_ORE                                           :{TINY_FONT}CO
STR_ABBREV_MAIZE                                                :{TINY_FONT}MZ
STR_ABBREV_FRUIT                                                :{TINY_FONT}FT
STR_ABBREV_DIAMONDS                                             :{TINY_FONT}DM
STR_ABBREV_FOOD                                                 :{TINY_FONT}FD
STR_ABBREV_PAPER                                                :{TINY_FONT}PR
STR_ABBREV_GOLD                                                 :{TINY_FONT}GD
STR_ABBREV_WATER                                                :{TINY_FONT}WR
STR_ABBREV_WHEAT                                                :{TINY_FONT}WH
STR_ABBREV_RUBBER                                               :{TINY_FONT}RB
STR_ABBREV_SUGAR                                                :{TINY_FONT}SG
STR_ABBREV_TOYS                                                 :{TINY_FONT}TY
STR_ABBREV_SWEETS                                               :{TINY_FONT}SW
STR_ABBREV_COLA                                                 :{TINY_FONT}CL
STR_ABBREV_CANDYFLOSS                                           :{TINY_FONT}CF
STR_ABBREV_BUBBLES                                              :{TINY_FONT}BU
STR_ABBREV_TOFFEE                                               :{TINY_FONT}TF
STR_ABBREV_BATTERIES                                            :{TINY_FONT}BA
STR_ABBREV_PLASTIC                                              :{TINY_FONT}PL
STR_ABBREV_FIZZY_DRINKS                                         :{TINY_FONT}FZ
STR_ABBREV_NONE                                                 :{TINY_FONT}NO
STR_ABBREV_ALL                                                  :{TINY_FONT}ALL

# 'Mode' of transport for cargoes
STR_PASSENGERS                                                  :{COMMA} passenger{P "" s}
STR_BAGS                                                        :{COMMA} bag{P "" s}
STR_TONS                                                        :{COMMA} tonne{P "" s}
STR_LITERS                                                      :{COMMA} litre{P "" s}
STR_ITEMS                                                       :{COMMA} item{P "" s}
STR_CRATES                                                      :{COMMA} crate{P "" s}

# Colours, do not shuffle
STR_COLOUR_DARK_BLUE                                            :Dark Blue
STR_COLOUR_PALE_GREEN                                           :Pale Green
STR_COLOUR_PINK                                                 :Pink
STR_COLOUR_YELLOW                                               :Yellow
STR_COLOUR_RED                                                  :Red
STR_COLOUR_LIGHT_BLUE                                           :Light Blue
STR_COLOUR_GREEN                                                :Green
STR_COLOUR_DARK_GREEN                                           :Dark Green
STR_COLOUR_BLUE                                                 :Blue
STR_COLOUR_CREAM                                                :Cream
STR_COLOUR_MAUVE                                                :Mauve
STR_COLOUR_PURPLE                                               :Purple
STR_COLOUR_ORANGE                                               :Orange
STR_COLOUR_BROWN                                                :Brown
STR_COLOUR_GREY                                                 :Grey
STR_COLOUR_WHITE                                                :White

# Units used in OpenTTD
STR_UNITS_VELOCITY_IMPERIAL                                     :{COMMA} mph
STR_UNITS_VELOCITY_METRIC                                       :{COMMA} km/h
STR_UNITS_VELOCITY_SI                                           :{COMMA} m/s

STR_UNITS_POWER_IMPERIAL                                        :{COMMA}hp
STR_UNITS_POWER_METRIC                                          :{COMMA}hp
STR_UNITS_POWER_SI                                              :{COMMA}kW

STR_UNITS_WEIGHT_SHORT_IMPERIAL                                 :{COMMA}t
STR_UNITS_WEIGHT_SHORT_METRIC                                   :{COMMA}t
STR_UNITS_WEIGHT_SHORT_SI                                       :{COMMA}kg

STR_UNITS_WEIGHT_LONG_IMPERIAL                                  :{COMMA} ton{P "" s}
STR_UNITS_WEIGHT_LONG_METRIC                                    :{COMMA} tonne{P "" s}
STR_UNITS_WEIGHT_LONG_SI                                        :{COMMA} kg

STR_UNITS_VOLUME_SHORT_IMPERIAL                                 :{COMMA}gal
STR_UNITS_VOLUME_SHORT_METRIC                                   :{COMMA}l
STR_UNITS_VOLUME_SHORT_SI                                       :{COMMA}m³

STR_UNITS_VOLUME_LONG_IMPERIAL                                  :{COMMA} gallon{P "" s}
STR_UNITS_VOLUME_LONG_METRIC                                    :{COMMA} litre{P "" s}
STR_UNITS_VOLUME_LONG_SI                                        :{COMMA} m³

STR_UNITS_FORCE_IMPERIAL                                        :{COMMA} lbf
STR_UNITS_FORCE_METRIC                                          :{COMMA} kgf
STR_UNITS_FORCE_SI                                              :{COMMA} kN

STR_UNITS_HEIGHT_IMPERIAL                                       :{COMMA} ft
STR_UNITS_HEIGHT_METRIC                                         :{COMMA} m
STR_UNITS_HEIGHT_SI                                             :{COMMA} m

# Common window strings
STR_LIST_FILTER_TITLE                                           :{BLACK}Filter string:
STR_LIST_FILTER_OSKTITLE                                        :{BLACK}Enter filter string
STR_LIST_FILTER_TOOLTIP                                         :{BLACK}Enter a keyword to filter the list for

STR_TOOLTIP_GROUP_ORDER                                         :{BLACK}Select grouping order
STR_TOOLTIP_SORT_ORDER                                          :{BLACK}Select sorting order (descending/ascending)
STR_TOOLTIP_SORT_CRITERIA                                       :{BLACK}Select sorting criteria
STR_TOOLTIP_FILTER_CRITERIA                                     :{BLACK}Select filtering criteria
STR_BUTTON_COVERAGE                                             :{BLACK}Coverage
STR_BUTTON_SORT_BY                                              :{BLACK}Sort by
STR_BUTTON_LOCATION                                             :{BLACK}Location
STR_BUTTON_RENAME                                               :{BLACK}Rename

STR_TOOLTIP_CLOSE_WINDOW                                        :{BLACK}Close window
STR_TOOLTIP_WINDOW_TITLE_DRAG_THIS                              :{BLACK}Window title - drag this to move window
STR_TOOLTIP_SHADE                                               :{BLACK}Shade window - only show the title bar
STR_TOOLTIP_DEBUG                                               :{BLACK}Show NewGRF debug information
STR_TOOLTIP_DEFSIZE                                             :{BLACK}Resize window to default size. Ctrl+Click to store current size as default
STR_TOOLTIP_STICKY                                              :{BLACK}Mark this window as uncloseable by the 'Close All Windows' key. Ctrl+Click to also save state as default
STR_TOOLTIP_RESIZE                                              :{BLACK}Click and drag to resize this window
STR_TOOLTIP_TOGGLE_LARGE_SMALL_WINDOW                           :{BLACK}Toggle large/small window size
STR_TOOLTIP_VSCROLL_BAR_SCROLLS_LIST                            :{BLACK}Scroll bar - scrolls list up/down
STR_TOOLTIP_HSCROLL_BAR_SCROLLS_LIST                            :{BLACK}Scroll bar - scrolls list left/right
STR_TOOLTIP_DEMOLISH_BUILDINGS_ETC                              :{BLACK}Demolish buildings etc. on a square of land. Ctrl selects the area diagonally. Shift toggles building/showing cost estimate

# Query window
STR_BUTTON_DEFAULT                                              :{BLACK}Default
STR_BUTTON_CANCEL                                               :{BLACK}Cancel
STR_BUTTON_OK                                                   :{BLACK}OK

# On screen keyboard window
STR_OSK_KEYBOARD_LAYOUT                                         :`1234567890-=\qwertyuiop[]asdfghjkl;'  zxcvbnm,./ .
STR_OSK_KEYBOARD_LAYOUT_CAPS                                    :~!@#$%^&*()_+|QWERTYUIOP{{}}ASDFGHJKL:"  ZXCVBNM<>? .

# Measurement tooltip
STR_MEASURE_LENGTH                                              :{BLACK}Length: {NUM}
STR_MEASURE_AREA                                                :{BLACK}Area: {NUM} x {NUM}
STR_MEASURE_LENGTH_HEIGHTDIFF                                   :{BLACK}Length: {NUM}{}Height difference: {HEIGHT}
STR_MEASURE_AREA_HEIGHTDIFF                                     :{BLACK}Area: {NUM} x {NUM}{}Height difference: {HEIGHT}
STR_MEASURE_DIST_HEIGHTDIFF                                     :{BLACK}Manhattan Distance: {NUM}{}Bird Fly Distance: {NUM}{}Distance from the nearest edge: {NUM}{}Height from sea level: {HEIGHT}{}Height difference: {HEIGHT}


# These are used in buttons
STR_SORT_BY_CAPTION_NAME                                        :{BLACK}Name
STR_SORT_BY_CAPTION_DATE                                        :{BLACK}Date
# These are used in dropdowns
STR_SORT_BY_NAME                                                :Name
STR_SORT_BY_PRODUCTION                                          :Production
STR_SORT_BY_TYPE                                                :Type
STR_SORT_BY_TRANSPORTED                                         :Transported
STR_SORT_BY_NUMBER                                              :Number
STR_SORT_BY_PROFIT_LAST_YEAR                                    :Profit last year
STR_SORT_BY_PROFIT_THIS_YEAR                                    :Profit this year
STR_SORT_BY_AGE                                                 :Age
STR_SORT_BY_RELIABILITY                                         :Reliability
STR_SORT_BY_TOTAL_CAPACITY_PER_CARGOTYPE                        :Total capacity per cargo type
STR_SORT_BY_MAX_SPEED                                           :Maximum speed
STR_SORT_BY_MODEL                                               :Model
STR_SORT_BY_VALUE                                               :Value
STR_SORT_BY_LENGTH                                              :Length
STR_SORT_BY_LIFE_TIME                                           :Remaining lifetime
STR_SORT_BY_TIMETABLE_DELAY                                     :Timetable delay
STR_SORT_BY_FACILITY                                            :Station type
STR_SORT_BY_WAITING_TOTAL                                       :Total waiting cargo
STR_SORT_BY_WAITING_AVAILABLE                                   :Available waiting cargo
STR_SORT_BY_RATING_MAX                                          :Highest cargo rating
STR_SORT_BY_RATING_MIN                                          :Lowest cargo rating
STR_SORT_BY_ENGINE_ID                                           :EngineID (classic sort)
STR_SORT_BY_COST                                                :Cost
STR_SORT_BY_POWER                                               :Power
STR_SORT_BY_TRACTIVE_EFFORT                                     :Tractive effort
STR_SORT_BY_INTRO_DATE                                          :Introduction Date
STR_SORT_BY_RUNNING_COST                                        :Running Cost
STR_SORT_BY_POWER_VS_RUNNING_COST                               :Power/Running Cost
STR_SORT_BY_CARGO_CAPACITY                                      :Cargo Capacity
STR_SORT_BY_RANGE                                               :Range
STR_SORT_BY_POPULATION                                          :Population
STR_SORT_BY_RATING                                              :Rating

# Tooltips for the main toolbar
STR_TOOLBAR_TOOLTIP_PAUSE_GAME                                  :{BLACK}Pause game
STR_TOOLBAR_TOOLTIP_FORWARD                                     :{BLACK}Fast forward the game
STR_TOOLBAR_TOOLTIP_OPTIONS                                     :{BLACK}Options
STR_TOOLBAR_TOOLTIP_SAVE_GAME_ABANDON_GAME                      :{BLACK}Save game, abandon game, exit
STR_TOOLBAR_TOOLTIP_DISPLAY_MAP                                 :{BLACK}Display map, extra viewport or list of signs
STR_TOOLBAR_TOOLTIP_DISPLAY_TOWN_DIRECTORY                      :{BLACK}Display town directory
STR_TOOLBAR_TOOLTIP_DISPLAY_SUBSIDIES                           :{BLACK}Display subsidies
STR_TOOLBAR_TOOLTIP_DISPLAY_LIST_OF_COMPANY_STATIONS            :{BLACK}Display list of company's stations
STR_TOOLBAR_TOOLTIP_DISPLAY_COMPANY_FINANCES                    :{BLACK}Display company finances information
STR_TOOLBAR_TOOLTIP_DISPLAY_COMPANY_GENERAL                     :{BLACK}Display general company information
STR_TOOLBAR_TOOLTIP_DISPLAY_STORY_BOOK                          :{BLACK}Display story book
STR_TOOLBAR_TOOLTIP_DISPLAY_GOALS_LIST                          :{BLACK}Display goal list
STR_TOOLBAR_TOOLTIP_DISPLAY_GRAPHS                              :{BLACK}Display graphs
STR_TOOLBAR_TOOLTIP_DISPLAY_COMPANY_LEAGUE                      :{BLACK}Display company league table
STR_TOOLBAR_TOOLTIP_FUND_CONSTRUCTION_OF_NEW                    :{BLACK}Fund construction of new industry or list all industries
STR_TOOLBAR_TOOLTIP_DISPLAY_LIST_OF_COMPANY_TRAINS              :{BLACK}Display list of company's trains. Ctrl+Click toggles opening the group/vehicle list
STR_TOOLBAR_TOOLTIP_DISPLAY_LIST_OF_COMPANY_ROAD_VEHICLES       :{BLACK}Display list of company's road vehicles. Ctrl+Click toggles opening the group/vehicle list
STR_TOOLBAR_TOOLTIP_DISPLAY_LIST_OF_COMPANY_SHIPS               :{BLACK}Display list of company's ships. Ctrl+Click toggles opening the group/vehicle list
STR_TOOLBAR_TOOLTIP_DISPLAY_LIST_OF_COMPANY_AIRCRAFT            :{BLACK}Display list of company's aircraft. Ctrl+Click toggles opening the group/vehicle list
STR_TOOLBAR_TOOLTIP_ZOOM_THE_VIEW_IN                            :{BLACK}Zoom the view in
STR_TOOLBAR_TOOLTIP_ZOOM_THE_VIEW_OUT                           :{BLACK}Zoom the view out
STR_TOOLBAR_TOOLTIP_BUILD_RAILROAD_TRACK                        :{BLACK}Build railway track
STR_TOOLBAR_TOOLTIP_BUILD_ROADS                                 :{BLACK}Build roads
STR_TOOLBAR_TOOLTIP_BUILD_SHIP_DOCKS                            :{BLACK}Build ship docks
STR_TOOLBAR_TOOLTIP_BUILD_AIRPORTS                              :{BLACK}Build airports
STR_TOOLBAR_TOOLTIP_LANDSCAPING                                 :{BLACK}Open the landscaping toolbar to raise/lower land, plant trees, etc.
STR_TOOLBAR_TOOLTIP_SHOW_SOUND_MUSIC_WINDOW                     :{BLACK}Show sound/music window
STR_TOOLBAR_TOOLTIP_SHOW_LAST_MESSAGE_NEWS                      :{BLACK}Show last message/news report, show message options
STR_TOOLBAR_TOOLTIP_LAND_BLOCK_INFORMATION                      :{BLACK}Land area information, console, script debug, screenshots, about OpenTTD
STR_TOOLBAR_TOOLTIP_SWITCH_TOOLBAR                              :{BLACK}Switch toolbars

# Extra tooltips for the scenario editor toolbar
STR_SCENEDIT_TOOLBAR_TOOLTIP_SAVE_SCENARIO_LOAD_SCENARIO        :{BLACK}Save scenario, load scenario, abandon scenario editor, exit
STR_SCENEDIT_TOOLBAR_OPENTTD                                    :{YELLOW}OpenTTD
STR_SCENEDIT_TOOLBAR_SCENARIO_EDITOR                            :{YELLOW}Scenario Editor
STR_SCENEDIT_TOOLBAR_TOOLTIP_MOVE_THE_STARTING_DATE_BACKWARD    :{BLACK}Move the starting date backward 1 year
STR_SCENEDIT_TOOLBAR_TOOLTIP_MOVE_THE_STARTING_DATE_FORWARD     :{BLACK}Move the starting date forward 1 year
STR_SCENEDIT_TOOLBAR_TOOLTIP_SET_DATE                           :{BLACK}Click to enter the starting year
STR_SCENEDIT_TOOLBAR_TOOLTIP_DISPLAY_MAP_TOWN_DIRECTORY         :{BLACK}Display map, town directory
STR_SCENEDIT_TOOLBAR_LANDSCAPE_GENERATION                       :{BLACK}Landscape generation
STR_SCENEDIT_TOOLBAR_TOWN_GENERATION                            :{BLACK}Town generation
STR_SCENEDIT_TOOLBAR_INDUSTRY_GENERATION                        :{BLACK}Industry generation
STR_SCENEDIT_TOOLBAR_ROAD_CONSTRUCTION                          :{BLACK}Road construction
STR_SCENEDIT_TOOLBAR_PLANT_TREES                                :{BLACK}Plant trees. Shift toggles building/showing cost estimate
STR_SCENEDIT_TOOLBAR_PLACE_SIGN                                 :{BLACK}Place sign
STR_SCENEDIT_TOOLBAR_PLACE_OBJECT                               :{BLACK}Place object. Shift toggles building/showing cost estimate

############ range for SE file menu starts
STR_SCENEDIT_FILE_MENU_SAVE_SCENARIO                            :Save scenario
STR_SCENEDIT_FILE_MENU_LOAD_SCENARIO                            :Load scenario
STR_SCENEDIT_FILE_MENU_SAVE_HEIGHTMAP                           :Save heightmap
STR_SCENEDIT_FILE_MENU_LOAD_HEIGHTMAP                           :Load heightmap
STR_SCENEDIT_FILE_MENU_QUIT_EDITOR                              :Abandon scenario editor
STR_SCENEDIT_FILE_MENU_SEPARATOR                                :
STR_SCENEDIT_FILE_MENU_QUIT                                     :Exit
############ range for SE file menu starts

############ range for settings menu starts
STR_SETTINGS_MENU_GAME_OPTIONS                                  :Game options
STR_SETTINGS_MENU_CONFIG_SETTINGS                               :Advanced settings
STR_SETTINGS_MENU_SCRIPT_SETTINGS                               :AI/Game script settings
STR_SETTINGS_MENU_NEWGRF_SETTINGS                               :NewGRF settings
STR_SETTINGS_MENU_TRANSPARENCY_OPTIONS                          :Transparency options
STR_SETTINGS_MENU_TOWN_NAMES_DISPLAYED                          :Town names displayed
STR_SETTINGS_MENU_STATION_NAMES_DISPLAYED                       :Station names displayed
STR_SETTINGS_MENU_WAYPOINTS_DISPLAYED                           :Waypoint names displayed
STR_SETTINGS_MENU_SIGNS_DISPLAYED                               :Signs displayed
STR_SETTINGS_MENU_SHOW_COMPETITOR_SIGNS                         :Competitor signs and names displayed
STR_SETTINGS_MENU_FULL_ANIMATION                                :Full animation
STR_SETTINGS_MENU_FULL_DETAIL                                   :Full detail
STR_SETTINGS_MENU_TRANSPARENT_BUILDINGS                         :Transparent buildings
STR_SETTINGS_MENU_TRANSPARENT_SIGNS                             :Transparent signs
############ range ends here

############ range for file menu starts
STR_FILE_MENU_SAVE_GAME                                         :Save game
STR_FILE_MENU_LOAD_GAME                                         :Load game
STR_FILE_MENU_QUIT_GAME                                         :Abandon game
STR_FILE_MENU_SEPARATOR                                         :
STR_FILE_MENU_EXIT                                              :Exit
############ range ends here

# map menu
STR_MAP_MENU_MAP_OF_WORLD                                       :Map of world
STR_MAP_MENU_EXTRA_VIEW_PORT                                    :Extra viewport
STR_MAP_MENU_LINGRAPH_LEGEND                                    :Cargo Flow Legend
STR_MAP_MENU_SIGN_LIST                                          :Sign list

############ range for town menu starts
STR_TOWN_MENU_TOWN_DIRECTORY                                    :Town directory
STR_TOWN_MENU_FOUND_TOWN                                        :Found town
############ range ends here

############ range for subsidies menu starts
STR_SUBSIDIES_MENU_SUBSIDIES                                    :Subsidies
############ range ends here

############ range for graph menu starts
STR_GRAPH_MENU_OPERATING_PROFIT_GRAPH                           :Operating profit graph
STR_GRAPH_MENU_INCOME_GRAPH                                     :Income graph
STR_GRAPH_MENU_DELIVERED_CARGO_GRAPH                            :Delivered cargo graph
STR_GRAPH_MENU_PERFORMANCE_HISTORY_GRAPH                        :Performance history graph
STR_GRAPH_MENU_COMPANY_VALUE_GRAPH                              :Company value graph
STR_GRAPH_MENU_CARGO_PAYMENT_RATES                              :Cargo payment rates
############ range ends here

############ range for company league menu starts
STR_GRAPH_MENU_COMPANY_LEAGUE_TABLE                             :Company league table
STR_GRAPH_MENU_DETAILED_PERFORMANCE_RATING                      :Detailed performance rating
STR_GRAPH_MENU_HIGHSCORE                                        :Highscore table
############ range ends here

############ range for industry menu starts
STR_INDUSTRY_MENU_INDUSTRY_DIRECTORY                            :Industry directory
STR_INDUSTRY_MENU_INDUSTRY_CHAIN                                :Industry chains
STR_INDUSTRY_MENU_FUND_NEW_INDUSTRY                             :Fund new industry
############ range ends here

############ range for railway construction menu starts
STR_RAIL_MENU_RAILROAD_CONSTRUCTION                             :Railway construction
STR_RAIL_MENU_ELRAIL_CONSTRUCTION                               :Electrified railway construction
STR_RAIL_MENU_MONORAIL_CONSTRUCTION                             :Monorail construction
STR_RAIL_MENU_MAGLEV_CONSTRUCTION                               :Maglev construction
############ range ends here

############ range for road construction menu starts
STR_ROAD_MENU_ROAD_CONSTRUCTION                                 :Road construction
STR_ROAD_MENU_TRAM_CONSTRUCTION                                 :Tramway construction
############ range ends here

############ range for waterways construction menu starts
STR_WATERWAYS_MENU_WATERWAYS_CONSTRUCTION                       :Waterways construction
############ range ends here

############ range for airport construction menu starts
STR_AIRCRAFT_MENU_AIRPORT_CONSTRUCTION                          :Airport construction
############ range ends here

############ range for landscaping menu starts
STR_LANDSCAPING_MENU_LANDSCAPING                                :Landscaping
STR_LANDSCAPING_MENU_CLIPBOARD                                  :Clipboard
STR_LANDSCAPING_MENU_PLANT_TREES                                :Plant trees
STR_LANDSCAPING_MENU_PLACE_SIGN                                 :Place sign
############ range ends here

############ range for music menu starts
STR_TOOLBAR_SOUND_MUSIC                                         :Sound/music
############ range ends here

############ range for message menu starts
STR_NEWS_MENU_LAST_MESSAGE_NEWS_REPORT                          :Last message/news report
STR_NEWS_MENU_MESSAGE_HISTORY_MENU                              :Message history
############ range ends here

############ range for about menu starts
STR_ABOUT_MENU_LAND_BLOCK_INFO                                  :Land area information
STR_ABOUT_MENU_SEPARATOR                                        :
STR_ABOUT_MENU_TOGGLE_CONSOLE                                   :Toggle console
STR_ABOUT_MENU_AI_DEBUG                                         :AI/Game script debug
STR_ABOUT_MENU_SCREENSHOT                                       :Screenshot
STR_ABOUT_MENU_ZOOMIN_SCREENSHOT                                :Fully zoomed in screenshot
STR_ABOUT_MENU_DEFAULTZOOM_SCREENSHOT                           :Default zoom screenshot
STR_ABOUT_MENU_GIANT_SCREENSHOT                                 :Whole map screenshot
STR_ABOUT_MENU_ABOUT_OPENTTD                                    :About 'OpenTTD'
STR_ABOUT_MENU_SPRITE_ALIGNER                                   :Sprite aligner
STR_ABOUT_MENU_TOGGLE_BOUNDING_BOXES                            :Toggle bounding boxes
STR_ABOUT_MENU_TOGGLE_DIRTY_BLOCKS                              :Toggle colouring of dirty blocks
############ range ends here

############ range for days starts (also used for the place in the highscore window)
STR_ORDINAL_NUMBER_1ST                                          :1st
STR_ORDINAL_NUMBER_2ND                                          :2nd
STR_ORDINAL_NUMBER_3RD                                          :3rd
STR_ORDINAL_NUMBER_4TH                                          :4th
STR_ORDINAL_NUMBER_5TH                                          :5th
STR_ORDINAL_NUMBER_6TH                                          :6th
STR_ORDINAL_NUMBER_7TH                                          :7th
STR_ORDINAL_NUMBER_8TH                                          :8th
STR_ORDINAL_NUMBER_9TH                                          :9th
STR_ORDINAL_NUMBER_10TH                                         :10th
STR_ORDINAL_NUMBER_11TH                                         :11th
STR_ORDINAL_NUMBER_12TH                                         :12th
STR_ORDINAL_NUMBER_13TH                                         :13th
STR_ORDINAL_NUMBER_14TH                                         :14th
STR_ORDINAL_NUMBER_15TH                                         :15th
STR_ORDINAL_NUMBER_16TH                                         :16th
STR_ORDINAL_NUMBER_17TH                                         :17th
STR_ORDINAL_NUMBER_18TH                                         :18th
STR_ORDINAL_NUMBER_19TH                                         :19th
STR_ORDINAL_NUMBER_20TH                                         :20th
STR_ORDINAL_NUMBER_21ST                                         :21st
STR_ORDINAL_NUMBER_22ND                                         :22nd
STR_ORDINAL_NUMBER_23RD                                         :23rd
STR_ORDINAL_NUMBER_24TH                                         :24th
STR_ORDINAL_NUMBER_25TH                                         :25th
STR_ORDINAL_NUMBER_26TH                                         :26th
STR_ORDINAL_NUMBER_27TH                                         :27th
STR_ORDINAL_NUMBER_28TH                                         :28th
STR_ORDINAL_NUMBER_29TH                                         :29th
STR_ORDINAL_NUMBER_30TH                                         :30th
STR_ORDINAL_NUMBER_31ST                                         :31st
############ range for days ends

############ range for months starts
STR_MONTH_ABBREV_JAN                                            :Jan
STR_MONTH_ABBREV_FEB                                            :Feb
STR_MONTH_ABBREV_MAR                                            :Mar
STR_MONTH_ABBREV_APR                                            :Apr
STR_MONTH_ABBREV_MAY                                            :May
STR_MONTH_ABBREV_JUN                                            :Jun
STR_MONTH_ABBREV_JUL                                            :Jul
STR_MONTH_ABBREV_AUG                                            :Aug
STR_MONTH_ABBREV_SEP                                            :Sep
STR_MONTH_ABBREV_OCT                                            :Oct
STR_MONTH_ABBREV_NOV                                            :Nov
STR_MONTH_ABBREV_DEC                                            :Dec

STR_MONTH_JAN                                                   :January
STR_MONTH_FEB                                                   :February
STR_MONTH_MAR                                                   :March
STR_MONTH_APR                                                   :April
STR_MONTH_MAY                                                   :May
STR_MONTH_JUN                                                   :June
STR_MONTH_JUL                                                   :July
STR_MONTH_AUG                                                   :August
STR_MONTH_SEP                                                   :September
STR_MONTH_OCT                                                   :October
STR_MONTH_NOV                                                   :November
STR_MONTH_DEC                                                   :December
############ range for months ends

# Graph window
STR_GRAPH_KEY_BUTTON                                            :{BLACK}Key
STR_GRAPH_KEY_TOOLTIP                                           :{BLACK}Show key to graphs
STR_GRAPH_X_LABEL_MONTH                                         :{TINY_FONT}{STRING}{} {STRING}
STR_GRAPH_X_LABEL_MONTH_YEAR                                    :{TINY_FONT}{STRING}{} {STRING}{}{NUM}
STR_GRAPH_Y_LABEL                                               :{TINY_FONT}{STRING2}
STR_GRAPH_Y_LABEL_NUMBER                                        :{TINY_FONT}{COMMA}

STR_GRAPH_OPERATING_PROFIT_CAPTION                              :{WHITE}Operating Profit Graph
STR_GRAPH_INCOME_CAPTION                                        :{WHITE}Income Graph
STR_GRAPH_CARGO_DELIVERED_CAPTION                               :{WHITE}Units of cargo delivered
STR_GRAPH_COMPANY_PERFORMANCE_RATINGS_CAPTION                   :{WHITE}Company performance ratings (maximum rating=1000)
STR_GRAPH_COMPANY_VALUES_CAPTION                                :{WHITE}Company values

STR_GRAPH_CARGO_PAYMENT_RATES_CAPTION                           :{WHITE}Cargo Payment Rates
STR_GRAPH_CARGO_PAYMENT_RATES_X_LABEL                           :{TINY_FONT}{BLACK}Days in transit
STR_GRAPH_CARGO_PAYMENT_RATES_TITLE                             :{TINY_FONT}{BLACK}Payment for delivering 10 units (or 10,000 litres) of cargo a distance of 20 squares
STR_GRAPH_CARGO_ENABLE_ALL                                      :{TINY_FONT}{BLACK}Enable all
STR_GRAPH_CARGO_DISABLE_ALL                                     :{TINY_FONT}{BLACK}Disable all
STR_GRAPH_CARGO_TOOLTIP_ENABLE_ALL                              :{BLACK}Display all cargoes on the cargo payment rates graph
STR_GRAPH_CARGO_TOOLTIP_DISABLE_ALL                             :{BLACK}Display no cargoes on the cargo payment rates graph
STR_GRAPH_CARGO_PAYMENT_TOGGLE_CARGO                            :{BLACK}Toggle graph for cargo type on/off
STR_GRAPH_CARGO_PAYMENT_CARGO                                   :{TINY_FONT}{BLACK}{STRING}

STR_GRAPH_PERFORMANCE_DETAIL_TOOLTIP                            :{BLACK}Show detailed performance ratings

# Graph key window
STR_GRAPH_KEY_CAPTION                                           :{WHITE}Key to company graphs
STR_GRAPH_KEY_COMPANY_SELECTION_TOOLTIP                         :{BLACK}Click here to toggle company's entry on graph on/off

# Company league window
STR_COMPANY_LEAGUE_TABLE_CAPTION                                :{WHITE}Company League Table
STR_COMPANY_LEAGUE_COMPANY_NAME                                 :{ORANGE}{COMPANY} {BLACK}{COMPANY_NUM} '{STRING}'
STR_COMPANY_LEAGUE_PERFORMANCE_TITLE_ENGINEER                   :Engineer
STR_COMPANY_LEAGUE_PERFORMANCE_TITLE_TRAFFIC_MANAGER            :Traffic Manager
STR_COMPANY_LEAGUE_PERFORMANCE_TITLE_TRANSPORT_COORDINATOR      :Transport Coordinator
STR_COMPANY_LEAGUE_PERFORMANCE_TITLE_ROUTE_SUPERVISOR           :Route Supervisor
STR_COMPANY_LEAGUE_PERFORMANCE_TITLE_DIRECTOR                   :Director
STR_COMPANY_LEAGUE_PERFORMANCE_TITLE_CHIEF_EXECUTIVE            :Chief Executive
STR_COMPANY_LEAGUE_PERFORMANCE_TITLE_CHAIRMAN                   :Chairman
STR_COMPANY_LEAGUE_PERFORMANCE_TITLE_PRESIDENT                  :President
STR_COMPANY_LEAGUE_PERFORMANCE_TITLE_TYCOON                     :Tycoon

# Performance detail window
STR_PERFORMANCE_DETAIL                                          :{WHITE}Detailed performance rating
STR_PERFORMANCE_DETAIL_KEY                                      :{BLACK}Detail
STR_PERFORMANCE_DETAIL_AMOUNT_CURRENCY                          :{BLACK}({CURRENCY_SHORT}/{CURRENCY_SHORT})
STR_PERFORMANCE_DETAIL_AMOUNT_INT                               :{BLACK}({COMMA}/{COMMA})
STR_PERFORMANCE_DETAIL_PERCENT                                  :{WHITE}{NUM}%
STR_PERFORMANCE_DETAIL_SELECT_COMPANY_TOOLTIP                   :{BLACK}View details about this company
############ Those following lines need to be in this order!!
STR_PERFORMANCE_DETAIL_VEHICLES                                 :{BLACK}Vehicles:
STR_PERFORMANCE_DETAIL_STATIONS                                 :{BLACK}Stations:
STR_PERFORMANCE_DETAIL_MIN_PROFIT                               :{BLACK}Min. profit:
STR_PERFORMANCE_DETAIL_MIN_INCOME                               :{BLACK}Min. income:
STR_PERFORMANCE_DETAIL_MAX_INCOME                               :{BLACK}Max. income:
STR_PERFORMANCE_DETAIL_DELIVERED                                :{BLACK}Delivered:
STR_PERFORMANCE_DETAIL_CARGO                                    :{BLACK}Cargo:
STR_PERFORMANCE_DETAIL_MONEY                                    :{BLACK}Money:
STR_PERFORMANCE_DETAIL_LOAN                                     :{BLACK}Loan:
STR_PERFORMANCE_DETAIL_TOTAL                                    :{BLACK}Total:
############ End of order list
STR_PERFORMANCE_DETAIL_VEHICLES_TOOLTIP                         :{BLACK}Number of vehicles that turned a profit last year. This includes road vehicles, trains, ships and aircraft
STR_PERFORMANCE_DETAIL_STATIONS_TOOLTIP                         :{BLACK}Number of recently-serviced stations. Train stations, bus stops, airports and so on are counted separately even if they belong to the same station
STR_PERFORMANCE_DETAIL_MIN_PROFIT_TOOLTIP                       :{BLACK}The profit of the vehicle with the lowest income (only vehicles older than two years are considered)
STR_PERFORMANCE_DETAIL_MIN_INCOME_TOOLTIP                       :{BLACK}Amount of cash made in the quarter with the lowest profit of the last 12 quarters
STR_PERFORMANCE_DETAIL_MAX_INCOME_TOOLTIP                       :{BLACK}Amount of cash made in the quarter with the highest profit of the last 12 quarters
STR_PERFORMANCE_DETAIL_DELIVERED_TOOLTIP                        :{BLACK}Units of cargo delivered in the last four quarters
STR_PERFORMANCE_DETAIL_CARGO_TOOLTIP                            :{BLACK}Number of types of cargo delivered in the last quarter
STR_PERFORMANCE_DETAIL_MONEY_TOOLTIP                            :{BLACK}Amount of money this company has in the bank
STR_PERFORMANCE_DETAIL_LOAN_TOOLTIP                             :{BLACK}The amount of money this company has taken on loan
STR_PERFORMANCE_DETAIL_TOTAL_TOOLTIP                            :{BLACK}Total points out of possible points

# Music window
STR_MUSIC_JAZZ_JUKEBOX_CAPTION                                  :{WHITE}Jazz Jukebox
STR_MUSIC_PLAYLIST_ALL                                          :{TINY_FONT}{BLACK}All
STR_MUSIC_PLAYLIST_OLD_STYLE                                    :{TINY_FONT}{BLACK}Old Style
STR_MUSIC_PLAYLIST_NEW_STYLE                                    :{TINY_FONT}{BLACK}New Style
STR_MUSIC_PLAYLIST_EZY_STREET                                   :{TINY_FONT}{BLACK}Ezy Street
STR_MUSIC_PLAYLIST_CUSTOM_1                                     :{TINY_FONT}{BLACK}Custom 1
STR_MUSIC_PLAYLIST_CUSTOM_2                                     :{TINY_FONT}{BLACK}Custom 2
STR_MUSIC_MUSIC_VOLUME                                          :{TINY_FONT}{BLACK}Music Volume
STR_MUSIC_EFFECTS_VOLUME                                        :{TINY_FONT}{BLACK}Effects Volume
STR_MUSIC_RULER_MIN                                             :{TINY_FONT}{BLACK}MIN
STR_MUSIC_RULER_MAX                                             :{TINY_FONT}{BLACK}MAX
STR_MUSIC_RULER_MARKER                                          :{TINY_FONT}{BLACK}'
STR_MUSIC_TRACK_NONE                                            :{TINY_FONT}{DKGREEN}--
STR_MUSIC_TRACK_DIGIT                                           :{TINY_FONT}{DKGREEN}{ZEROFILL_NUM}
STR_MUSIC_TITLE_NONE                                            :{TINY_FONT}{DKGREEN}------
STR_MUSIC_TITLE_NAME                                            :{TINY_FONT}{DKGREEN}"{RAW_STRING}"
STR_MUSIC_TRACK                                                 :{TINY_FONT}{BLACK}Track
STR_MUSIC_XTITLE                                                :{TINY_FONT}{BLACK}Title
STR_MUSIC_SHUFFLE                                               :{TINY_FONT}{BLACK}Shuffle
STR_MUSIC_PROGRAM                                               :{TINY_FONT}{BLACK}Programme
STR_MUSIC_TOOLTIP_SKIP_TO_PREVIOUS_TRACK                        :{BLACK}Skip to previous track in selection
STR_MUSIC_TOOLTIP_SKIP_TO_NEXT_TRACK_IN_SELECTION               :{BLACK}Skip to next track in selection
STR_MUSIC_TOOLTIP_STOP_PLAYING_MUSIC                            :{BLACK}Stop playing music
STR_MUSIC_TOOLTIP_START_PLAYING_MUSIC                           :{BLACK}Start playing music
STR_MUSIC_TOOLTIP_DRAG_SLIDERS_TO_SET_MUSIC                     :{BLACK}Drag sliders to set music and sound effect volumes
STR_MUSIC_TOOLTIP_SELECT_ALL_TRACKS_PROGRAM                     :{BLACK}Select 'all tracks' programme
STR_MUSIC_TOOLTIP_SELECT_OLD_STYLE_MUSIC                        :{BLACK}Select 'old style music' programme
STR_MUSIC_TOOLTIP_SELECT_NEW_STYLE_MUSIC                        :{BLACK}Select 'new style music' programme
STR_MUSIC_TOOLTIP_SELECT_EZY_STREET_STYLE                       :{BLACK}Select 'Ezy Street style music' programme
STR_MUSIC_TOOLTIP_SELECT_CUSTOM_1_USER_DEFINED                  :{BLACK}Select 'Custom 1' (user-defined) programme
STR_MUSIC_TOOLTIP_SELECT_CUSTOM_2_USER_DEFINED                  :{BLACK}Select 'Custom 2' (user-defined) programme
STR_MUSIC_TOOLTIP_TOGGLE_PROGRAM_SHUFFLE                        :{BLACK}Toggle programme shuffle on/off
STR_MUSIC_TOOLTIP_SHOW_MUSIC_TRACK_SELECTION                    :{BLACK}Show music track selection window

STR_ERROR_NO_SONGS                                              :{WHITE}A music set without songs has been selected. No songs will be played

# Playlist window
STR_PLAYLIST_MUSIC_PROGRAM_SELECTION                            :{WHITE}Music Programme Selection
STR_PLAYLIST_TRACK_NAME                                         :{TINY_FONT}{LTBLUE}{ZEROFILL_NUM} "{RAW_STRING}"
STR_PLAYLIST_TRACK_INDEX                                        :{TINY_FONT}{BLACK}Track Index
STR_PLAYLIST_PROGRAM                                            :{TINY_FONT}{BLACK}Programme - '{STRING}'
STR_PLAYLIST_CLEAR                                              :{TINY_FONT}{BLACK}Clear
STR_PLAYLIST_TOOLTIP_CLEAR_CURRENT_PROGRAM_CUSTOM1              :{BLACK}Clear current programme (Custom1 or Custom2 only)
STR_PLAYLIST_TOOLTIP_CLICK_TO_ADD_TRACK                         :{BLACK}Click on music track to add to current programme (Custom1 or Custom2 only)
STR_PLAYLIST_TOOLTIP_CLICK_TO_REMOVE_TRACK                      :{BLACK}Click on music track to remove it from current programme (Custom1 or Custom2 only)

# Highscore window
STR_HIGHSCORE_TOP_COMPANIES_WHO_REACHED                         :{BIG_FONT}{BLACK}Top companies who reached {NUM}
STR_HIGHSCORE_TOP_COMPANIES_NETWORK_GAME                        :{BIG_FONT}{BLACK}Company League Table in {NUM}
STR_HIGHSCORE_POSITION                                          :{BIG_FONT}{BLACK}{COMMA}.
STR_HIGHSCORE_PERFORMANCE_TITLE_BUSINESSMAN                     :Businessman
STR_HIGHSCORE_PERFORMANCE_TITLE_ENTREPRENEUR                    :Entrepreneur
STR_HIGHSCORE_PERFORMANCE_TITLE_INDUSTRIALIST                   :Industrialist
STR_HIGHSCORE_PERFORMANCE_TITLE_CAPITALIST                      :Capitalist
STR_HIGHSCORE_PERFORMANCE_TITLE_MAGNATE                         :Magnate
STR_HIGHSCORE_PERFORMANCE_TITLE_MOGUL                           :Mogul
STR_HIGHSCORE_PERFORMANCE_TITLE_TYCOON_OF_THE_CENTURY           :Tycoon of the Century
STR_HIGHSCORE_NAME                                              :{PRESIDENT_NAME}, {COMPANY}
STR_HIGHSCORE_STATS                                             :{BIG_FONT}'{STRING}'   ({COMMA})
STR_HIGHSCORE_COMPANY_ACHIEVES_STATUS                           :{BIG_FONT}{BLACK}{COMPANY} achieves '{STRING}' status!
STR_HIGHSCORE_PRESIDENT_OF_COMPANY_ACHIEVES_STATUS              :{BIG_FONT}{WHITE}{PRESIDENT_NAME} of {COMPANY} achieves '{STRING}' status!

# Smallmap window
STR_SMALLMAP_CAPTION                                            :{WHITE}Map - {STRING}

STR_SMALLMAP_TYPE_CONTOURS                                      :Contours
STR_SMALLMAP_TYPE_VEHICLES                                      :Vehicles
STR_SMALLMAP_TYPE_INDUSTRIES                                    :Industries
STR_SMALLMAP_TYPE_ROUTEMAP                                      :Cargo Flow
STR_SMALLMAP_TYPE_ROUTES                                        :Routes
STR_SMALLMAP_TYPE_VEGETATION                                    :Vegetation
STR_SMALLMAP_TYPE_OWNERS                                        :Owners
STR_SMALLMAP_TOOLTIP_SHOW_GRID_ON_MAP                           :{BLACK}Show/hide grid lines
STR_SMALLMAP_TOOLTIP_SHOW_LAND_CONTOURS_ON_MAP                  :{BLACK}Show land contours on map
STR_SMALLMAP_TOOLTIP_SHOW_VEHICLES_ON_MAP                       :{BLACK}Show vehicles on map
STR_SMALLMAP_TOOLTIP_SHOW_INDUSTRIES_ON_MAP                     :{BLACK}Show industries on map
STR_SMALLMAP_TOOLTIP_SHOW_LINK_STATS_ON_MAP                     :{BLACK}Show cargo flow on map
STR_SMALLMAP_TOOLTIP_SHOW_TRANSPORT_ROUTES_ON                   :{BLACK}Show transport routes on map
STR_SMALLMAP_TOOLTIP_SHOW_VEGETATION_ON_MAP                     :{BLACK}Show vegetation on map
STR_SMALLMAP_TOOLTIP_SHOW_LAND_OWNERS_ON_MAP                    :{BLACK}Show land owners on map
STR_SMALLMAP_TOOLTIP_INDUSTRY_SELECTION                         :{BLACK}Click on an industry type to toggle displaying it. Ctrl+Click disables all types except the selected one. Ctrl+Click on it again to enable all industry types
STR_SMALLMAP_TOOLTIP_COMPANY_SELECTION                          :{BLACK}Click on a company to toggle displaying its property. Ctrl+Click disables all companies except the selected one. Ctrl+Click on it again to enable all companies
STR_SMALLMAP_TOOLTIP_CARGO_SELECTION                            :{BLACK}Click on a cargo to toggle displaying its property. Ctrl+Click disables all cargoes except the selected one. Ctrl+Click on it again to enable all cargoes

STR_SMALLMAP_LEGENDA_ROADS                                      :{TINY_FONT}{BLACK}Roads
STR_SMALLMAP_LEGENDA_RAILROADS                                  :{TINY_FONT}{BLACK}Railways
STR_SMALLMAP_LEGENDA_STATIONS_AIRPORTS_DOCKS                    :{TINY_FONT}{BLACK}Stations/Airports/Docks
STR_SMALLMAP_LEGENDA_BUILDINGS_INDUSTRIES                       :{TINY_FONT}{BLACK}Buildings/Industries
STR_SMALLMAP_LEGENDA_VEHICLES                                   :{TINY_FONT}{BLACK}Vehicles
STR_SMALLMAP_LEGENDA_TRAINS                                     :{TINY_FONT}{BLACK}Trains
STR_SMALLMAP_LEGENDA_ROAD_VEHICLES                              :{TINY_FONT}{BLACK}Road Vehicles
STR_SMALLMAP_LEGENDA_SHIPS                                      :{TINY_FONT}{BLACK}Ships
STR_SMALLMAP_LEGENDA_AIRCRAFT                                   :{TINY_FONT}{BLACK}Aircraft
STR_SMALLMAP_LEGENDA_TRANSPORT_ROUTES                           :{TINY_FONT}{BLACK}Transport Routes
STR_SMALLMAP_LEGENDA_FOREST                                     :{TINY_FONT}{BLACK}Forest
STR_SMALLMAP_LEGENDA_RAILROAD_STATION                           :{TINY_FONT}{BLACK}Railway Station
STR_SMALLMAP_LEGENDA_TRUCK_LOADING_BAY                          :{TINY_FONT}{BLACK}Lorry Loading Bay
STR_SMALLMAP_LEGENDA_BUS_STATION                                :{TINY_FONT}{BLACK}Bus Station
STR_SMALLMAP_LEGENDA_AIRPORT_HELIPORT                           :{TINY_FONT}{BLACK}Airport/Heliport
STR_SMALLMAP_LEGENDA_DOCK                                       :{TINY_FONT}{BLACK}Dock
STR_SMALLMAP_LEGENDA_ROUGH_LAND                                 :{TINY_FONT}{BLACK}Rough Land
STR_SMALLMAP_LEGENDA_GRASS_LAND                                 :{TINY_FONT}{BLACK}Grass Land
STR_SMALLMAP_LEGENDA_BARE_LAND                                  :{TINY_FONT}{BLACK}Bare Land
STR_SMALLMAP_LEGENDA_FIELDS                                     :{TINY_FONT}{BLACK}Fields
STR_SMALLMAP_LEGENDA_TREES                                      :{TINY_FONT}{BLACK}Trees
STR_SMALLMAP_LEGENDA_ROCKS                                      :{TINY_FONT}{BLACK}Rocks
STR_SMALLMAP_LEGENDA_WATER                                      :{TINY_FONT}{BLACK}Water
STR_SMALLMAP_LEGENDA_NO_OWNER                                   :{TINY_FONT}{BLACK}No Owner
STR_SMALLMAP_LEGENDA_TOWNS                                      :{TINY_FONT}{BLACK}Towns
STR_SMALLMAP_LEGENDA_INDUSTRIES                                 :{TINY_FONT}{BLACK}Industries
STR_SMALLMAP_LEGENDA_DESERT                                     :{TINY_FONT}{BLACK}Desert
STR_SMALLMAP_LEGENDA_SNOW                                       :{TINY_FONT}{BLACK}Snow

STR_SMALLMAP_TOOLTIP_TOGGLE_TOWN_NAMES_ON_OFF                   :{BLACK}Toggle town names on/off on map
STR_SMALLMAP_CENTER                                             :{BLACK}Centre the smallmap on the current position
STR_SMALLMAP_INDUSTRY                                           :{TINY_FONT}{STRING} ({NUM})
STR_SMALLMAP_LINKSTATS                                          :{TINY_FONT}{STRING}
STR_SMALLMAP_COMPANY                                            :{TINY_FONT}{COMPANY}
STR_SMALLMAP_TOWN                                               :{TINY_FONT}{WHITE}{TOWN}
STR_SMALLMAP_DISABLE_ALL                                        :{BLACK}Disable all
STR_SMALLMAP_ENABLE_ALL                                         :{BLACK}Enable all
STR_SMALLMAP_SHOW_HEIGHT                                        :{BLACK}Show height
STR_SMALLMAP_TOOLTIP_DISABLE_ALL_INDUSTRIES                     :{BLACK}Display no industries on the map
STR_SMALLMAP_TOOLTIP_ENABLE_ALL_INDUSTRIES                      :{BLACK}Display all industries on the map
STR_SMALLMAP_TOOLTIP_SHOW_HEIGHT                                :{BLACK}Toggle display of heightmap
STR_SMALLMAP_TOOLTIP_DISABLE_ALL_COMPANIES                      :{BLACK}Display no company property on the map
STR_SMALLMAP_TOOLTIP_ENABLE_ALL_COMPANIES                       :{BLACK}Display all company property on the map
STR_SMALLMAP_TOOLTIP_DISABLE_ALL_CARGOS                         :{BLACK}Display no cargoes on the map
STR_SMALLMAP_TOOLTIP_ENABLE_ALL_CARGOS                          :{BLACK}Display all cargoes on the map

# Status bar messages
STR_STATUSBAR_TOOLTIP_SHOW_LAST_NEWS                            :{BLACK}Show last message or news report
STR_STATUSBAR_COMPANY_NAME                                      :{SILVER}- -  {COMPANY}  - -
STR_STATUSBAR_PAUSED                                            :{YELLOW}*  *  PAUSED  *  *
STR_STATUSBAR_AUTOSAVE                                          :{RED}AUTOSAVE
STR_STATUSBAR_SAVING_GAME                                       :{RED}*  *  SAVING GAME  *  *

# News message history
STR_MESSAGE_HISTORY                                             :{WHITE}Message History
STR_MESSAGE_HISTORY_TOOLTIP                                     :{BLACK}A list of the recent news messages
STR_MESSAGE_NEWS_FORMAT                                         :{STRING}  -  {STRING5}

STR_NEWS_MESSAGE_CAPTION                                        :{WHITE}Message
STR_NEWS_CUSTOM_ITEM                                            :{BIG_FONT}{BLACK}{RAW_STRING}

STR_NEWS_FIRST_TRAIN_ARRIVAL                                    :{BIG_FONT}{BLACK}Citizens celebrate . . .{}First train arrives at {STATION}!
STR_NEWS_FIRST_BUS_ARRIVAL                                      :{BIG_FONT}{BLACK}Citizens celebrate . . .{}First bus arrives at {STATION}!
STR_NEWS_FIRST_TRUCK_ARRIVAL                                    :{BIG_FONT}{BLACK}Citizens celebrate . . .{}First truck arrives at {STATION}!
STR_NEWS_FIRST_PASSENGER_TRAM_ARRIVAL                           :{BIG_FONT}{BLACK}Citizens celebrate . . .{}First passenger tram arrives at {STATION}!
STR_NEWS_FIRST_CARGO_TRAM_ARRIVAL                               :{BIG_FONT}{BLACK}Citizens celebrate . . .{}First freight tram arrives at {STATION}!
STR_NEWS_FIRST_SHIP_ARRIVAL                                     :{BIG_FONT}{BLACK}Citizens celebrate . . .{}First ship arrives at {STATION}!
STR_NEWS_FIRST_AIRCRAFT_ARRIVAL                                 :{BIG_FONT}{BLACK}Citizens celebrate . . .{}First aircraft arrives at {STATION}!

STR_NEWS_TRAIN_CRASH                                            :{BIG_FONT}{BLACK}Train Crash!{}{COMMA} die in fireball after collision
STR_NEWS_ROAD_VEHICLE_CRASH_DRIVER                              :{BIG_FONT}{BLACK}Road Vehicle Crash!{}Driver dies in fireball after collision with train
STR_NEWS_ROAD_VEHICLE_CRASH                                     :{BIG_FONT}{BLACK}Road Vehicle Crash!{}{COMMA} die in fireball after collision with train
STR_NEWS_AIRCRAFT_CRASH                                         :{BIG_FONT}{BLACK}Plane Crash!{}{COMMA} die in fireball at {STATION}
STR_NEWS_PLANE_CRASH_OUT_OF_FUEL                                :{BIG_FONT}{BLACK}Plane Crash!{}Aircraft ran out of fuel, {COMMA} die in fireball

STR_NEWS_DISASTER_ZEPPELIN                                      :{BIG_FONT}{BLACK}Zeppelin disaster at {STATION}!
STR_NEWS_DISASTER_SMALL_UFO                                     :{BIG_FONT}{BLACK}Road vehicle destroyed in 'UFO' collision!
STR_NEWS_DISASTER_AIRPLANE_OIL_REFINERY                         :{BIG_FONT}{BLACK}Oil refinery explosion near {TOWN}!
STR_NEWS_DISASTER_HELICOPTER_FACTORY                            :{BIG_FONT}{BLACK}Factory destroyed in suspicious circumstances near {TOWN}!
STR_NEWS_DISASTER_BIG_UFO                                       :{BIG_FONT}{BLACK}'UFO' lands near {TOWN}!
STR_NEWS_DISASTER_COAL_MINE_SUBSIDENCE                          :{BIG_FONT}{BLACK}Coal mine subsidence leaves trail of destruction near {TOWN}!
STR_NEWS_DISASTER_FLOOD_VEHICLE                                 :{BIG_FONT}{BLACK}Floods!{}At least {COMMA} missing, presumed dead after significant flooding!

STR_NEWS_COMPANY_IN_TROUBLE_TITLE                               :{BIG_FONT}{BLACK}Transport company in trouble!
STR_NEWS_COMPANY_IN_TROUBLE_DESCRIPTION                         :{BIG_FONT}{BLACK}{RAW_STRING} will be sold off or declared bankrupt unless performance increases soon!
STR_NEWS_COMPANY_MERGER_TITLE                                   :{BIG_FONT}{BLACK}Transport company merger!
STR_NEWS_COMPANY_MERGER_DESCRIPTION                             :{BIG_FONT}{BLACK}{RAW_STRING} has been sold to {RAW_STRING} for {CURRENCY_LONG}!
STR_NEWS_COMPANY_BANKRUPT_TITLE                                 :{BIG_FONT}{BLACK}Bankrupt!
STR_NEWS_COMPANY_BANKRUPT_DESCRIPTION                           :{BIG_FONT}{BLACK}{RAW_STRING} has been closed down by creditors and all assets sold off!
STR_NEWS_COMPANY_LAUNCH_TITLE                                   :{BIG_FONT}{BLACK}New transport company launched!
STR_NEWS_COMPANY_LAUNCH_DESCRIPTION                             :{BIG_FONT}{BLACK}{RAW_STRING} starts construction near {TOWN}!
STR_NEWS_MERGER_TAKEOVER_TITLE                                  :{BIG_FONT}{BLACK}{RAW_STRING} has been taken over by {RAW_STRING}!
STR_PRESIDENT_NAME_MANAGER                                      :{BLACK}{PRESIDENT_NAME}{}(Manager)

STR_NEWS_NEW_TOWN                                               :{BLACK}{BIG_FONT}{RAW_STRING} sponsored construction of new town {TOWN}!

STR_NEWS_INDUSTRY_CONSTRUCTION                                  :{BIG_FONT}{BLACK}New {STRING} under construction near {TOWN}!
STR_NEWS_INDUSTRY_PLANTED                                       :{BIG_FONT}{BLACK}New {STRING} being planted near {TOWN}!

STR_NEWS_INDUSTRY_CLOSURE_GENERAL                               :{BIG_FONT}{BLACK}{STRING2} announces imminent closure!
STR_NEWS_INDUSTRY_CLOSURE_SUPPLY_PROBLEMS                       :{BIG_FONT}{BLACK}Supply problems cause {STRING2} to announce imminent closure!
STR_NEWS_INDUSTRY_CLOSURE_LACK_OF_TREES                         :{BIG_FONT}{BLACK}Lack of nearby trees causes {STRING2} to announce imminent closure!

STR_NEWS_EURO_INTRODUCTION                                      :{BIG_FONT}{BLACK}European Monetary Union!{}{}The Euro is introduced as the sole currency for everyday transactions in your country!
STR_NEWS_BEGIN_OF_RECESSION                                     :{BIG_FONT}{BLACK}World Recession!{}{}Financial experts fear worst as economy slumps!
STR_NEWS_END_OF_RECESSION                                       :{BIG_FONT}{BLACK}Recession Over!{}{}Upturn in trade gives confidence to industries as economy strengthens!

STR_NEWS_INDUSTRY_PRODUCTION_INCREASE_GENERAL                   :{BIG_FONT}{BLACK}{INDUSTRY} increases production!
STR_NEWS_INDUSTRY_PRODUCTION_INCREASE_COAL                      :{BIG_FONT}{BLACK}New coal seam found at {INDUSTRY}!{}Production is expected to double!
STR_NEWS_INDUSTRY_PRODUCTION_INCREASE_OIL                       :{BIG_FONT}{BLACK}New oil reserves found at {INDUSTRY}!{}Production is expected to double!
STR_NEWS_INDUSTRY_PRODUCTION_INCREASE_FARM                      :{BIG_FONT}{BLACK}Improved farming methods at {INDUSTRY} are expected to double production!
STR_NEWS_INDUSTRY_PRODUCTION_INCREASE_SMOOTH                    :{BIG_FONT}{BLACK}{STRING} production at {INDUSTRY} increases {COMMA}%!
STR_NEWS_INDUSTRY_PRODUCTION_DECREASE_GENERAL                   :{BIG_FONT}{BLACK}{INDUSTRY} production down by 50%
STR_NEWS_INDUSTRY_PRODUCTION_DECREASE_FARM                      :{BIG_FONT}{BLACK}Insect infestation causes havoc at {INDUSTRY}!{}Production down by 50%
STR_NEWS_INDUSTRY_PRODUCTION_DECREASE_SMOOTH                    :{BIG_FONT}{BLACK}{STRING} production at {INDUSTRY} decreases {COMMA}%!

STR_NEWS_TRAIN_IS_WAITING                                       :{WHITE}{VEHICLE} is waiting in depot
STR_NEWS_ROAD_VEHICLE_IS_WAITING                                :{WHITE}{VEHICLE} is waiting in depot
STR_NEWS_SHIP_IS_WAITING                                        :{WHITE}{VEHICLE} is waiting in depot
STR_NEWS_AIRCRAFT_IS_WAITING                                    :{WHITE}{VEHICLE} is waiting in the aircraft hangar

# Start of order review system
# DON'T ADD OR REMOVE LINES HERE
STR_NEWS_VEHICLE_HAS_TOO_FEW_ORDERS                             :{WHITE}{VEHICLE} has too few orders in the schedule
STR_NEWS_VEHICLE_HAS_VOID_ORDER                                 :{WHITE}{VEHICLE} has a void order
STR_NEWS_VEHICLE_HAS_DUPLICATE_ENTRY                            :{WHITE}{VEHICLE} has duplicate orders
STR_NEWS_VEHICLE_HAS_INVALID_ENTRY                              :{WHITE}{VEHICLE} has an invalid station in its orders
# end of order system

STR_NEWS_VEHICLE_IS_GETTING_OLD                                 :{WHITE}{VEHICLE} is getting old
STR_NEWS_VEHICLE_IS_GETTING_VERY_OLD                            :{WHITE}{VEHICLE} is getting very old
STR_NEWS_VEHICLE_IS_GETTING_VERY_OLD_AND                        :{WHITE}{VEHICLE} is getting very old and urgently needs replacing
STR_NEWS_TRAIN_IS_STUCK                                         :{WHITE}{VEHICLE} can't find a path to continue
STR_NEWS_VEHICLE_IS_LOST                                        :{WHITE}{VEHICLE} is lost
STR_NEWS_VEHICLE_IS_UNPROFITABLE                                :{WHITE}{VEHICLE}'s profit last year was {CURRENCY_LONG}
STR_NEWS_AIRCRAFT_DEST_TOO_FAR                                  :{WHITE}{VEHICLE} can't get to the next destination because it is out of range

STR_NEWS_ORDER_REFIT_FAILED                                     :{WHITE}{VEHICLE} stopped because an ordered refit failed
STR_NEWS_VEHICLE_AUTORENEW_FAILED                               :{WHITE}Autorenew failed on {VEHICLE}{}{STRING}

STR_NEWS_NEW_VEHICLE_NOW_AVAILABLE                              :{BIG_FONT}{BLACK}New {STRING} now available!
STR_NEWS_NEW_VEHICLE_TYPE                                       :{BIG_FONT}{BLACK}{ENGINE}
STR_NEWS_NEW_VEHICLE_NOW_AVAILABLE_WITH_TYPE                    :{BLACK}New {STRING} now available!  -  {ENGINE}

STR_NEWS_STATION_NO_LONGER_ACCEPTS_CARGO                        :{WHITE}{STATION} no longer accepts {STRING}
STR_NEWS_STATION_NO_LONGER_ACCEPTS_CARGO_OR_CARGO               :{WHITE}{STATION} no longer accepts {STRING} or {STRING}
STR_NEWS_STATION_NOW_ACCEPTS_CARGO                              :{WHITE}{STATION} now accepts {STRING}
STR_NEWS_STATION_NOW_ACCEPTS_CARGO_AND_CARGO                    :{WHITE}{STATION} now accepts {STRING} and {STRING}

STR_NEWS_OFFER_OF_SUBSIDY_EXPIRED                               :{BIG_FONT}{BLACK}Offer of subsidy expired:{}{}{STRING} from {STRING2} to {STRING2} will now not attract a subsidy
STR_NEWS_SUBSIDY_WITHDRAWN_SERVICE                              :{BIG_FONT}{BLACK}Subsidy withdrawn:{}{}{STRING} service from {STRING2} to {STRING2} is no longer subsidised
STR_NEWS_SERVICE_SUBSIDY_OFFERED                                :{BIG_FONT}{BLACK}Service subsidy offered:{}{}First {STRING} service from {STRING2} to {STRING2} will attract a year's subsidy from the local authority!
STR_NEWS_SERVICE_SUBSIDY_AWARDED_HALF                           :{BIG_FONT}{BLACK}Service subsidy awarded to {RAW_STRING}!{}{}{STRING} service from {STRING2} to {STRING2} will pay 50% extra for the next year!
STR_NEWS_SERVICE_SUBSIDY_AWARDED_DOUBLE                         :{BIG_FONT}{BLACK}Service subsidy awarded to {RAW_STRING}!{}{}{STRING} service from {STRING2} to {STRING2} will pay double rates for the next year!
STR_NEWS_SERVICE_SUBSIDY_AWARDED_TRIPLE                         :{BIG_FONT}{BLACK}Service subsidy awarded to {RAW_STRING}!{}{}{STRING} service from {STRING2} to {STRING2} will pay triple rates for the next year!
STR_NEWS_SERVICE_SUBSIDY_AWARDED_QUADRUPLE                      :{BIG_FONT}{BLACK}Service subsidy awarded to {RAW_STRING}!{}{}{STRING} service from {STRING2} to {STRING2} will pay quadruple rates for the next year!

STR_NEWS_ROAD_REBUILDING                                        :{BIG_FONT}{BLACK}Traffic chaos in {TOWN}!{}{}Road rebuilding programme funded by {RAW_STRING} brings 6 months of misery to motorists!
STR_NEWS_EXCLUSIVE_RIGHTS_TITLE                                 :{BIG_FONT}{BLACK}Transport monopoly!
STR_NEWS_EXCLUSIVE_RIGHTS_DESCRIPTION                           :{BIG_FONT}{BLACK}Local authority of {TOWN} signs contract with {RAW_STRING} for one year of exclusive transport rights!

# Extra view window
STR_EXTRA_VIEW_PORT_TITLE                                       :{WHITE}Viewport {COMMA}
STR_EXTRA_VIEW_MOVE_VIEW_TO_MAIN                                :{BLACK}Copy to viewport
STR_EXTRA_VIEW_MOVE_VIEW_TO_MAIN_TT                             :{BLACK}Copy the location of the main view to this viewport
STR_EXTRA_VIEW_MOVE_MAIN_TO_VIEW                                :{BLACK}Paste from viewport
STR_EXTRA_VIEW_MOVE_MAIN_TO_VIEW_TT                             :{BLACK}Paste the location of this viewport to the main view

# Game options window
STR_GAME_OPTIONS_CAPTION                                        :{WHITE}Game Options
STR_GAME_OPTIONS_CURRENCY_UNITS_FRAME                           :{BLACK}Currency units
STR_GAME_OPTIONS_CURRENCY_UNITS_DROPDOWN_TOOLTIP                :{BLACK}Currency units selection

############ start of currency region
STR_GAME_OPTIONS_CURRENCY_GBP                                   :British Pound (GBP)
STR_GAME_OPTIONS_CURRENCY_USD                                   :American Dollar (USD)
STR_GAME_OPTIONS_CURRENCY_EUR                                   :Euro (EUR)
STR_GAME_OPTIONS_CURRENCY_JPY                                   :Japanese Yen (JPY)
STR_GAME_OPTIONS_CURRENCY_ATS                                   :Austrian Shilling (ATS)
STR_GAME_OPTIONS_CURRENCY_BEF                                   :Belgian Franc (BEF)
STR_GAME_OPTIONS_CURRENCY_CHF                                   :Swiss Franc (CHF)
STR_GAME_OPTIONS_CURRENCY_CZK                                   :Czech Koruna (CZK)
STR_GAME_OPTIONS_CURRENCY_DEM                                   :Deutschmark (DEM)
STR_GAME_OPTIONS_CURRENCY_DKK                                   :Danish Krone (DKK)
STR_GAME_OPTIONS_CURRENCY_ESP                                   :Spanish Peseta (ESP)
STR_GAME_OPTIONS_CURRENCY_FIM                                   :Finnish Markka (FIM)
STR_GAME_OPTIONS_CURRENCY_FRF                                   :French Franc (FRF)
STR_GAME_OPTIONS_CURRENCY_GRD                                   :Greek Drachma (GRD)
STR_GAME_OPTIONS_CURRENCY_HUF                                   :Hungarian Forint (HUF)
STR_GAME_OPTIONS_CURRENCY_ISK                                   :Icelandic Krona (ISK)
STR_GAME_OPTIONS_CURRENCY_ITL                                   :Italian Lira (ITL)
STR_GAME_OPTIONS_CURRENCY_NLG                                   :Dutch Guilder (NLG)
STR_GAME_OPTIONS_CURRENCY_NOK                                   :Norwegian Krone (NOK)
STR_GAME_OPTIONS_CURRENCY_PLN                                   :Polish Złoty (PLN)
STR_GAME_OPTIONS_CURRENCY_RON                                   :Romanian Leu (RON)
STR_GAME_OPTIONS_CURRENCY_RUR                                   :Russian Rubles (RUR)
STR_GAME_OPTIONS_CURRENCY_SIT                                   :Slovenian Tolar (SIT)
STR_GAME_OPTIONS_CURRENCY_SEK                                   :Swedish Krona (SEK)
STR_GAME_OPTIONS_CURRENCY_TRY                                   :Turkish Lira (TRY)
STR_GAME_OPTIONS_CURRENCY_SKK                                   :Slovak Koruna (SKK)
STR_GAME_OPTIONS_CURRENCY_BRL                                   :Brazilian Real (BRL)
STR_GAME_OPTIONS_CURRENCY_EEK                                   :Estonian Krooni (EEK)
STR_GAME_OPTIONS_CURRENCY_LTL                                   :Lithuanian Litas (LTL)
STR_GAME_OPTIONS_CURRENCY_KRW                                   :South Korean Won (KRW)
STR_GAME_OPTIONS_CURRENCY_ZAR                                   :South African Rand (ZAR)
STR_GAME_OPTIONS_CURRENCY_CUSTOM                                :Custom...
STR_GAME_OPTIONS_CURRENCY_GEL                                   :Georgian Lari (GEL)
STR_GAME_OPTIONS_CURRENCY_IRR                                   :Iranian Rial (IRR)
############ end of currency region


############ start of measuring units region
############ end of measuring units region

STR_GAME_OPTIONS_ROAD_VEHICLES_FRAME                            :{BLACK}Road vehicles
STR_GAME_OPTIONS_ROAD_VEHICLES_DROPDOWN_TOOLTIP                 :{BLACK}Select side of road for vehicles to drive on
STR_GAME_OPTIONS_ROAD_VEHICLES_DROPDOWN_LEFT                    :Drive on left
STR_GAME_OPTIONS_ROAD_VEHICLES_DROPDOWN_RIGHT                   :Drive on right

STR_GAME_OPTIONS_TOWN_NAMES_FRAME                               :{BLACK}Town names
STR_GAME_OPTIONS_TOWN_NAMES_DROPDOWN_TOOLTIP                    :{BLACK}Select style of town names

############ start of townname region
STR_GAME_OPTIONS_TOWN_NAME_ORIGINAL_ENGLISH                     :English (Original)
STR_GAME_OPTIONS_TOWN_NAME_FRENCH                               :French
STR_GAME_OPTIONS_TOWN_NAME_GERMAN                               :German
STR_GAME_OPTIONS_TOWN_NAME_ADDITIONAL_ENGLISH                   :English (Additional)
STR_GAME_OPTIONS_TOWN_NAME_LATIN_AMERICAN                       :Latin-American
STR_GAME_OPTIONS_TOWN_NAME_SILLY                                :Silly
STR_GAME_OPTIONS_TOWN_NAME_SWEDISH                              :Swedish
STR_GAME_OPTIONS_TOWN_NAME_DUTCH                                :Dutch
STR_GAME_OPTIONS_TOWN_NAME_FINNISH                              :Finnish
STR_GAME_OPTIONS_TOWN_NAME_POLISH                               :Polish
STR_GAME_OPTIONS_TOWN_NAME_SLOVAK                               :Slovak
STR_GAME_OPTIONS_TOWN_NAME_NORWEGIAN                            :Norwegian
STR_GAME_OPTIONS_TOWN_NAME_HUNGARIAN                            :Hungarian
STR_GAME_OPTIONS_TOWN_NAME_AUSTRIAN                             :Austrian
STR_GAME_OPTIONS_TOWN_NAME_ROMANIAN                             :Romanian
STR_GAME_OPTIONS_TOWN_NAME_CZECH                                :Czech
STR_GAME_OPTIONS_TOWN_NAME_SWISS                                :Swiss
STR_GAME_OPTIONS_TOWN_NAME_DANISH                               :Danish
STR_GAME_OPTIONS_TOWN_NAME_TURKISH                              :Turkish
STR_GAME_OPTIONS_TOWN_NAME_ITALIAN                              :Italian
STR_GAME_OPTIONS_TOWN_NAME_CATALAN                              :Catalan
############ end of townname region

STR_GAME_OPTIONS_AUTOSAVE_FRAME                                 :{BLACK}Autosave
STR_GAME_OPTIONS_AUTOSAVE_DROPDOWN_TOOLTIP                      :{BLACK}Select interval between automatic game saves

STR_GAME_OPTIONS_AUTOSAVE_DROPDOWN_OFF                          :Off
STR_GAME_OPTIONS_AUTOSAVE_DROPDOWN_EVERY_1_MONTH                :Every month
STR_GAME_OPTIONS_AUTOSAVE_DROPDOWN_EVERY_3_MONTHS               :Every 3 months
STR_GAME_OPTIONS_AUTOSAVE_DROPDOWN_EVERY_6_MONTHS               :Every 6 months
STR_GAME_OPTIONS_AUTOSAVE_DROPDOWN_EVERY_12_MONTHS              :Every 12 months

STR_GAME_OPTIONS_LANGUAGE                                       :{BLACK}Language
STR_GAME_OPTIONS_LANGUAGE_TOOLTIP                               :{BLACK}Select the interface language to use

STR_GAME_OPTIONS_FULLSCREEN                                     :{BLACK}Fullscreen
STR_GAME_OPTIONS_FULLSCREEN_TOOLTIP                             :{BLACK}Check this box to play OpenTTD fullscreen mode

STR_GAME_OPTIONS_RESOLUTION                                     :{BLACK}Screen resolution
STR_GAME_OPTIONS_RESOLUTION_TOOLTIP                             :{BLACK}Select the screen resolution to use
STR_GAME_OPTIONS_RESOLUTION_OTHER                               :other

STR_GAME_OPTIONS_SCREENSHOT_FORMAT                              :{BLACK}Screenshot format
STR_GAME_OPTIONS_SCREENSHOT_FORMAT_TOOLTIP                      :{BLACK}Select the screenshot format to use

STR_GAME_OPTIONS_BASE_GRF                                       :{BLACK}Base graphics set
STR_GAME_OPTIONS_BASE_GRF_TOOLTIP                               :{BLACK}Select the base graphics set to use
STR_GAME_OPTIONS_BASE_GRF_STATUS                                :{RED}{NUM} missing/corrupted file{P "" s}
STR_GAME_OPTIONS_BASE_GRF_DESCRIPTION_TOOLTIP                   :{BLACK}Additional information about the base graphics set

STR_GAME_OPTIONS_BASE_SFX                                       :{BLACK}Base sounds set
STR_GAME_OPTIONS_BASE_SFX_TOOLTIP                               :{BLACK}Select the base sounds set to use
STR_GAME_OPTIONS_BASE_SFX_DESCRIPTION_TOOLTIP                   :{BLACK}Additional information about the base sounds set

STR_GAME_OPTIONS_BASE_MUSIC                                     :{BLACK}Base music set
STR_GAME_OPTIONS_BASE_MUSIC_TOOLTIP                             :{BLACK}Select the base music set to use
STR_GAME_OPTIONS_BASE_MUSIC_STATUS                              :{RED}{NUM} corrupted file{P "" s}
STR_GAME_OPTIONS_BASE_MUSIC_DESCRIPTION_TOOLTIP                 :{BLACK}Additional information about the base music set

STR_ERROR_FULLSCREEN_FAILED                                     :{WHITE}Fullscreen mode failed

# Custom currency window

STR_CURRENCY_WINDOW                                             :{WHITE}Custom currency
STR_CURRENCY_EXCHANGE_RATE                                      :{LTBLUE}Exchange rate: {ORANGE}{CURRENCY_LONG} = £ {COMMA}
STR_CURRENCY_DECREASE_EXCHANGE_RATE_TOOLTIP                     :{BLACK}Decrease the amount of your currency for one Pound (£)
STR_CURRENCY_INCREASE_EXCHANGE_RATE_TOOLTIP                     :{BLACK}Increase the amount of your currency for one Pound (£)
STR_CURRENCY_SET_EXCHANGE_RATE_TOOLTIP                          :{BLACK}Set the exchange rate of your currency for one Pound (£)

STR_CURRENCY_SEPARATOR                                          :{LTBLUE}Separator: {ORANGE}{RAW_STRING}
STR_CURRENCY_SET_CUSTOM_CURRENCY_SEPARATOR_TOOLTIP              :{BLACK}Set the separator for your currency

STR_CURRENCY_PREFIX                                             :{LTBLUE}Prefix: {ORANGE}{RAW_STRING}
STR_CURRENCY_SET_CUSTOM_CURRENCY_PREFIX_TOOLTIP                 :{BLACK}Set the prefix string for your currency
STR_CURRENCY_SUFFIX                                             :{LTBLUE}Suffix: {ORANGE}{RAW_STRING}
STR_CURRENCY_SET_CUSTOM_CURRENCY_SUFFIX_TOOLTIP                 :{BLACK}Set the suffix string for your currency

STR_CURRENCY_SWITCH_TO_EURO                                     :{LTBLUE}Switch to Euro: {ORANGE}{NUM}
STR_CURRENCY_SWITCH_TO_EURO_NEVER                               :{LTBLUE}Switch to Euro: {ORANGE}never
STR_CURRENCY_SET_CUSTOM_CURRENCY_TO_EURO_TOOLTIP                :{BLACK}Set the year to switch to Euro
STR_CURRENCY_DECREASE_CUSTOM_CURRENCY_TO_EURO_TOOLTIP           :{BLACK}Switch to Euro earlier
STR_CURRENCY_INCREASE_CUSTOM_CURRENCY_TO_EURO_TOOLTIP           :{BLACK}Switch to Euro later

STR_CURRENCY_PREVIEW                                            :{LTBLUE}Preview: {ORANGE}{CURRENCY_LONG}
STR_CURRENCY_CUSTOM_CURRENCY_PREVIEW_TOOLTIP                    :{BLACK}10000 Pound (£) in your currency
STR_CURRENCY_CHANGE_PARAMETER                                   :{BLACK}Change custom currency parameter

STR_DIFFICULTY_LEVEL_SETTING_MAXIMUM_NO_COMPETITORS             :{LTBLUE}Maximum no. competitors: {ORANGE}{COMMA}

STR_NONE                                                        :None
STR_FUNDING_ONLY                                                :Funding only
STR_MINIMAL                                                     :Minimal
STR_NUM_VERY_LOW                                                :Very Low
STR_NUM_LOW                                                     :Low
STR_NUM_NORMAL                                                  :Normal
STR_NUM_HIGH                                                    :High
STR_NUM_CUSTOM                                                  :Custom
STR_NUM_CUSTOM_NUMBER                                           :Custom ({NUM})

STR_VARIETY_NONE                                                :None
STR_VARIETY_VERY_LOW                                            :Very Low
STR_VARIETY_LOW                                                 :Low
STR_VARIETY_MEDIUM                                              :Medium
STR_VARIETY_HIGH                                                :High
STR_VARIETY_VERY_HIGH                                           :Very High

STR_AI_SPEED_VERY_SLOW                                          :Very Slow
STR_AI_SPEED_SLOW                                               :Slow
STR_AI_SPEED_MEDIUM                                             :Medium
STR_AI_SPEED_FAST                                               :Fast
STR_AI_SPEED_VERY_FAST                                          :Very Fast

STR_SEA_LEVEL_VERY_LOW                                          :Very Low
STR_SEA_LEVEL_LOW                                               :Low
STR_SEA_LEVEL_MEDIUM                                            :Medium
STR_SEA_LEVEL_HIGH                                              :High
STR_SEA_LEVEL_CUSTOM                                            :Custom
STR_SEA_LEVEL_CUSTOM_PERCENTAGE                                 :Custom ({NUM}%)

STR_RIVERS_NONE                                                 :None
STR_RIVERS_FEW                                                  :Few
STR_RIVERS_MODERATE                                             :Medium
STR_RIVERS_LOT                                                  :Many

STR_DISASTER_NONE                                               :None
STR_DISASTER_REDUCED                                            :Reduced
STR_DISASTER_NORMAL                                             :Normal

STR_SUBSIDY_X1_5                                                :x1.5
STR_SUBSIDY_X2                                                  :x2
STR_SUBSIDY_X3                                                  :x3
STR_SUBSIDY_X4                                                  :x4

STR_TERRAIN_TYPE_VERY_FLAT                                      :Very Flat
STR_TERRAIN_TYPE_FLAT                                           :Flat
STR_TERRAIN_TYPE_HILLY                                          :Hilly
STR_TERRAIN_TYPE_MOUNTAINOUS                                    :Mountainous

STR_CITY_APPROVAL_PERMISSIVE                                    :Permissive
STR_CITY_APPROVAL_TOLERANT                                      :Tolerant
STR_CITY_APPROVAL_HOSTILE                                       :Hostile

STR_WARNING_NO_SUITABLE_AI                                      :{WHITE}No suitable AIs available...{}You can download several AIs via the 'Online Content' system

# Advanced settings window
STR_CONFIG_SETTING_CAPTION                                      :{WHITE}Advanced Settings
STR_CONFIG_SETTING_FILTER_TITLE                                 :{BLACK}Filter string:
STR_CONFIG_SETTING_EXPAND_ALL                                   :{BLACK}Expand all
STR_CONFIG_SETTING_COLLAPSE_ALL                                 :{BLACK}Collapse all
STR_CONFIG_SETTING_NO_EXPLANATION_AVAILABLE_HELPTEXT            :(no explanation available)
STR_CONFIG_SETTING_DEFAULT_VALUE                                :{LTBLUE}Default value: {ORANGE}{STRING1}
STR_CONFIG_SETTING_TYPE                                         :{LTBLUE}Setting type: {ORANGE}{STRING}
STR_CONFIG_SETTING_TYPE_CLIENT                                  :Client setting (not stored in saves; affects all games)
STR_CONFIG_SETTING_TYPE_GAME_MENU                               :Game setting (stored in saves; affects only new games)
STR_CONFIG_SETTING_TYPE_GAME_INGAME                             :Game setting (stored in save; affects only current game)
STR_CONFIG_SETTING_TYPE_COMPANY_MENU                            :Company setting (stored in saves; affects only new games)
STR_CONFIG_SETTING_TYPE_COMPANY_INGAME                          :Company setting (stored in save; affects only current company)

STR_CONFIG_SETTING_RESTRICT_LABEL                               :{BLACK}Show:
STR_CONFIG_SETTING_RESTRICT_DROPDOWN_HELPTEXT                   :{BLACK}Restricts the list below showing only changed settings
STR_CONFIG_SETTING_RESTRICT_BASIC                               :Basic settings
STR_CONFIG_SETTING_RESTRICT_ADVANCED                            :Advanced settings
STR_CONFIG_SETTING_RESTRICT_ALL                                 :Expert settings / all settings
STR_CONFIG_SETTING_RESTRICT_CHANGED_AGAINST_DEFAULT             :Settings with a different value than the default
STR_CONFIG_SETTING_RESTRICT_CHANGED_AGAINST_NEW                 :Settings with a different value than your new-game settings

STR_CONFIG_SETTING_TYPE_DROPDOWN_HELPTEXT                       :{BLACK}Restricts the list below to certain setting types
STR_CONFIG_SETTING_TYPE_DROPDOWN_ALL                            :All settings
STR_CONFIG_SETTING_TYPE_DROPDOWN_CLIENT                         :Client settings (not stored in saves; affects all games)
STR_CONFIG_SETTING_TYPE_DROPDOWN_GAME_MENU                      :Game settings (stored in saves; affects only new games)
STR_CONFIG_SETTING_TYPE_DROPDOWN_GAME_INGAME                    :Game settings (stored in save; affects only current game)
STR_CONFIG_SETTING_TYPE_DROPDOWN_COMPANY_MENU                   :Company settings (stored in saves; affects only new games)
STR_CONFIG_SETTING_TYPE_DROPDOWN_COMPANY_INGAME                 :Company settings (stored in save; affects only current company)

STR_CONFIG_SETTING_OFF                                          :Off
STR_CONFIG_SETTING_ON                                           :On
STR_CONFIG_SETTING_DISABLED                                     :Disabled

STR_CONFIG_SETTING_COMPANIES_OFF                                :Off
STR_CONFIG_SETTING_COMPANIES_OWN                                :Own company
STR_CONFIG_SETTING_COMPANIES_ALL                                :All companies

STR_CONFIG_SETTING_NONE                                         :None
STR_CONFIG_SETTING_ORIGINAL                                     :Original
STR_CONFIG_SETTING_REALISTIC                                    :Realistic

STR_CONFIG_SETTING_HORIZONTAL_POS_LEFT                          :Left
STR_CONFIG_SETTING_HORIZONTAL_POS_CENTER                        :Centre
STR_CONFIG_SETTING_HORIZONTAL_POS_RIGHT                         :Right

STR_CONFIG_SETTING_MAXIMUM_INITIAL_LOAN                         :Maximum initial loan: {STRING2}
STR_CONFIG_SETTING_MAXIMUM_INITIAL_LOAN_HELPTEXT                :Maximum amount a company can loan (without taking inflation into account)
STR_CONFIG_SETTING_INTEREST_RATE                                :Interest rate: {STRING2}
STR_CONFIG_SETTING_INTEREST_RATE_HELPTEXT                       :Loan interest rate; also controls inflation, if enabled
STR_CONFIG_SETTING_RUNNING_COSTS                                :Running costs: {STRING2}
STR_CONFIG_SETTING_RUNNING_COSTS_HELPTEXT                       :Set level of maintainance and running costs of vehicles and infrastructure
STR_CONFIG_SETTING_CONSTRUCTION_SPEED                           :Construction speed: {STRING2}
STR_CONFIG_SETTING_CONSTRUCTION_SPEED_HELPTEXT                  :Limit the amount of construction actions for AIs
STR_CONFIG_SETTING_VEHICLE_BREAKDOWNS                           :Vehicle breakdowns: {STRING2}
STR_CONFIG_SETTING_VEHICLE_BREAKDOWNS_HELPTEXT                  :Control how often inadequately serviced vehicles may break down
STR_CONFIG_SETTING_SUBSIDY_MULTIPLIER                           :Subsidy multiplier: {STRING2}
STR_CONFIG_SETTING_SUBSIDY_MULTIPLIER_HELPTEXT                  :Set how much is paid for subsidised connections
STR_CONFIG_SETTING_CONSTRUCTION_COSTS                           :Construction costs: {STRING2}
STR_CONFIG_SETTING_CONSTRUCTION_COSTS_HELPTEXT                  :Set level of construction and purchase costs
STR_CONFIG_SETTING_RECESSIONS                                   :Recessions: {STRING2}
STR_CONFIG_SETTING_RECESSIONS_HELPTEXT                          :If enabled, recessions may occur every few years. During a recession all production is significantly lower (it returns to previous level when the recession is over)
STR_CONFIG_SETTING_TRAIN_REVERSING                              :Disallow train reversing in stations: {STRING2}
STR_CONFIG_SETTING_TRAIN_REVERSING_HELPTEXT                     :If enabled, trains will not reverse in non-terminus stations, even if there is a shorter path to their next destination when reversing
STR_CONFIG_SETTING_DISASTERS                                    :Disasters: {STRING2}
STR_CONFIG_SETTING_DISASTERS_HELPTEXT                           :Toggle disasters which may occasionally block or destroy vehicles or infrastructure
STR_CONFIG_SETTING_CITY_APPROVAL                                :City council's attitude towards area restructuring: {STRING2}
STR_CONFIG_SETTING_CITY_APPROVAL_HELPTEXT                       :Choose how much noise and environmental damage by companies affect their town rating and further construction actions in their area

STR_CONFIG_SETTING_BUILDONSLOPES                                :Allow building on slopes and coasts: {STRING2}
STR_CONFIG_SETTING_BUILDONSLOPES_HELPTEXT                       :If enabled, tracks and stations can be build on most slopes. If disabled, they are only allowed on slopes which match the direction of the track and thus require no foundations
STR_CONFIG_SETTING_AUTOSLOPE                                    :Allow landscaping under buildings, tracks, etc. (autoslope): {STRING2}
STR_CONFIG_SETTING_AUTOSLOPE_HELPTEXT                           :Allow landscaping under buildings and tracks without removing them
STR_CONFIG_SETTING_CATCHMENT                                    :Allow more realistically sized catchment areas: {STRING2}
STR_CONFIG_SETTING_CATCHMENT_HELPTEXT                           :Have differently sized catchment areas for different types of stations and airports
STR_CONFIG_SETTING_EXTRADYNAMITE                                :Allow removal of more town-owned roads, bridges and tunnels: {STRING2}
STR_CONFIG_SETTING_EXTRADYNAMITE_HELPTEXT                       :Make it easier to remove town-owned infrastructure and buildings
STR_CONFIG_SETTING_TRAIN_LENGTH                                 :Maximum length of trains: {STRING2}
STR_CONFIG_SETTING_TRAIN_LENGTH_HELPTEXT                        :Set the maximum length of trains
STR_CONFIG_SETTING_TILE_LENGTH                                  :{COMMA} tile{P 0 "" s}
STR_CONFIG_SETTING_SMOKE_AMOUNT                                 :Amount of vehicle smoke/sparks: {STRING2}
STR_CONFIG_SETTING_SMOKE_AMOUNT_HELPTEXT                        :Set how much smoke or how many sparks are emitted by vehicles
STR_CONFIG_SETTING_TRAIN_ACCELERATION_MODEL                     :Train acceleration model: {STRING2}
STR_CONFIG_SETTING_TRAIN_ACCELERATION_MODEL_HELPTEXT            :Select the physics model for train acceleration. The "original" model penalises slopes equally for all vehicles. The "realistic" model penalises slopes and curves depending on various properties of the consist, like length and tractive effort
STR_CONFIG_SETTING_ROAD_VEHICLE_ACCELERATION_MODEL              :Road vehicle acceleration model: {STRING2}
STR_CONFIG_SETTING_ROAD_VEHICLE_ACCELERATION_MODEL_HELPTEXT     :Select the physics model for road vehicle acceleration. The "original" model penalises slopes equally for all vehicles. The "realistic" model penalises slopes depending on various properties of the engine, for example 'tractive effort'
STR_CONFIG_SETTING_TRAIN_SLOPE_STEEPNESS                        :Slope steepness for trains: {STRING2}
STR_CONFIG_SETTING_TRAIN_SLOPE_STEEPNESS_HELPTEXT               :Steepness of a sloped tile for a train. Higher values make it more difficult to climb a hill
STR_CONFIG_SETTING_PERCENTAGE                                   :{COMMA}%
STR_CONFIG_SETTING_ROAD_VEHICLE_SLOPE_STEEPNESS                 :Slope steepness for road vehicles: {STRING2}
STR_CONFIG_SETTING_ROAD_VEHICLE_SLOPE_STEEPNESS_HELPTEXT        :Steepness of a sloped tile for a road vehicle. Higher values make it more difficult to climb a hill
STR_CONFIG_SETTING_FORBID_90_DEG                                :Forbid trains and ships from making 90° turns: {STRING2}
STR_CONFIG_SETTING_FORBID_90_DEG_HELPTEXT                       :90 degree turns occur when a horizontal track is directly followed by a vertical track piece on the adjacent tile, thus making the train turn by 90 degree when traversing the tile edge instead of the usual 45 degrees for other track combinations. This also applies to the turning radius of ships
STR_CONFIG_SETTING_DISTANT_JOIN_STATIONS                        :Allow to join stations not directly adjacent: {STRING2}
STR_CONFIG_SETTING_DISTANT_JOIN_STATIONS_HELPTEXT               :Allow adding parts to a station without directly touching the existing parts. Needs Ctrl+Click while placing the new parts
STR_CONFIG_SETTING_IMPROVEDLOAD                                 :Use improved loading algorithm: {STRING2}
STR_CONFIG_SETTING_IMPROVEDLOAD_HELPTEXT                        :If enabled, multiple vehicles waiting at a station are loaded sequentially. Loading of the next vehicle only starts when there is enough cargo waiting to completely fill the first vehicle
STR_CONFIG_SETTING_GRADUAL_LOADING                              :Load vehicles gradually: {STRING2}
STR_CONFIG_SETTING_GRADUAL_LOADING_HELPTEXT                     :Gradually load vehicles using vehicle specific loading durations, instead of loading everything at once with a fixed time depending only on the amount of cargo loaded
STR_CONFIG_SETTING_INFLATION                                    :Inflation: {STRING2}
STR_CONFIG_SETTING_INFLATION_HELPTEXT                           :Enable inflation in the economy, where costs are slightly faster rising than payments
STR_CONFIG_SETTING_SELECTGOODS                                  :Deliver cargo to a station only when there is a demand: {STRING2}
STR_CONFIG_SETTING_SELECTGOODS_HELPTEXT                         :Only deliver cargo to a station that was requested from a loading vehicle. This prevents bad ratings for cargoes that are not serviced at a station
STR_CONFIG_SETTING_MAX_BRIDGE_LENGTH                            :Maximum bridge length: {STRING2}
STR_CONFIG_SETTING_MAX_BRIDGE_LENGTH_HELPTEXT                   :Maximum length for building bridges
STR_CONFIG_SETTING_MAX_TUNNEL_LENGTH                            :Maximum tunnel length: {STRING2}
STR_CONFIG_SETTING_MAX_TUNNEL_LENGTH_HELPTEXT                   :Maximum length for building tunnels
STR_CONFIG_SETTING_RAW_INDUSTRY_CONSTRUCTION_METHOD             :Manual primary industry construction method: {STRING2}
STR_CONFIG_SETTING_RAW_INDUSTRY_CONSTRUCTION_METHOD_HELPTEXT    :Method of funding a primary industry. 'none' means it is not possible to fund any, 'prospecting' means funding is possible, but construction occurs in a random spot on the map and may as well fail, 'as other industries' means raw industries can be constructed by companies like processing industries in any position they like
STR_CONFIG_SETTING_RAW_INDUSTRY_CONSTRUCTION_METHOD_NONE        :None
STR_CONFIG_SETTING_RAW_INDUSTRY_CONSTRUCTION_METHOD_NORMAL      :As other industries
STR_CONFIG_SETTING_RAW_INDUSTRY_CONSTRUCTION_METHOD_PROSPECTING :Prospecting
STR_CONFIG_SETTING_INDUSTRY_PLATFORM                            :Flat area around industries: {STRING2}
STR_CONFIG_SETTING_INDUSTRY_PLATFORM_HELPTEXT                   :Amount of flat space around an industry. This ensures empty space will remain available around an industry for building tracks, et cetera
STR_CONFIG_SETTING_MULTIPINDTOWN                                :Allow multiple similar industries per town: {STRING2}
STR_CONFIG_SETTING_MULTIPINDTOWN_HELPTEXT                       :Normally, a town does not want more than one industry of each type. With this setting, it will allow several industries of the same type in the same town
STR_CONFIG_SETTING_SIGNALSIDE                                   :Show signals: {STRING2}
STR_CONFIG_SETTING_SIGNALSIDE_HELPTEXT                          :Select on which side of the track to place signals
STR_CONFIG_SETTING_SIGNALSIDE_LEFT                              :On the left
STR_CONFIG_SETTING_SIGNALSIDE_DRIVING_SIDE                      :On the driving side
STR_CONFIG_SETTING_SIGNALSIDE_RIGHT                             :On the right
STR_CONFIG_SETTING_SHOWFINANCES                                 :Show finances window at the end of the year: {STRING2}
STR_CONFIG_SETTING_SHOWFINANCES_HELPTEXT                        :If enabled, the finances window pops up at the end of each year to allow easy inspection of the financial status of the company
STR_CONFIG_SETTING_NONSTOP_BY_DEFAULT                           :New orders are 'non-stop' by default: {STRING2}
STR_CONFIG_SETTING_NONSTOP_BY_DEFAULT_HELPTEXT                  :Normally, a vehicle will stop at every station it passes. By enabling this setting, it will drive through all station on the way to its final destination without stopping. Note, that this setting only defines a default value for new orders. Individual orders can be set explicitly to either behaviour nevertheless
STR_CONFIG_SETTING_STOP_LOCATION                                :New train orders stop by default at the {STRING2} of the platform
STR_CONFIG_SETTING_STOP_LOCATION_HELPTEXT                       :Place where a train will stop at the platform by default. The 'near end' means close to the entry point, 'middle' means in the middle of the platform, and 'far end' means far away from the entry point. Note, that this setting only defines a default value for new orders. Individual orders can be set explicitly to either behaviour nevertheless
STR_CONFIG_SETTING_STOP_LOCATION_NEAR_END                       :near end
STR_CONFIG_SETTING_STOP_LOCATION_MIDDLE                         :middle
STR_CONFIG_SETTING_STOP_LOCATION_FAR_END                        :far end
STR_CONFIG_SETTING_ROAD_VEHICLE_QUEUEING                        :Road vehicle queueing (with quantum effects): {STRING2}
STR_CONFIG_SETTING_ROAD_VEHICLE_QUEUEING_HELPTEXT               :Make road vehicle wait in front of occupied road stops until they are cleared
STR_CONFIG_SETTING_AUTOSCROLL                                   :Pan window when mouse is at the edge: {STRING2}
STR_CONFIG_SETTING_AUTOSCROLL_HELPTEXT                          :When enabled, viewports will start to scroll when the mouse is near the edge of the window
STR_CONFIG_SETTING_AUTOSCROLL_DISABLED                          :Disabled
STR_CONFIG_SETTING_AUTOSCROLL_MAIN_VIEWPORT_FULLSCREEN          :Main viewport, full-screen only
STR_CONFIG_SETTING_AUTOSCROLL_MAIN_VIEWPORT                     :Main viewport
STR_CONFIG_SETTING_AUTOSCROLL_EVERY_VIEWPORT                    :Every viewport
STR_CONFIG_SETTING_BRIBE                                        :Allow bribing of the local authority: {STRING2}
STR_CONFIG_SETTING_BRIBE_HELPTEXT                               :Allow companies to try bribing the local town authority. If the bribe is noticed by an inspector, the company will not be able to act in the town for six months
STR_CONFIG_SETTING_ALLOW_EXCLUSIVE                              :Allow buying exclusive transport rights: {STRING2}
STR_CONFIG_SETTING_ALLOW_EXCLUSIVE_HELPTEXT                     :If a company buys exclusive transport rights for a town, opponents' stations (passenger and cargo) won't receive any cargo for a whole year
STR_CONFIG_SETTING_ALLOW_FUND_BUILDINGS                         :Allow funding buildings: {STRING2}
STR_CONFIG_SETTING_ALLOW_FUND_BUILDINGS_HELPTEXT                :Allow companies to give money to towns for funding new houses
STR_CONFIG_SETTING_ALLOW_FUND_ROAD                              :Allow funding local road reconstruction: {STRING2}
STR_CONFIG_SETTING_ALLOW_FUND_ROAD_HELPTEXT                     :Allow companies to give money to towns for road re-construction to sabotage road-based services in the town
STR_CONFIG_SETTING_ALLOW_GIVE_MONEY                             :Allow sending money to other companies: {STRING2}
STR_CONFIG_SETTING_ALLOW_GIVE_MONEY_HELPTEXT                    :Allow transfer of money between companies in multiplayer mode
STR_CONFIG_SETTING_FREIGHT_TRAINS                               :Weight multiplier for freight to simulate heavy trains: {STRING2}
STR_CONFIG_SETTING_FREIGHT_TRAINS_HELPTEXT                      :Set the impact of carrying freight in trains. A higher value makes carrying freight more demanding for trains, especially at hills
STR_CONFIG_SETTING_PLANE_SPEED                                  :Plane speed factor: {STRING2}
STR_CONFIG_SETTING_PLANE_SPEED_HELPTEXT                         :Set the relative speed of planes compared to other vehicle types, to reduce the amount of income of transport by aircraft
STR_CONFIG_SETTING_PLANE_SPEED_VALUE                            :1 / {COMMA}
STR_CONFIG_SETTING_PLANE_CRASHES                                :Number of plane crashes: {STRING2}
STR_CONFIG_SETTING_PLANE_CRASHES_HELPTEXT                       :Set the chance of an aircraft crash happening
STR_CONFIG_SETTING_PLANE_CRASHES_NONE                           :None
STR_CONFIG_SETTING_PLANE_CRASHES_REDUCED                        :Reduced
STR_CONFIG_SETTING_PLANE_CRASHES_NORMAL                         :Normal
STR_CONFIG_SETTING_STOP_ON_TOWN_ROAD                            :Allow drive-through road stops on town owned roads: {STRING}
STR_CONFIG_SETTING_STOP_ON_TOWN_ROAD_HELPTEXT                   :Allow construction of drive-through road stops on town-owned roads
STR_CONFIG_SETTING_STOP_ON_COMPETITOR_ROAD                      :Allow drive-through road stops on roads owned by competitors: {STRING2}
STR_CONFIG_SETTING_STOP_ON_COMPETITOR_ROAD_HELPTEXT             :Allow construction of drive-through road stops on roads owned by other companies
STR_CONFIG_SETTING_ADJACENT_STATIONS                            :Allow building adjacent stations: {STRING2}
STR_CONFIG_SETTING_ADJACENT_STATIONS_HELPTEXT                   :Allow different stations to touch each other
STR_CONFIG_SETTING_DYNAMIC_ENGINES                              :Enable multiple NewGRF engine sets: {STRING2}
STR_CONFIG_SETTING_DYNAMIC_ENGINES_HELPTEXT                     :Compatibility option for old NewGRFs. Do not disable this, unless you know exactly what you are doing!
STR_CONFIG_SETTING_DYNAMIC_ENGINES_EXISTING_VEHICLES            :{WHITE}Changing this setting is not possible when there are vehicles
STR_CONFIG_SETTING_INFRASTRUCTURE_MAINTENANCE                   :Infrastructure maintenance: {STRING2}
STR_CONFIG_SETTING_INFRASTRUCTURE_MAINTENANCE_HELPTEXT          :When enabled, infrastructure causes maintenance costs. The cost grows over-proportional with the network size, thus affecting bigger companies more than smaller ones

STR_CONFIG_SETTING_NEVER_EXPIRE_AIRPORTS                        :Airports never expire: {STRING2}
STR_CONFIG_SETTING_NEVER_EXPIRE_AIRPORTS_HELPTEXT               :Enabling this setting makes each airport type stay available forever after its introduction

STR_CONFIG_SETTING_WARN_LOST_VEHICLE                            :Warn if vehicle is lost: {STRING2}
STR_CONFIG_SETTING_WARN_LOST_VEHICLE_HELPTEXT                   :Trigger messages about vehicles unable to find a path to their ordered destination
STR_CONFIG_SETTING_ORDER_REVIEW                                 :Review vehicles' orders: {STRING2}
STR_CONFIG_SETTING_ORDER_REVIEW_HELPTEXT                        :When enabled, the orders of the vehicles are periodically checked, and some obvious issues are reported with a news message when detected
STR_CONFIG_SETTING_ORDER_REVIEW_OFF                             :No
STR_CONFIG_SETTING_ORDER_REVIEW_EXDEPOT                         :Yes, but exclude stopped vehicles
STR_CONFIG_SETTING_ORDER_REVIEW_ON                              :Of all vehicles
STR_CONFIG_SETTING_WARN_INCOME_LESS                             :Warn if a vehicle's income is negative: {STRING2}
STR_CONFIG_SETTING_WARN_INCOME_LESS_HELPTEXT                    :When enabled, a news message gets sent when a vehicle has not made any profit within a calendar year
STR_CONFIG_SETTING_NEVER_EXPIRE_VEHICLES                        :Vehicles never expire: {STRING2}
STR_CONFIG_SETTING_NEVER_EXPIRE_VEHICLES_HELPTEXT               :When enabled, all vehicle models remain available forever after their introduction
STR_CONFIG_SETTING_AUTORENEW_VEHICLE                            :Autorenew vehicle when it gets old: {STRING2}
STR_CONFIG_SETTING_AUTORENEW_VEHICLE_HELPTEXT                   :When enabled, a vehicle nearing its end of life gets automatically replaced when the renew conditions are fulfilled
STR_CONFIG_SETTING_AUTORENEW_MONTHS                             :Autorenew when vehicle is {STRING2} max age
STR_CONFIG_SETTING_AUTORENEW_MONTHS_HELPTEXT                    :Relative age when a vehicle should be considered for auto-renewing
STR_CONFIG_SETTING_AUTORENEW_MONTHS_VALUE_BEFORE                :{COMMA} month{P 0 "" s} before
STR_CONFIG_SETTING_AUTORENEW_MONTHS_VALUE_AFTER                 :{COMMA} month{P 0 "" s} after
STR_CONFIG_SETTING_AUTORENEW_MONEY                              :Autorenew minimum needed money for renew: {STRING2}
STR_CONFIG_SETTING_AUTORENEW_MONEY_HELPTEXT                     :Minimal amount of money that must remain in the bank before considering auto-renewing vehicles
STR_CONFIG_SETTING_ERRMSG_DURATION                              :Duration of error message: {STRING2}
STR_CONFIG_SETTING_ERRMSG_DURATION_HELPTEXT                     :Duration for displaying error messages in a red window. Note that some (critical) error messages are not closed automatically after this time, but must be closed manually
STR_CONFIG_SETTING_ERRMSG_DURATION_VALUE                        :{COMMA} second{P 0 "" s}
STR_CONFIG_SETTING_HOVER_DELAY                                  :Show tooltips: {STRING2}
STR_CONFIG_SETTING_HOVER_DELAY_HELPTEXT                         :Delay before tooltips are displayed when hovering the mouse over some interface element. Alternatively tooltips can be bound to the right mouse button
STR_CONFIG_SETTING_HOVER_DELAY_VALUE                            :Hover for {COMMA} second{P 0 "" s}
STR_CONFIG_SETTING_HOVER_DELAY_DISABLED                         :Right click
STR_CONFIG_SETTING_POPULATION_IN_LABEL                          :Show town population in the town name label: {STRING2}
STR_CONFIG_SETTING_POPULATION_IN_LABEL_HELPTEXT                 :Display the population of towns in their label on the map
STR_CONFIG_SETTING_GRAPH_LINE_THICKNESS                         :Thickness of lines in graphs: {STRING2}
STR_CONFIG_SETTING_GRAPH_LINE_THICKNESS_HELPTEXT                :Width of the line in the graphs. A thin line is more precisely readable, a thicker line is easier to see and colours are easier to distinguish

STR_CONFIG_SETTING_LAND_GENERATOR                               :Land generator: {STRING2}
STR_CONFIG_SETTING_LAND_GENERATOR_ORIGINAL                      :Original
STR_CONFIG_SETTING_LAND_GENERATOR_TERRA_GENESIS                 :TerraGenesis
STR_CONFIG_SETTING_OIL_REF_EDGE_DISTANCE                        :Max distance from edge for Oil Refineries: {STRING2}
STR_CONFIG_SETTING_OIL_REF_EDGE_DISTANCE_HELPTEXT               :Oil refineries are only constructed near the map border, that is at the coast for island maps
STR_CONFIG_SETTING_SNOWLINE_HEIGHT                              :Snow line height: {STRING2}
STR_CONFIG_SETTING_ROUGHNESS_OF_TERRAIN                         :Roughness of terrain (TerraGenesis only) : {STRING2}
STR_CONFIG_SETTING_ROUGHNESS_OF_TERRAIN_VERY_SMOOTH             :Very Smooth
STR_CONFIG_SETTING_ROUGHNESS_OF_TERRAIN_SMOOTH                  :Smooth
STR_CONFIG_SETTING_ROUGHNESS_OF_TERRAIN_ROUGH                   :Rough
STR_CONFIG_SETTING_ROUGHNESS_OF_TERRAIN_VERY_ROUGH              :Very Rough
STR_CONFIG_SETTING_TREE_PLACER                                  :Tree placer algorithm: {STRING2}
STR_CONFIG_SETTING_TREE_PLACER_NONE                             :None
STR_CONFIG_SETTING_TREE_PLACER_ORIGINAL                         :Original
STR_CONFIG_SETTING_TREE_PLACER_IMPROVED                         :Improved
STR_CONFIG_SETTING_HEIGHTMAP_ROTATION                           :Heightmap rotation: {STRING2}
STR_CONFIG_SETTING_HEIGHTMAP_ROTATION_COUNTER_CLOCKWISE         :Counter clockwise
STR_CONFIG_SETTING_HEIGHTMAP_ROTATION_CLOCKWISE                 :Clockwise
STR_CONFIG_SETTING_SE_FLAT_WORLD_HEIGHT                         :The height level a flat scenario map gets: {STRING2}
STR_CONFIG_SETTING_ENABLE_FREEFORM_EDGES                        :Enable landscaping the tiles at the map borders: {STRING2}
STR_CONFIG_SETTING_ENABLE_FREEFORM_EDGES_HELPTEXT               :If disabled, the map borders will always be ocean
STR_CONFIG_SETTING_EDGES_NOT_EMPTY                              :{WHITE}One or more tiles at the northern edge are not empty
STR_CONFIG_SETTING_EDGES_NOT_WATER                              :{WHITE}One or more tiles at one of the edges is not water

STR_CONFIG_SETTING_STATION_SPREAD                               :Max station spread: {STRING2}
STR_CONFIG_SETTING_STATION_SPREAD_HELPTEXT                      :Maximum area the parts of a single station may be spread out on. Note that high values will slow the game
STR_CONFIG_SETTING_SERVICEATHELIPAD                             :Service helicopters at helipads automatically: {STRING2}
STR_CONFIG_SETTING_SERVICEATHELIPAD_HELPTEXT                    :Service helicopters after every landing, even if there is no depot at the airport
STR_CONFIG_SETTING_LINK_TERRAFORM_TOOLBAR                       :Link landscape toolbar to rail/road/water/airport toolbars: {STRING2}
STR_CONFIG_SETTING_LINK_TERRAFORM_TOOLBAR_HELPTEXT              :When opening a construction toolbar for a transport type, also open the toolbar for terraforming
STR_CONFIG_SETTING_SMALLMAP_LAND_COLOUR                         :Land colour used at the smallmap: {STRING2}
STR_CONFIG_SETTING_SMALLMAP_LAND_COLOUR_HELPTEXT                :Colour of the terrain in the smallmap
STR_CONFIG_SETTING_SMALLMAP_LAND_COLOUR_GREEN                   :Green
STR_CONFIG_SETTING_SMALLMAP_LAND_COLOUR_DARK_GREEN              :Dark green
STR_CONFIG_SETTING_SMALLMAP_LAND_COLOUR_VIOLET                  :Violet
STR_CONFIG_SETTING_SMALLMAP_GRID_SIZE                           :Smallmap grid size: {STRING2}
STR_CONFIG_SETTING_SMALLMAP_GRID_SIZE_HELPTEXT                  :Size of the grid in the smallmap
STR_CONFIG_SETTING_SMALLMAP_GRIDLINE_CONTRAST                   :Smallmap grid line contrast: {STRING2}
STR_CONFIG_SETTING_SMALLMAP_GRIDLINE_CONTRAST_HELPTEXT          :Contrast of grid lines in the smallmap
STR_CONFIG_SETTING_SMALLMAP_GRIDLINE_THICKNESS                  :Smallmap grid line thickness: {STRING2}
STR_CONFIG_SETTING_SMALLMAP_GRIDLINE_THICKNESS_HELPTEXT         :Thickness of grid lines in the smallmap
STR_CONFIG_SETTING_REVERSE_SCROLLING                            :Reverse scroll direction: {STRING2}
STR_CONFIG_SETTING_REVERSE_SCROLLING_HELPTEXT                   :Behaviour when scrolling the map with the right mouse button. When disabled, the mouse moves the camera. When enabled, the mouse moves the map
STR_CONFIG_SETTING_SMOOTH_SCROLLING                             :Smooth viewport scrolling: {STRING2}
STR_CONFIG_SETTING_SMOOTH_SCROLLING_HELPTEXT                    :Control how the main view scrolls to a specific position when clicking on the smallmap or when issuing a command to scroll to a specific object on the map. If enabled, the viewport scrolls smoothly, if disabled it jumps directly to the targeted spot
STR_CONFIG_SETTING_MEASURE_TOOLTIP                              :Show a measurement tooltip when using various build-tools: {STRING2}
STR_CONFIG_SETTING_MEASURE_TOOLTIP_HELPTEXT                     :Display tile-distances and height differences when dragging during construction operations
STR_CONFIG_SETTING_LIVERIES                                     :Show company liveries: {STRING2}
STR_CONFIG_SETTING_LIVERIES_HELPTEXT                            :Control usage of vehicle-type specific liveries for vehicles (in contrary to company specific)
STR_CONFIG_SETTING_LIVERIES_NONE                                :None
STR_CONFIG_SETTING_LIVERIES_OWN                                 :Own company
STR_CONFIG_SETTING_LIVERIES_ALL                                 :All companies
STR_CONFIG_SETTING_PREFER_TEAMCHAT                              :Prefer team chat with <ENTER>: {STRING2}
STR_CONFIG_SETTING_PREFER_TEAMCHAT_HELPTEXT                     :Switch the binding of company-internal and public chat to <ENTER> resp. <Ctrl+ENTER>
STR_CONFIG_SETTING_SCROLLWHEEL_SCROLLING                        :Function of scrollwheel: {STRING2}
STR_CONFIG_SETTING_SCROLLWHEEL_SCROLLING_HELPTEXT               :Enable scrolling with two-dimensional mouse-wheels
STR_CONFIG_SETTING_SCROLLWHEEL_ZOOM                             :Zoom map
STR_CONFIG_SETTING_SCROLLWHEEL_SCROLL                           :Scroll map
STR_CONFIG_SETTING_SCROLLWHEEL_OFF                              :Off
STR_CONFIG_SETTING_SCROLLWHEEL_MULTIPLIER                       :Map scrollwheel speed: {STRING2}
STR_CONFIG_SETTING_SCROLLWHEEL_MULTIPLIER_HELPTEXT              :Control the sensitivity of mouse-wheel scrolling
STR_CONFIG_SETTING_OSK_ACTIVATION                               :On screen keyboard: {STRING2}
STR_CONFIG_SETTING_OSK_ACTIVATION_HELPTEXT                      :Select the method to open the on screen keyboard for entering text into editboxes only using the pointing device. This is meant for small devices without actual keyboard
STR_CONFIG_SETTING_OSK_ACTIVATION_DISABLED                      :Disabled
STR_CONFIG_SETTING_OSK_ACTIVATION_DOUBLE_CLICK                  :Double click
STR_CONFIG_SETTING_OSK_ACTIVATION_SINGLE_CLICK_FOCUS            :Single click (when focussed)
STR_CONFIG_SETTING_OSK_ACTIVATION_SINGLE_CLICK                  :Single click (immediately)

STR_CONFIG_SETTING_RIGHT_MOUSE_BTN_EMU                          :Right-click emulation: {STRING2}
STR_CONFIG_SETTING_RIGHT_MOUSE_BTN_EMU_HELPTEXT                 :Select the method to emulate right mouse-button clicks
STR_CONFIG_SETTING_RIGHT_MOUSE_BTN_EMU_COMMAND                  :Command+Click
STR_CONFIG_SETTING_RIGHT_MOUSE_BTN_EMU_CONTROL                  :Ctrl+Click
STR_CONFIG_SETTING_RIGHT_MOUSE_BTN_EMU_OFF                      :Off

STR_CONFIG_SETTING_LEFT_MOUSE_BTN_SCROLLING                     :Left-click scrolling: {STRING2}
STR_CONFIG_SETTING_LEFT_MOUSE_BTN_SCROLLING_HELPTEXT            :Enable scrolling the map by dragging it with the left mouse button. This is especially useful when using a touch-screen for scrolling

STR_CONFIG_SETTING_DATE_FORMAT_IN_SAVE_NAMES                    :Use the {STRING2} date format for savegame names
STR_CONFIG_SETTING_DATE_FORMAT_IN_SAVE_NAMES_HELPTEXT           :Format of the date in save game filenames
STR_CONFIG_SETTING_DATE_FORMAT_IN_SAVE_NAMES_LONG               :long (31st Dec 2008)
STR_CONFIG_SETTING_DATE_FORMAT_IN_SAVE_NAMES_SHORT              :short (31-12-2008)
STR_CONFIG_SETTING_DATE_FORMAT_IN_SAVE_NAMES_ISO                :ISO (2008-12-31)

STR_CONFIG_SETTING_NEWGRF_DEFAULT_PALETTE                       :Default palette to assume for NewGRFs not specifying a palette: {STRING2}
STR_CONFIG_SETTING_NEWGRF_DEFAULT_PALETTE_HELPTEXT              :Default palette to use for NewGRFs that do not specify which one they need
STR_CONFIG_SETTING_NEWGRF_DEFAULT_PALETTE_DOS                   :DOS palette
STR_CONFIG_SETTING_NEWGRF_DEFAULT_PALETTE_WIN                   :Windows palette

STR_CONFIG_SETTING_PAUSE_ON_NEW_GAME                            :Automatically pause when starting a new game: {STRING2}
STR_CONFIG_SETTING_PAUSE_ON_NEW_GAME_HELPTEXT                   :When enabled, the game will automatically pause when starting a new game, allowing for closer study of the map
STR_CONFIG_SETTING_COMMAND_PAUSE_LEVEL                          :When paused allow: {STRING2}
STR_CONFIG_SETTING_COMMAND_PAUSE_LEVEL_HELPTEXT                 :Select what actions may be done while the game is paused
STR_CONFIG_SETTING_COMMAND_PAUSE_LEVEL_NO_ACTIONS               :No actions
STR_CONFIG_SETTING_COMMAND_PAUSE_LEVEL_ALL_NON_CONSTRUCTION     :All non-construction actions
STR_CONFIG_SETTING_COMMAND_PAUSE_LEVEL_ALL_NON_LANDSCAPING      :All but landscape modifying actions
STR_CONFIG_SETTING_COMMAND_PAUSE_LEVEL_ALL_ACTIONS              :All actions
STR_CONFIG_SETTING_ADVANCED_VEHICLE_LISTS                       :Use the advanced vehicle list: {STRING2}
STR_CONFIG_SETTING_ADVANCED_VEHICLE_LISTS_HELPTEXT              :Enable usage of the advanced vehicle lists for grouping vehicles
STR_CONFIG_SETTING_LOADING_INDICATORS                           :Use loading indicators: {STRING2}
STR_CONFIG_SETTING_LOADING_INDICATORS_HELPTEXT                  :Select whether loading indicators are displayed above loading or unloading vehicles
STR_CONFIG_SETTING_TIMETABLE_AUTOMATED				:{LTBLUE}Automatically manage timetables: {ORANGE}{STRING1}
STR_CONFIG_SETTING_TIMETABLE_AUTOMATED_HELPTEXT		:Whether to enable automatic timetables
STR_CONFIG_SETTING_TIMETABLE_IN_TICKS                           :Show timetable in ticks rather than days: {STRING2}
STR_CONFIG_SETTING_TIMETABLE_IN_TICKS_HELPTEXT                  :Show travel times in time tables in game ticks instead of days
STR_CONFIG_SETTING_TIMETABLE_SEPARATION				:{LTBLUE}Use timetable to ensure vehicle separation: {ORANGE}{STRING1}
STR_CONFIG_SETTING_TIMETABLE_SEPARATION_HELPTEXT	:Select whether to ensure separation of vehicles when using automatic timetables
STR_CONFIG_SETTING_TIMETABLE_SHOW_ARRIVAL_DEPARTURE             :Show arrival and departure in timetables: {STRING2}
STR_CONFIG_SETTING_TIMETABLE_SHOW_ARRIVAL_DEPARTURE_HELPTEXT    :Display anticipated arrival and departure times in timetables
STR_CONFIG_SETTING_QUICKGOTO                                    :Quick creation of vehicle orders: {STRING2}
STR_CONFIG_SETTING_QUICKGOTO_HELPTEXT                           :Pre-select the 'goto cursor' when opening the orders window
STR_CONFIG_SETTING_DEFAULT_RAIL_TYPE                            :Default rail type (after new game/game load): {STRING2}
STR_CONFIG_SETTING_DEFAULT_RAIL_TYPE_HELPTEXT                   :Rail type to select after starting or loading a game. 'first available' selects the oldest type of tracks, 'last available' selects the newest type of tracks, and 'most used' selects the type which is currently most in use
STR_CONFIG_SETTING_DEFAULT_RAIL_TYPE_FIRST                      :First available
STR_CONFIG_SETTING_DEFAULT_RAIL_TYPE_LAST                       :Last available
STR_CONFIG_SETTING_DEFAULT_RAIL_TYPE_MOST_USED                  :Most used
STR_CONFIG_SETTING_SHOW_TRACK_RESERVATION                       :Show reserved tracks: {STRING2}
STR_CONFIG_SETTING_SHOW_TRACK_RESERVATION_HELPTEXT              :Give reserved tracks a different colour to assist in problems with trains refusing to enter path-based blocks
STR_CONFIG_SETTING_PERSISTENT_BUILDINGTOOLS                     :Keep building tools active after usage: {STRING2}
STR_CONFIG_SETTING_PERSISTENT_BUILDINGTOOLS_HELPTEXT            :Keep the building tools for bridges, tunnels, etc. open after use
STR_CONFIG_SETTING_EXPENSES_LAYOUT                              :Group expenses in company finance window: {STRING2}
STR_CONFIG_SETTING_EXPENSES_LAYOUT_HELPTEXT                     :Define the layout for the company expenses window

STR_CONFIG_SETTING_SOUND_TICKER                                 :News ticker: {STRING2}
STR_CONFIG_SETTING_SOUND_TICKER_HELPTEXT                        :Play sound for summarised news messages
STR_CONFIG_SETTING_SOUND_NEWS                                   :Newspaper: {STRING2}
STR_CONFIG_SETTING_SOUND_NEWS_HELPTEXT                          :Play sound upon display of newspapers
STR_CONFIG_SETTING_SOUND_NEW_YEAR                               :End of year: {STRING2}
STR_CONFIG_SETTING_SOUND_NEW_YEAR_HELPTEXT                      :Play sound at the end of a year summarising the company's performance during the year compared to the previous year
STR_CONFIG_SETTING_SOUND_CONFIRM                                :Construction: {STRING2}
STR_CONFIG_SETTING_SOUND_CONFIRM_HELPTEXT                       :Play sound on successful constructions or other actions
STR_CONFIG_SETTING_SOUND_CLICK                                  :Button clicks: {STRING2}
STR_CONFIG_SETTING_SOUND_CLICK_HELPTEXT                         :Beep when clicking buttons
STR_CONFIG_SETTING_SOUND_DISASTER                               :Disasters/accidents: {STRING2}
STR_CONFIG_SETTING_SOUND_DISASTER_HELPTEXT                      :Play sound effects of accidents and disasters
STR_CONFIG_SETTING_SOUND_VEHICLE                                :Vehicles: {STRING2}
STR_CONFIG_SETTING_SOUND_VEHICLE_HELPTEXT                       :Play sound effects of vehicles
STR_CONFIG_SETTING_SOUND_AMBIENT                                :Ambient: {STRING2}
STR_CONFIG_SETTING_SOUND_AMBIENT_HELPTEXT                       :Play ambient sounds of landscape, industries and towns

STR_CONFIG_SETTING_DISABLE_UNSUITABLE_BUILDING                  :Disable infrastructure building when no suitable vehicles are available: {STRING2}
STR_CONFIG_SETTING_DISABLE_UNSUITABLE_BUILDING_HELPTEXT         :When enabled, infrastructure is only available if there are also vehicles available, preventing waste of time and money on unusable infrastructure
STR_CONFIG_SETTING_MAX_TRAINS                                   :Max trains per company: {STRING2}
STR_CONFIG_SETTING_MAX_TRAINS_HELPTEXT                          :Maximum number of trains that a company can have
STR_CONFIG_SETTING_MAX_ROAD_VEHICLES                            :Max road vehicles per company: {STRING2}
STR_CONFIG_SETTING_MAX_ROAD_VEHICLES_HELPTEXT                   :Maximum number of road vehicles that a company can have
STR_CONFIG_SETTING_MAX_AIRCRAFT                                 :Max aircraft per company: {STRING2}
STR_CONFIG_SETTING_MAX_AIRCRAFT_HELPTEXT                        :Maximum number of aircraft that a company can have
STR_CONFIG_SETTING_MAX_SHIPS                                    :Max ships per company: {STRING2}
STR_CONFIG_SETTING_MAX_SHIPS_HELPTEXT                           :Maximum number of ships that a company can have

STR_CONFIG_SETTING_AI_BUILDS_TRAINS                             :Disable trains for computer: {STRING2}
STR_CONFIG_SETTING_AI_BUILDS_TRAINS_HELPTEXT                    :Enabling this setting makes building trains impossible for a computer player
STR_CONFIG_SETTING_AI_BUILDS_ROAD_VEHICLES                      :Disable road vehicles for computer: {STRING2}
STR_CONFIG_SETTING_AI_BUILDS_ROAD_VEHICLES_HELPTEXT             :Enabling this setting makes building road vehicles impossible for a computer player
STR_CONFIG_SETTING_AI_BUILDS_AIRCRAFT                           :Disable aircraft for computer: {STRING2}
STR_CONFIG_SETTING_AI_BUILDS_AIRCRAFT_HELPTEXT                  :Enabling this setting makes building aircraft impossible for a computer player
STR_CONFIG_SETTING_AI_BUILDS_SHIPS                              :Disable ships for computer: {STRING2}
STR_CONFIG_SETTING_AI_BUILDS_SHIPS_HELPTEXT                     :Enabling this setting makes building ships impossible for a computer player

STR_CONFIG_SETTING_AI_PROFILE                                   :Default settings profile: {STRING2}
STR_CONFIG_SETTING_AI_PROFILE_HELPTEXT                          :Choose which settings profile to use for random AIs or for initial values when adding a new AI or Game Script
STR_CONFIG_SETTING_AI_PROFILE_EASY                              :Easy
STR_CONFIG_SETTING_AI_PROFILE_MEDIUM                            :Medium
STR_CONFIG_SETTING_AI_PROFILE_HARD                              :Hard

STR_CONFIG_SETTING_AI_IN_MULTIPLAYER                            :Allow AIs in multiplayer: {STRING2}
STR_CONFIG_SETTING_AI_IN_MULTIPLAYER_HELPTEXT                   :Allow AI computer players to participate in multiplayer games
STR_CONFIG_SETTING_SCRIPT_MAX_OPCODES                           :#opcodes before scripts are suspended: {STRING2}
STR_CONFIG_SETTING_SCRIPT_MAX_OPCODES_HELPTEXT                  :Maximum number of computation steps that a script can take in one turn

STR_CONFIG_SETTING_SERVINT_ISPERCENT                            :Service intervals are in percents: {STRING2}
STR_CONFIG_SETTING_SERVINT_ISPERCENT_HELPTEXT                   :Choose whether servicing of vehicles is triggered by the time passed since last service or by reliability dropping by a certain percentage of the maximum reliability
STR_CONFIG_SETTING_SERVINT_TRAINS                               :Default service interval for trains: {STRING2}
STR_CONFIG_SETTING_SERVINT_TRAINS_HELPTEXT                      :Set the default service interval for new rail vehicles, if no explicit service interval is set for the vehicle
STR_CONFIG_SETTING_SERVINT_VALUE                                :{COMMA} day{P 0 "" s}/%
STR_CONFIG_SETTING_SERVINT_DISABLED                             :Disabled
STR_CONFIG_SETTING_SERVINT_ROAD_VEHICLES                        :Default service interval for road vehicles: {STRING2}
STR_CONFIG_SETTING_SERVINT_ROAD_VEHICLES_HELPTEXT               :Set the default service interval for new road vehicles, if no explicit service interval is set for the vehicle
STR_CONFIG_SETTING_SERVINT_AIRCRAFT                             :Default service interval for aircraft: {STRING2}
STR_CONFIG_SETTING_SERVINT_AIRCRAFT_HELPTEXT                    :Set the default service interval for new aircraft, if no explicit service interval is set for the vehicle
STR_CONFIG_SETTING_SERVINT_SHIPS                                :Default service interval for ships: {STRING2}
STR_CONFIG_SETTING_SERVINT_SHIPS_HELPTEXT                       :Set the default service interval for new ships, if no explicit service interval is set for the vehicle
STR_CONFIG_SETTING_NOSERVICE                                    :Disable servicing when breakdowns set to none: {STRING2}
STR_CONFIG_SETTING_NOSERVICE_HELPTEXT                           :When enabled, vehicles do not get serviced if they cannot break down
STR_CONFIG_SETTING_WAGONSPEEDLIMITS                             :Enable wagon speed limits: {STRING2}
STR_CONFIG_SETTING_WAGONSPEEDLIMITS_HELPTEXT                    :When enabled, also use speed limits of wagons for deciding the maximum speed of a train
STR_CONFIG_SETTING_DISABLE_ELRAILS                              :Disable electric rails: {STRING2}
STR_CONFIG_SETTING_DISABLE_ELRAILS_HELPTEXT                     :Enabling this setting disables the requirement to electrify tracks to make electric engines run on them

STR_CONFIG_SETTING_NEWS_ARRIVAL_FIRST_VEHICLE_OWN               :Arrival of first vehicle at player's station: {STRING2}
STR_CONFIG_SETTING_NEWS_ARRIVAL_FIRST_VEHICLE_OWN_HELPTEXT      :Display a newspaper when the first vehicle arrives at a new player's station
STR_CONFIG_SETTING_NEWS_ARRIVAL_FIRST_VEHICLE_OTHER             :Arrival of first vehicle at competitor's station: {STRING2}
STR_CONFIG_SETTING_NEWS_ARRIVAL_FIRST_VEHICLE_OTHER_HELPTEXT    :Display a newspaper when the first vehicle arrives at a new competitor's station
STR_CONFIG_SETTING_NEWS_ACCIDENTS_DISASTERS                     :Accidents / disasters: {STRING2}
STR_CONFIG_SETTING_NEWS_ACCIDENTS_DISASTERS_HELPTEXT            :Display a newspaper when accidents or disasters occur
STR_CONFIG_SETTING_NEWS_COMPANY_INFORMATION                     :Company information: {STRING2}
STR_CONFIG_SETTING_NEWS_COMPANY_INFORMATION_HELPTEXT            :Display a newspaper when a new company starts, or when companies are risking to bankrupt
STR_CONFIG_SETTING_NEWS_INDUSTRY_OPEN                           :Opening of industries: {STRING2}
STR_CONFIG_SETTING_NEWS_INDUSTRY_OPEN_HELPTEXT                  :Display a newspaper when new industries open
STR_CONFIG_SETTING_NEWS_INDUSTRY_CLOSE                          :Closing of industries: {STRING2}
STR_CONFIG_SETTING_NEWS_INDUSTRY_CLOSE_HELPTEXT                 :Display a newspaper when industries close down
STR_CONFIG_SETTING_NEWS_ECONOMY_CHANGES                         :Economy changes: {STRING2}
STR_CONFIG_SETTING_NEWS_ECONOMY_CHANGES_HELPTEXT                :Display a newspaper about global changes to economy
STR_CONFIG_SETTING_NEWS_INDUSTRY_CHANGES_COMPANY                :Production changes of industries served by the company: {STRING2}
STR_CONFIG_SETTING_NEWS_INDUSTRY_CHANGES_COMPANY_HELPTEXT       :Display a newspaper when the production level of industries change, which are served by the company
STR_CONFIG_SETTING_NEWS_INDUSTRY_CHANGES_OTHER                  :Production changes of industries served by competitor(s): {STRING2}
STR_CONFIG_SETTING_NEWS_INDUSTRY_CHANGES_OTHER_HELPTEXT         :Display a newspaper when the production level of industries change, which are served by the competitors
STR_CONFIG_SETTING_NEWS_INDUSTRY_CHANGES_UNSERVED               :Other industry production changes: {STRING2}
STR_CONFIG_SETTING_NEWS_INDUSTRY_CHANGES_UNSERVED_HELPTEXT      :Display a newspaper when the production level of industries change, which are not served by the company or competitors
STR_CONFIG_SETTING_NEWS_ADVICE                                  :Advice / information on company's vehicles: {STRING2}
STR_CONFIG_SETTING_NEWS_ADVICE_HELPTEXT                         :Display messages about vehicles needing attention
STR_CONFIG_SETTING_NEWS_NEW_VEHICLES                            :New vehicles: {STRING2}
STR_CONFIG_SETTING_NEWS_NEW_VEHICLES_HELPTEXT                   :Display a newspaper when a new vehicle type becomes available
STR_CONFIG_SETTING_NEWS_CHANGES_ACCEPTANCE                      :Changes to cargo acceptance: {STRING2}
STR_CONFIG_SETTING_NEWS_CHANGES_ACCEPTANCE_HELPTEXT             :Display messages about stations changing acceptance of some cargoes
STR_CONFIG_SETTING_NEWS_SUBSIDIES                               :Subsidies: {STRING2}
STR_CONFIG_SETTING_NEWS_SUBSIDIES_HELPTEXT                      :Display a newspaper about subsidy related events
STR_CONFIG_SETTING_NEWS_GENERAL_INFORMATION                     :General information: {STRING2}
STR_CONFIG_SETTING_NEWS_GENERAL_INFORMATION_HELPTEXT            :Display newspaper about general events, such as purchase of exclusive rights or funding of road reconstruction

STR_CONFIG_SETTING_NEWS_MESSAGES_OFF                            :Off
STR_CONFIG_SETTING_NEWS_MESSAGES_SUMMARY                        :Summary
STR_CONFIG_SETTING_NEWS_MESSAGES_FULL                           :Full

STR_CONFIG_SETTING_COLOURED_NEWS_YEAR                           :Coloured news appears in: {STRING2}
STR_CONFIG_SETTING_COLOURED_NEWS_YEAR_HELPTEXT                  :Year that the newspaper announcements get printed in colour. Before this year, it uses monochrome black/white
STR_CONFIG_SETTING_STARTING_YEAR                                :Starting year: {STRING2}
STR_CONFIG_SETTING_SMOOTH_ECONOMY                               :Enable smooth economy (more, smaller changes): {STRING2}
STR_CONFIG_SETTING_SMOOTH_ECONOMY_HELPTEXT                      :When enabled, industry production changes more often, and in smaller steps. This setting has usually no effect, if industry types are provided by a NewGRF
STR_CONFIG_SETTING_ALLOW_SHARES                                 :Allow buying shares from other companies: {STRING2}
STR_CONFIG_SETTING_ALLOW_SHARES_HELPTEXT                        :When enabled, allow buying and selling of company shares. Shares will only be available for companies reaching a certain age
STR_CONFIG_SETTING_FEEDER_PAYMENT_SHARE                         :Percentage of leg profit to pay in feeder systems: {STRING2}
STR_CONFIG_SETTING_FEEDER_PAYMENT_SHARE_HELPTEXT                :Percentage of income given to the intermediate legs in feeder systems, giving more control over the income
STR_CONFIG_SETTING_SIMULATE_SIGNALS                             :Simulate signals in tunnels, bridges every: {STRING2}
STR_CONFIG_SETTING_SIMULATE_SIGNALS_VALUE                       :{COMMA} tile{P 0 "" s}
STR_CONFIG_SETTING_DRAG_SIGNALS_DENSITY                         :When dragging, place signals every: {STRING2}
STR_CONFIG_SETTING_DRAG_SIGNALS_DENSITY_HELPTEXT                :Set the distance at which signals will be built on a track up to the next obstacle (signal, junction), if signals are dragged
STR_CONFIG_SETTING_DRAG_SIGNALS_DENSITY_VALUE                   :{COMMA} tile{P 0 "" s}
STR_CONFIG_SETTING_DRAG_SIGNALS_FIXED_DISTANCE                  :When dragging, keep fixed distance between signals: {STRING2}
STR_CONFIG_SETTING_DRAG_SIGNALS_FIXED_DISTANCE_HELPTEXT         :Select the behaviour of signal placement when Ctrl+dragging signals. If disabled, signals are placed around tunnels or bridges to avoid long stretches without signals. If enabled, signals are placed every n tiles, making alignment of signals at parallel tracks easier
STR_CONFIG_SETTING_SEMAPHORE_BUILD_BEFORE_DATE                  :Automatically build semaphores before: {STRING2}
STR_CONFIG_SETTING_SEMAPHORE_BUILD_BEFORE_DATE_HELPTEXT         :Set the year when electric signals will be used for tracks. Before this year, non-electric signals will be used (which have the exact same function, but different looks)
STR_CONFIG_SETTING_ENABLE_SIGNAL_GUI                            :Enable the signal GUI: {STRING2}
STR_CONFIG_SETTING_ENABLE_SIGNAL_GUI_HELPTEXT                   :Display a window for choosing signal types to build, instead of only window-less signal-type rotation with Ctrl+clicking on build signals
STR_CONFIG_SETTING_DEFAULT_SIGNAL_TYPE                          :Signal type to build by default: {STRING2}
STR_CONFIG_SETTING_DEFAULT_SIGNAL_TYPE_HELPTEXT                 :Default signal type to use
STR_CONFIG_SETTING_DEFAULT_SIGNAL_NORMAL                        :Block signals
STR_CONFIG_SETTING_DEFAULT_SIGNAL_PBS                           :Path signals
STR_CONFIG_SETTING_DEFAULT_SIGNAL_PBSOWAY                       :One-way path signals
STR_CONFIG_SETTING_CYCLE_SIGNAL_TYPES                           :Cycle through signal types: {STRING2}
STR_CONFIG_SETTING_CYCLE_SIGNAL_TYPES_HELPTEXT                  :Select which signal types to cycle through, when Ctrl+clicking on a build signal with the signal tool
STR_CONFIG_SETTING_CYCLE_SIGNAL_NORMAL                          :Block signals only
STR_CONFIG_SETTING_CYCLE_SIGNAL_PBS                             :Path signals only
STR_CONFIG_SETTING_CYCLE_SIGNAL_ALL                             :All

STR_CONFIG_SETTING_TOWN_LAYOUT                                  :Road layout for new towns: {STRING2}
STR_CONFIG_SETTING_TOWN_LAYOUT_HELPTEXT                         :Layout for the road network of towns
STR_CONFIG_SETTING_TOWN_LAYOUT_DEFAULT                          :Original
STR_CONFIG_SETTING_TOWN_LAYOUT_BETTER_ROADS                     :Better roads
STR_CONFIG_SETTING_TOWN_LAYOUT_2X2_GRID                         :2x2 grid
STR_CONFIG_SETTING_TOWN_LAYOUT_3X3_GRID                         :3x3 grid
STR_CONFIG_SETTING_TOWN_LAYOUT_RANDOM                           :Random
STR_CONFIG_SETTING_ALLOW_TOWN_ROADS                             :Towns are allowed to build roads: {STRING2}
STR_CONFIG_SETTING_ALLOW_TOWN_ROADS_HELPTEXT                    :Allow towns to build roads for growth. Disable to prevent town authorities from building roads themselves
STR_CONFIG_SETTING_ALLOW_TOWN_LEVEL_CROSSINGS                   :Towns are allowed to build level crossings: {STRING2}
STR_CONFIG_SETTING_ALLOW_TOWN_LEVEL_CROSSINGS_HELPTEXT          :Enabling this setting allows towns to build level crossings
STR_CONFIG_SETTING_NOISE_LEVEL                                  :Allow town controlled noise level for airports: {STRING2}
STR_CONFIG_SETTING_NOISE_LEVEL_HELPTEXT                         :With this setting disabled, there can be two airports in each town. With this setting enabled, the number of airports in a city is limited by the noise acceptance of the town, which depends on population and airport size and distance
STR_CONFIG_SETTING_TOWN_FOUNDING                                :Founding towns in game: {STRING2}
STR_CONFIG_SETTING_TOWN_FOUNDING_HELPTEXT                       :Enabling this setting allows players to found new towns in the game
STR_CONFIG_SETTING_TOWN_FOUNDING_FORBIDDEN                      :Forbidden
STR_CONFIG_SETTING_TOWN_FOUNDING_ALLOWED                        :Allowed
STR_CONFIG_SETTING_TOWN_FOUNDING_ALLOWED_CUSTOM_LAYOUT          :Allowed, custom town layout
<<<<<<< HEAD
STR_CONFIG_SETTING_DAYLENGTH_FACTOR                             :{LTBLUE}Day length factor: {ORANGE}{STRING2}
=======
STR_CONFIG_SETTING_TOWN_CARGO_FACTOR                            :{LTBLUE}Town cargo generation factor (less < 0 < more): {ORANGE}{STRING2}
>>>>>>> 0aff46af

STR_CONFIG_SETTING_EXTRA_TREE_PLACEMENT                         :In game placement of trees: {STRING2}
STR_CONFIG_SETTING_EXTRA_TREE_PLACEMENT_HELPTEXT                :Control random appearance of trees during the game. This might affect industries which rely on tree growth, for example lumber mills
STR_CONFIG_SETTING_EXTRA_TREE_PLACEMENT_NONE                    :None {RED}(breaks lumber mill)
STR_CONFIG_SETTING_EXTRA_TREE_PLACEMENT_RAINFOREST              :Only in rain forests
STR_CONFIG_SETTING_EXTRA_TREE_PLACEMENT_ALL                     :Everywhere

STR_CONFIG_SETTING_TOOLBAR_POS                                  :Position of main toolbar: {STRING2}
STR_CONFIG_SETTING_TOOLBAR_POS_HELPTEXT                         :Horizontal position of the main toolbar at the top of the screen
STR_CONFIG_SETTING_STATUSBAR_POS                                :Position of status bar: {STRING2}
STR_CONFIG_SETTING_STATUSBAR_POS_HELPTEXT                       :Horizontal position of the status bar at the bottom of the screen
STR_CONFIG_SETTING_SNAP_RADIUS                                  :Window snap radius: {STRING2}
STR_CONFIG_SETTING_SNAP_RADIUS_HELPTEXT                         :Distance between windows before the window being moved is automatically aligned to nearby windows
STR_CONFIG_SETTING_SNAP_RADIUS_VALUE                            :{COMMA} pixel{P 0 "" s}
STR_CONFIG_SETTING_SNAP_RADIUS_DISABLED                         :Disabled
STR_CONFIG_SETTING_SOFT_LIMIT                                   :Maximum number of non-sticky windows: {STRING2}
STR_CONFIG_SETTING_SOFT_LIMIT_HELPTEXT                          :Number of non-sticky open windows before old windows get automatically closed to make room for new windows
STR_CONFIG_SETTING_SOFT_LIMIT_VALUE                             :{COMMA}
STR_CONFIG_SETTING_SOFT_LIMIT_DISABLED                          :disabled
STR_CONFIG_SETTING_ZOOM_MIN                                     :Maximum zoom in level: {STRING2}
STR_CONFIG_SETTING_ZOOM_MIN_HELPTEXT                            :The maximum zoom-in level for viewports. Note that enabling higher zoom-in levels increases memory requirements
STR_CONFIG_SETTING_ZOOM_MAX                                     :Maximum zoom out level: {STRING2}
STR_CONFIG_SETTING_ZOOM_MAX_HELPTEXT                            :The maximum zoom-out level for viewports. Higher zoom-out levels might cause lag when used
STR_CONFIG_SETTING_ZOOM_LVL_MIN                                 :4x
STR_CONFIG_SETTING_ZOOM_LVL_IN_2X                               :2x
STR_CONFIG_SETTING_ZOOM_LVL_NORMAL                              :Normal
STR_CONFIG_SETTING_ZOOM_LVL_OUT_2X                              :2x
STR_CONFIG_SETTING_ZOOM_LVL_OUT_4X                              :4x
STR_CONFIG_SETTING_ZOOM_LVL_OUT_8X                              :8x
STR_CONFIG_SETTING_TOWN_GROWTH                                  :Town growth speed: {STRING2}
STR_CONFIG_SETTING_TOWN_GROWTH_HELPTEXT                         :Speed of town growth
STR_CONFIG_SETTING_TOWN_GROWTH_NONE                             :None
STR_CONFIG_SETTING_TOWN_GROWTH_SLOW                             :Slow
STR_CONFIG_SETTING_TOWN_GROWTH_NORMAL                           :Normal
STR_CONFIG_SETTING_TOWN_GROWTH_FAST                             :Fast
STR_CONFIG_SETTING_TOWN_GROWTH_VERY_FAST                        :Very fast
STR_CONFIG_SETTING_LARGER_TOWNS                                 :Proportion of towns that will become cities: {STRING2}
STR_CONFIG_SETTING_LARGER_TOWNS_HELPTEXT                        :Amount of towns which will become a city, thus a town which starts out larger and grows faster
STR_CONFIG_SETTING_LARGER_TOWNS_VALUE                           :1 in {COMMA}
STR_CONFIG_SETTING_LARGER_TOWNS_DISABLED                        :None
STR_CONFIG_SETTING_CITY_SIZE_MULTIPLIER                         :Initial city size multiplier: {STRING2}
STR_CONFIG_SETTING_CITY_SIZE_MULTIPLIER_HELPTEXT                :Average size of cities relative to normal towns at start of the game
STR_CONFIG_SETTING_MODIFIED_ROAD_REBUILD                        :Remove absurd road-elements during the road construction: {STRING2}
STR_CONFIG_SETTING_MODIFIED_ROAD_REBUILD_HELPTEXT               :Remove dead road ends during funded road reconstruction

STR_CONFIG_SETTING_LINKGRAPH_INTERVAL                           :Update distribution graph every {STRING2} day{P 0:2 "" s}
STR_CONFIG_SETTING_LINKGRAPH_INTERVAL_HELPTEXT                  :Time between subsequent recalculations of the link graph. Each recalculation calculates the plans for one component of the graph. That means that a value X for this setting does not mean the whole graph will be updated every X days. Only some component will. The shorter you set it the more CPU time will be necessary to calculate it. The longer you set it the longer it will take until the cargo distribution starts on new routes.
STR_CONFIG_SETTING_LINKGRAPH_TIME                               :Take {STRING2} day{P 0:2 "" s} for recalculation of distribution graph
STR_CONFIG_SETTING_LINKGRAPH_TIME_HELPTEXT                      :Time taken for each recalculation of a link graph component. When a recalculation is started, a thread is spawned which is allowed to run for this number of days. The shorter you set this the more likely it is that the thread is not finished when it's supposed to. Then the game stops until it is ("lag"). The longer you set it the longer it takes for the distribution to be updated when routes change.
STR_CONFIG_SETTING_DISTRIBUTION_MANUAL                          :manual
STR_CONFIG_SETTING_DISTRIBUTION_ASYMMETRIC                      :asymmetric
STR_CONFIG_SETTING_DISTRIBUTION_SYMMETRIC                       :symmetric
STR_CONFIG_SETTING_DISTRIBUTION_PAX                             :Distribution mode for passengers: {STRING2}
STR_CONFIG_SETTING_DISTRIBUTION_PAX_HELPTEXT                    :"symmetric" means that roughly the same number of passengers will go from a station A to a station B as from B to A. "asymmetric" means that arbitrary numbers of passengers can go in either direction. "manual" means that no automatic distribution will take place for passengers.
STR_CONFIG_SETTING_DISTRIBUTION_MAIL                            :Distribution mode for mail: {STRING2}
STR_CONFIG_SETTING_DISTRIBUTION_MAIL_HELPTEXT                   :"symmetric" means that roughly the same amount of mail will be sent from a station A to a station B as from B to A. "asymmetric" means that arbitrary amounts of mail can be sent in either direction. "manual" means that no automatic distribution will take place for mail.
STR_CONFIG_SETTING_DISTRIBUTION_ARMOURED                        :Distribution mode for the ARMOURED cargo class: {STRING2}
STR_CONFIG_SETTING_DISTRIBUTION_ARMOURED_HELPTEXT               :The ARMOURED cargo class contains valuables in the temperate, diamonds in the subtropical or gold in subarctic climate. NewGRFs may change that. "symmetric" means that roughly the same amount of that cargo will be sent from a station A to a station B as from B to A. "asymmetric" means that arbitrary of that cargo can be sent in either direction. "manual" means that no automatic distribution will take place for that cargo. It is recommended to set this to asymmetric or manual when playing subarctic, as banks won't send any gold back to gold mines. For temperate and subtropical you can also choose symmetric as banks will send valuables back to the origin bank of some load of valuables.
STR_CONFIG_SETTING_DISTRIBUTION_DEFAULT                         :Distribution mode for other cargo classes: {STRING2}
STR_CONFIG_SETTING_DISTRIBUTION_DEFAULT_HELPTEXT                :"symmetric" means that roughly the same amount of cargo will be sent from a station A to a station B as from B to A. "asymmetric" means that arbitrary amounts of cargo can be sent in either direction. "manual" means that no automatic distribution will take place for those cargos. You probably want to set this to either "asymmetric" or manual.
STR_CONFIG_SETTING_LINKGRAPH_ACCURACY                           :Distribution accuracy: {STRING2}
STR_CONFIG_SETTING_LINKGRAPH_ACCURACY_HELPTEXT                  :The higher you set this the more CPU time the calculation of the link graph will take. If it takes too long you may notice lag. If you set it to a low value, however, the distribution will be inaccurate, and you may notice cargo not being sent to the places you expect it to go.
STR_CONFIG_SETTING_DEMAND_DISTANCE                              :Effect of distance on demands: {STRING2}
STR_CONFIG_SETTING_DEMAND_DISTANCE_HELPTEXT                     :If you set this to a value higher than 0, the distance between the origin station A of some cargo and a possible destination B will have an effect on the amount of cargo sent from A to B. The further away B is from A the less cargo will be sent. The higher you set it, the less cargo will be sent to far away stations and the more cargo will be sent to near stations.
STR_CONFIG_SETTING_DEMAND_SIZE                                  :Amount of returning cargo for symmetric mode: {STRING2}
STR_CONFIG_SETTING_DEMAND_SIZE_HELPTEXT                         :Setting this to less than 100% makes the symmetric distribution behave more like the asymmetric one. Less cargo will be forcibly sent back if a certain amount is sent to a station. If you set it to 0% the symmetric distribution behaves just like the asymmetric one.
STR_CONFIG_SETTING_SHORT_PATH_SATURATION                        :Saturation of short paths before using capacious paths: {STRING2}
STR_CONFIG_SETTING_SHORT_PATH_SATURATION_HELPTEXT               :Frequently there are multiple paths between two given stations. Cargodist will saturate the shortest path first, then use the second shortest path until that is saturated and so on. Saturation is determined by an estimation of capacity and planned usage. Once it has saturated all paths, if there is still demand left, it will overload all paths, prefering the ones with high capacity. Most of the time the algorithm will not estimate the capacity accurately, though. This setting allows you to specify up to which percentage a shorter path must be saturated in the first pass before choosing the next longer one. Set it to less than 100% to avoid overcrowded stations in case of overestimated capacity.

STR_CONFIG_SETTING_LOCALISATION_UNITS_VELOCITY                  :Speed units: {STRING2}
STR_CONFIG_SETTING_LOCALISATION_UNITS_VELOCITY_HELPTEXT         :Whenever a speed is shown in the user interface, show it in the selected units
STR_CONFIG_SETTING_LOCALISATION_UNITS_VELOCITY_IMPERIAL         :Imperial (mph)
STR_CONFIG_SETTING_LOCALISATION_UNITS_VELOCITY_METRIC           :Metric (km/h)
STR_CONFIG_SETTING_LOCALISATION_UNITS_VELOCITY_SI               :SI (m/s)

STR_CONFIG_SETTING_LOCALISATION_UNITS_POWER                     :Vehicle power units: {STRING2}
STR_CONFIG_SETTING_LOCALISATION_UNITS_POWER_HELPTEXT            :Whenever a vehicle's power is shown in the user interface, show it in the selected units
STR_CONFIG_SETTING_LOCALISATION_UNITS_POWER_IMPERIAL            :Imperial (hp)
STR_CONFIG_SETTING_LOCALISATION_UNITS_POWER_METRIC              :Metric (hp)
STR_CONFIG_SETTING_LOCALISATION_UNITS_POWER_SI                  :SI (kW)

STR_CONFIG_SETTING_LOCALISATION_UNITS_WEIGHT                    :Weights units: {STRING2}
STR_CONFIG_SETTING_LOCALISATION_UNITS_WEIGHT_HELPTEXT           :Whenever weights are shown in the user interface, show it in the selected units
STR_CONFIG_SETTING_LOCALISATION_UNITS_WEIGHT_IMPERIAL           :Imperial (short t/ton)
STR_CONFIG_SETTING_LOCALISATION_UNITS_WEIGHT_METRIC             :Metric (t/tonne)
STR_CONFIG_SETTING_LOCALISATION_UNITS_WEIGHT_SI                 :SI (kg)

STR_CONFIG_SETTING_LOCALISATION_UNITS_VOLUME                    :Volumes units: {STRING2}
STR_CONFIG_SETTING_LOCALISATION_UNITS_VOLUME_HELPTEXT           :Whenever volumes are shown in the user interface, show it in the selected units
STR_CONFIG_SETTING_LOCALISATION_UNITS_VOLUME_IMPERIAL           :Imperial (gal)
STR_CONFIG_SETTING_LOCALISATION_UNITS_VOLUME_METRIC             :Metric (l)
STR_CONFIG_SETTING_LOCALISATION_UNITS_VOLUME_SI                 :SI (m³)

STR_CONFIG_SETTING_LOCALISATION_UNITS_FORCE                     :Tractive effort units: {STRING2}
STR_CONFIG_SETTING_LOCALISATION_UNITS_FORCE_HELPTEXT            :Whenever tractive effort, also known as tractive force, is shown in the user interface, show it in the selected units
STR_CONFIG_SETTING_LOCALISATION_UNITS_FORCE_IMPERIAL            :Imperial (lbf)
STR_CONFIG_SETTING_LOCALISATION_UNITS_FORCE_METRIC              :Metric (kgf)
STR_CONFIG_SETTING_LOCALISATION_UNITS_FORCE_SI                  :SI (kN)

STR_CONFIG_SETTING_LOCALISATION_UNITS_HEIGHT                    :Heights units: {STRING2}
STR_CONFIG_SETTING_LOCALISATION_UNITS_HEIGHT_HELPTEXT           :Whenever heights are shown in the user interface, show it in the selected units
STR_CONFIG_SETTING_LOCALISATION_UNITS_HEIGHT_IMPERIAL           :Imperial (ft)
STR_CONFIG_SETTING_LOCALISATION_UNITS_HEIGHT_METRIC             :Metric (m)
STR_CONFIG_SETTING_LOCALISATION_UNITS_HEIGHT_SI                 :SI (m)

STR_CONFIG_SETTING_GUI                                          :{ORANGE}Interface
STR_CONFIG_SETTING_LOCALISATION                                 :{ORANGE}Localisation
STR_CONFIG_SETTING_CONSTRUCTION                                 :{ORANGE}Construction
STR_CONFIG_SETTING_VEHICLES                                     :{ORANGE}Vehicles
STR_CONFIG_SETTING_STATIONS                                     :{ORANGE}Stations
STR_CONFIG_SETTING_ECONOMY                                      :{ORANGE}Economy
STR_CONFIG_SETTING_LINKGRAPH                                    :{ORANGE}Cargo Distribution
STR_CONFIG_SETTING_AI                                           :{ORANGE}Competitors
STR_CONFIG_SETTING_DISPLAY_OPTIONS                              :{ORANGE}Display options
STR_CONFIG_SETTING_INTERACTION                                  :{ORANGE}Interaction
STR_CONFIG_SETTING_SOUND                                        :{ORANGE}Sound effects
STR_CONFIG_SETTING_NEWS                                         :{ORANGE}News and messages
STR_CONFIG_SETTING_CONSTRUCTION_SIGNALS                         :{ORANGE}Signals
STR_CONFIG_SETTING_STATIONS_CARGOHANDLING                       :{ORANGE}Cargo handling
STR_CONFIG_SETTING_AI_NPC                                       :{ORANGE}Computer players
STR_CONFIG_SETTING_VEHICLES_AUTORENEW                           :{ORANGE}Autorenew
STR_CONFIG_SETTING_VEHICLES_SERVICING                           :{ORANGE}Servicing
STR_CONFIG_SETTING_VEHICLES_ROUTING                             :{ORANGE}Routing
STR_CONFIG_SETTING_VEHICLES_TRAINS                              :{ORANGE}Trains
STR_CONFIG_SETTING_ECONOMY_TOWNS                                :{ORANGE}Towns
STR_CONFIG_SETTING_ECONOMY_INDUSTRIES                           :{ORANGE}Industries

STR_CONFIG_SETTING_PATHFINDER_OPF                               :Original
STR_CONFIG_SETTING_PATHFINDER_NPF                               :NPF
STR_CONFIG_SETTING_PATHFINDER_YAPF_RECOMMENDED                  :YAPF {BLUE}(Recommended)

STR_CONFIG_SETTING_PATHFINDER_FOR_TRAINS                        :Pathfinder for trains: {STRING2}
STR_CONFIG_SETTING_PATHFINDER_FOR_TRAINS_HELPTEXT               :Path finder to use for trains
STR_CONFIG_SETTING_PATHFINDER_FOR_ROAD_VEHICLES                 :Pathfinder for road vehicles: {STRING2}
STR_CONFIG_SETTING_PATHFINDER_FOR_ROAD_VEHICLES_HELPTEXT        :Path finder to use for road vehicles
STR_CONFIG_SETTING_PATHFINDER_FOR_SHIPS                         :Pathfinder for ships: {STRING2}
STR_CONFIG_SETTING_PATHFINDER_FOR_SHIPS_HELPTEXT                :Path finder to use for ships
STR_CONFIG_SETTING_REVERSE_AT_SIGNALS                           :Automatic reversing at signals: {STRING2}
STR_CONFIG_SETTING_REVERSE_AT_SIGNALS_HELPTEXT                  :Allow trains to reverse on a signal, if they waited there a long time

STR_CONFIG_SETTING_QUERY_CAPTION                                :{WHITE}Change setting value

STR_CONFIG_SETTING_ECONOMY_TRANSFER_PAYMENT                     :Get paid upon cargo transfer: {STRING2}

# Config errors
STR_CONFIG_ERROR                                                :{WHITE}Error with the configuration file...
STR_CONFIG_ERROR_ARRAY                                          :{WHITE}... error in array '{RAW_STRING}'
STR_CONFIG_ERROR_INVALID_VALUE                                  :{WHITE}... invalid value '{RAW_STRING}' for '{RAW_STRING}'
STR_CONFIG_ERROR_TRAILING_CHARACTERS                            :{WHITE}... trailing characters at end of setting '{RAW_STRING}'
STR_CONFIG_ERROR_DUPLICATE_GRFID                                :{WHITE}... ignoring NewGRF '{RAW_STRING}': duplicate GRF ID with '{RAW_STRING}'
STR_CONFIG_ERROR_INVALID_GRF                                    :{WHITE}... ignoring invalid NewGRF '{RAW_STRING}': {STRING}
STR_CONFIG_ERROR_INVALID_GRF_NOT_FOUND                          :not found
STR_CONFIG_ERROR_INVALID_GRF_UNSAFE                             :unsafe for static use
STR_CONFIG_ERROR_INVALID_GRF_SYSTEM                             :system NewGRF
STR_CONFIG_ERROR_INVALID_GRF_INCOMPATIBLE                       :incompatible to this version of OpenTTD
STR_CONFIG_ERROR_INVALID_GRF_UNKNOWN                            :unknown
STR_CONFIG_ERROR_INVALID_SAVEGAME_COMPRESSION_LEVEL             :{WHITE}... compression level '{RAW_STRING}' is not valid
STR_CONFIG_ERROR_INVALID_SAVEGAME_COMPRESSION_ALGORITHM         :{WHITE}... savegame format '{RAW_STRING}' is not available. Reverting to '{RAW_STRING}'
STR_CONFIG_ERROR_INVALID_BASE_GRAPHICS_NOT_FOUND                :{WHITE}... ignoring Base Graphics set '{RAW_STRING}': not found
STR_CONFIG_ERROR_INVALID_BASE_SOUNDS_NOT_FOUND                  :{WHITE}... ignoring Base Sounds set '{RAW_STRING}': not found
STR_CONFIG_ERROR_INVALID_BASE_MUSIC_NOT_FOUND                   :{WHITE}... ignoring Base Music set '{RAW_STRING}': not found
STR_CONFIG_ERROR_OUT_OF_MEMORY                                  :{WHITE}Out of memory
STR_CONFIG_ERROR_SPRITECACHE_TOO_BIG                            :{WHITE}Allocating {BYTES} of spritecache failed. The spritecache was reduced to {BYTES}. This will reduce the performance of OpenTTD. To reduce memory requirements you can try to disable 32bpp graphics and/or zoom-in levels

# Intro window
STR_INTRO_CAPTION                                               :{WHITE}OpenTTD {REV}

STR_INTRO_NEW_GAME                                              :{BLACK}New Game
STR_INTRO_LOAD_GAME                                             :{BLACK}Load Game
STR_INTRO_PLAY_SCENARIO                                         :{BLACK}Play Scenario
STR_INTRO_PLAY_HEIGHTMAP                                        :{BLACK}Play Heightmap
STR_INTRO_SCENARIO_EDITOR                                       :{BLACK}Scenario Editor
STR_INTRO_MULTIPLAYER                                           :{BLACK}Multiplayer

STR_INTRO_GAME_OPTIONS                                          :{BLACK}Game Options
STR_INTRO_HIGHSCORE                                             :{BLACK}Highscore Table
STR_INTRO_ADVANCED_SETTINGS                                     :{BLACK}Advanced Settings
STR_INTRO_NEWGRF_SETTINGS                                       :{BLACK}NewGRF Settings
STR_INTRO_ONLINE_CONTENT                                        :{BLACK}Check Online Content
STR_INTRO_SCRIPT_SETTINGS                                       :{BLACK}AI/Game Script Settings
STR_INTRO_QUIT                                                  :{BLACK}Exit

STR_INTRO_TOOLTIP_NEW_GAME                                      :{BLACK}Start a new game. Ctrl+Click skips map configuration
STR_INTRO_TOOLTIP_LOAD_GAME                                     :{BLACK}Load a saved game
STR_INTRO_TOOLTIP_PLAY_HEIGHTMAP                                :{BLACK}Start a new game, using a heightmap as landscape
STR_INTRO_TOOLTIP_PLAY_SCENARIO                                 :{BLACK}Start a new game, using a customised scenario
STR_INTRO_TOOLTIP_SCENARIO_EDITOR                               :{BLACK}Create a customised game world/scenario
STR_INTRO_TOOLTIP_MULTIPLAYER                                   :{BLACK}Start a multiplayer game

STR_INTRO_TOOLTIP_TEMPERATE                                     :{BLACK}Select 'temperate' landscape style
STR_INTRO_TOOLTIP_SUB_ARCTIC_LANDSCAPE                          :{BLACK}Select 'sub-arctic' landscape style
STR_INTRO_TOOLTIP_SUB_TROPICAL_LANDSCAPE                        :{BLACK}Select 'sub-tropical' landscape style
STR_INTRO_TOOLTIP_TOYLAND_LANDSCAPE                             :{BLACK}Select 'toyland' landscape style

STR_INTRO_TOOLTIP_GAME_OPTIONS                                  :{BLACK}Display game options
STR_INTRO_TOOLTIP_HIGHSCORE                                     :{BLACK}Display highscore table
STR_INTRO_TOOLTIP_ADVANCED_SETTINGS                             :{BLACK}Display advanced settings
STR_INTRO_TOOLTIP_NEWGRF_SETTINGS                               :{BLACK}Display NewGRF settings
STR_INTRO_TOOLTIP_ONLINE_CONTENT                                :{BLACK}Check for new and updated content to download
STR_INTRO_TOOLTIP_SCRIPT_SETTINGS                               :{BLACK}Display AI/Game script settings
STR_INTRO_TOOLTIP_QUIT                                          :{BLACK}Exit 'OpenTTD'

STR_INTRO_TRANSLATION                                           :{BLACK}This translation misses {NUM} string{P "" s}. Please help make OpenTTD better by signing up as translator. See readme.txt for details.

# Quit window
STR_QUIT_CAPTION                                                :{WHITE}Exit
STR_QUIT_ARE_YOU_SURE_YOU_WANT_TO_EXIT_OPENTTD                  :{YELLOW}Are you sure you want to exit OpenTTD and return to {STRING}?
STR_QUIT_YES                                                    :{BLACK}Yes
STR_QUIT_NO                                                     :{BLACK}No

# Supported OSes
STR_OSNAME_WINDOWS                                              :Windows
STR_OSNAME_DOS                                                  :DOS
STR_OSNAME_UNIX                                                 :Unix
STR_OSNAME_OSX                                                  :OS{NBSP}X
STR_OSNAME_BEOS                                                 :BeOS
STR_OSNAME_HAIKU                                                :Haiku
STR_OSNAME_MORPHOS                                              :MorphOS
STR_OSNAME_AMIGAOS                                              :AmigaOS
STR_OSNAME_OS2                                                  :OS/2
STR_OSNAME_SUNOS                                                :SunOS

# Abandon game
STR_ABANDON_GAME_CAPTION                                        :{WHITE}Abandon Game
STR_ABANDON_GAME_QUERY                                          :{YELLOW}Are you sure you want to abandon this game?
STR_ABANDON_SCENARIO_QUERY                                      :{YELLOW}Are you sure you want to abandon this scenario?

# Cheat window
STR_CHEATS                                                      :{WHITE}Cheats
STR_CHEATS_TOOLTIP                                              :{BLACK}Checkboxes indicate if you have used this cheat before
STR_CHEATS_WARNING                                              :{BLACK}Warning! You are about to betray your fellow competitors. Keep in mind that such a disgrace will be remembered for eternity
STR_CHEAT_MONEY                                                 :{LTBLUE}Increase money by {CURRENCY_LONG}
STR_CHEAT_CHANGE_COMPANY                                        :{LTBLUE}Playing as company: {ORANGE}{COMMA}
STR_CHEAT_EXTRA_DYNAMITE                                        :{LTBLUE}Magic bulldozer (remove industries, unmovable objects): {ORANGE}{STRING1}
STR_CHEAT_CROSSINGTUNNELS                                       :{LTBLUE}Tunnels may cross each other: {ORANGE}{STRING1}
STR_CHEAT_NO_JETCRASH                                           :{LTBLUE}Jetplanes will not crash (frequently) on small airports: {ORANGE}{STRING}
STR_CHEAT_SWITCH_CLIMATE_TEMPERATE_LANDSCAPE                    :Temperate landscape
STR_CHEAT_SWITCH_CLIMATE_SUB_ARCTIC_LANDSCAPE                   :Sub-arctic landscape
STR_CHEAT_SWITCH_CLIMATE_SUB_TROPICAL_LANDSCAPE                 :Sub-tropical landscape
STR_CHEAT_SWITCH_CLIMATE_TOYLAND_LANDSCAPE                      :Toyland landscape
STR_CHEAT_CHANGE_DATE                                           :{LTBLUE}Change date: {ORANGE}{DATE_SHORT}
STR_CHEAT_CHANGE_DATE_QUERY_CAPT                                :{WHITE}Change current year
STR_CHEAT_SETUP_PROD                                            :{LTBLUE}Enable modifying production values: {ORANGE}{STRING1}

# Livery window
STR_LIVERY_CAPTION                                              :{WHITE}New Colour Scheme

STR_LIVERY_GENERAL_TOOLTIP                                      :{BLACK}Show general colour schemes
STR_LIVERY_TRAIN_TOOLTIP                                        :{BLACK}Show train colour schemes
STR_LIVERY_ROAD_VEHICLE_TOOLTIP                                 :{BLACK}Show road vehicle colour schemes
STR_LIVERY_SHIP_TOOLTIP                                         :{BLACK}Show ship colour schemes
STR_LIVERY_AIRCRAFT_TOOLTIP                                     :{BLACK}Show aircraft colour schemes
STR_LIVERY_PRIMARY_TOOLTIP                                      :{BLACK}Choose the primary colour for the selected scheme. Ctrl+Click will set this colour for every scheme
STR_LIVERY_SECONDARY_TOOLTIP                                    :{BLACK}Choose the secondary colour for the selected scheme. Ctrl+Click will set this colour for every scheme
STR_LIVERY_PANEL_TOOLTIP                                        :{BLACK}Select a colour scheme to change, or multiple schemes with Ctrl+Click. Click on the box to toggle use of the scheme

STR_LIVERY_DEFAULT                                              :Standard Livery
STR_LIVERY_STEAM                                                :Steam Engine
STR_LIVERY_DIESEL                                               :Diesel Engine
STR_LIVERY_ELECTRIC                                             :Electric Engine
STR_LIVERY_MONORAIL                                             :Monorail Engine
STR_LIVERY_MAGLEV                                               :Maglev Engine
STR_LIVERY_DMU                                                  :DMU
STR_LIVERY_EMU                                                  :EMU
STR_LIVERY_PASSENGER_WAGON_STEAM                                :Passenger Coach (Steam)
STR_LIVERY_PASSENGER_WAGON_DIESEL                               :Passenger Coach (Diesel)
STR_LIVERY_PASSENGER_WAGON_ELECTRIC                             :Passenger Coach (Electric)
STR_LIVERY_PASSENGER_WAGON_MONORAIL                             :Passenger Coach (Monorail)
STR_LIVERY_PASSENGER_WAGON_MAGLEV                               :Passenger Coach (Maglev)
STR_LIVERY_FREIGHT_WAGON                                        :Freight Wagon
STR_LIVERY_BUS                                                  :Bus
STR_LIVERY_TRUCK                                                :Lorry
STR_LIVERY_PASSENGER_SHIP                                       :Passenger Ferry
STR_LIVERY_FREIGHT_SHIP                                         :Freight Ship
STR_LIVERY_HELICOPTER                                           :Helicopter
STR_LIVERY_SMALL_PLANE                                          :Small Aeroplane
STR_LIVERY_LARGE_PLANE                                          :Large Aeroplane
STR_LIVERY_PASSENGER_TRAM                                       :Passenger Tram
STR_LIVERY_FREIGHT_TRAM                                         :Freight Tram

# Face selection window
STR_FACE_CAPTION                                                :{WHITE}Face Selection
STR_FACE_CANCEL_TOOLTIP                                         :{BLACK}Cancel new face selection
STR_FACE_OK_TOOLTIP                                             :{BLACK}Accept new face selection

STR_FACE_MALE_BUTTON                                            :{BLACK}Male
STR_FACE_MALE_TOOLTIP                                           :{BLACK}Select male faces
STR_FACE_FEMALE_BUTTON                                          :{BLACK}Female
STR_FACE_FEMALE_TOOLTIP                                         :{BLACK}Select female faces
STR_FACE_NEW_FACE_BUTTON                                        :{BLACK}New Face
STR_FACE_NEW_FACE_TOOLTIP                                       :{BLACK}Generate random new face
STR_FACE_ADVANCED                                               :{BLACK}Advanced
STR_FACE_ADVANCED_TOOLTIP                                       :{BLACK}Advanced face selection
STR_FACE_SIMPLE                                                 :{BLACK}Simple
STR_FACE_SIMPLE_TOOLTIP                                         :{BLACK}Simple face selection
STR_FACE_LOAD                                                   :{BLACK}Load
STR_FACE_LOAD_TOOLTIP                                           :{BLACK}Load favourite face
STR_FACE_LOAD_DONE                                              :{WHITE}Your favourite face has been loaded from the OpenTTD configuration file
STR_FACE_FACECODE                                               :{BLACK}Player face no.
STR_FACE_FACECODE_TOOLTIP                                       :{BLACK}View and/or set face number of the company president
STR_FACE_FACECODE_CAPTION                                       :{WHITE}View and/or set president face number
STR_FACE_FACECODE_SET                                           :{WHITE}New face number code has been set
STR_FACE_FACECODE_ERR                                           :{WHITE}Couldn't set president face number - must be a number between 0 and 4,294,967,295!
STR_FACE_SAVE                                                   :{BLACK}Save
STR_FACE_SAVE_TOOLTIP                                           :{BLACK}Save favourite face
STR_FACE_SAVE_DONE                                              :{WHITE}This face will be saved as your favourite in the OpenTTD configuration file
STR_FACE_EUROPEAN                                               :{BLACK}European
STR_FACE_SELECT_EUROPEAN                                        :{BLACK}Select European faces
STR_FACE_AFRICAN                                                :{BLACK}African
STR_FACE_SELECT_AFRICAN                                         :{BLACK}Select African faces
STR_FACE_YES                                                    :Yes
STR_FACE_NO                                                     :No
STR_FACE_MOUSTACHE_EARRING_TOOLTIP                              :{BLACK}Enable moustache or earring
STR_FACE_HAIR                                                   :Hair:
STR_FACE_HAIR_TOOLTIP                                           :{BLACK}Change hair
STR_FACE_EYEBROWS                                               :Eyebrows:
STR_FACE_EYEBROWS_TOOLTIP                                       :{BLACK}Change eyebrows
STR_FACE_EYECOLOUR                                              :Eye colour:
STR_FACE_EYECOLOUR_TOOLTIP                                      :{BLACK}Change eye colour
STR_FACE_GLASSES                                                :Glasses:
STR_FACE_GLASSES_TOOLTIP                                        :{BLACK}Enable glasses
STR_FACE_GLASSES_TOOLTIP_2                                      :{BLACK}Change glasses
STR_FACE_NOSE                                                   :Nose:
STR_FACE_NOSE_TOOLTIP                                           :{BLACK}Change nose
STR_FACE_LIPS                                                   :Lips:
STR_FACE_MOUSTACHE                                              :Moustache:
STR_FACE_LIPS_MOUSTACHE_TOOLTIP                                 :{BLACK}Change lips or moustache
STR_FACE_CHIN                                                   :Chin:
STR_FACE_CHIN_TOOLTIP                                           :{BLACK}Change chin
STR_FACE_JACKET                                                 :Jacket:
STR_FACE_JACKET_TOOLTIP                                         :{BLACK}Change jacket
STR_FACE_COLLAR                                                 :Collar:
STR_FACE_COLLAR_TOOLTIP                                         :{BLACK}Change collar
STR_FACE_TIE                                                    :Tie:
STR_FACE_EARRING                                                :Earring:
STR_FACE_TIE_EARRING_TOOLTIP                                    :{BLACK}Change tie or earring

# Network server list
STR_NETWORK_SERVER_LIST_CAPTION                                 :{WHITE}Multiplayer
STR_NETWORK_SERVER_LIST_ADVERTISED                              :{BLACK}Advertised
STR_NETWORK_SERVER_LIST_ADVERTISED_TOOLTIP                      :{BLACK}Choose between an advertised (internet) and a not advertised (Local Area Network, LAN) game
STR_NETWORK_SERVER_LIST_ADVERTISED_NO                           :No
STR_NETWORK_SERVER_LIST_ADVERTISED_YES                          :Yes
STR_NETWORK_SERVER_LIST_PLAYER_NAME                             :{BLACK}Player name:
STR_NETWORK_SERVER_LIST_ENTER_NAME_TOOLTIP                      :{BLACK}This is the name other players will identify you by

STR_NETWORK_SERVER_LIST_GAME_NAME                               :{BLACK}Name
STR_NETWORK_SERVER_LIST_GAME_NAME_TOOLTIP                       :{BLACK}Name of the game
STR_NETWORK_SERVER_LIST_GENERAL_ONLINE                          :{BLACK}{COMMA}/{COMMA} - {COMMA}/{COMMA}
STR_NETWORK_SERVER_LIST_CLIENTS_CAPTION                         :{BLACK}Clients
STR_NETWORK_SERVER_LIST_CLIENTS_CAPTION_TOOLTIP                 :{BLACK}Clients online / clients max{}Companies online / companies max
STR_NETWORK_SERVER_LIST_MAP_SIZE_SHORT                          :{BLACK}{COMMA}x{COMMA}
STR_NETWORK_SERVER_LIST_MAP_SIZE_CAPTION                        :{BLACK}Map size
STR_NETWORK_SERVER_LIST_MAP_SIZE_CAPTION_TOOLTIP                :{BLACK}Map size of the game{}Click to sort by area
STR_NETWORK_SERVER_LIST_DATE_CAPTION                            :{BLACK}Date
STR_NETWORK_SERVER_LIST_DATE_CAPTION_TOOLTIP                    :{BLACK}Current date
STR_NETWORK_SERVER_LIST_YEARS_CAPTION                           :{BLACK}Years
STR_NETWORK_SERVER_LIST_YEARS_CAPTION_TOOLTIP                   :{BLACK}Number of years{}the game is running
STR_NETWORK_SERVER_LIST_INFO_ICONS_TOOLTIP                      :{BLACK}Language, server version, etc.

STR_NETWORK_SERVER_LIST_CLICK_GAME_TO_SELECT                    :{BLACK}Click a game from the list to select it
STR_NETWORK_SERVER_LIST_LAST_JOINED_SERVER                      :{BLACK}The server you joined last time:
STR_NETWORK_SERVER_LIST_CLICK_TO_SELECT_LAST                    :{BLACK}Click to select the server you played last time

STR_NETWORK_SERVER_LIST_GAME_INFO                               :{SILVER}GAME INFO
STR_NETWORK_SERVER_LIST_CLIENTS                                 :{SILVER}Clients: {WHITE}{COMMA} / {COMMA} - {COMMA} / {COMMA}
STR_NETWORK_SERVER_LIST_LANGUAGE                                :{SILVER}Language: {WHITE}{STRING}
STR_NETWORK_SERVER_LIST_LANDSCAPE                               :{SILVER}Landscape: {WHITE}{STRING}
STR_NETWORK_SERVER_LIST_MAP_SIZE                                :{SILVER}Map size: {WHITE}{COMMA}x{COMMA}
STR_NETWORK_SERVER_LIST_SERVER_VERSION                          :{SILVER}Server version: {WHITE}{RAW_STRING}
STR_NETWORK_SERVER_LIST_SERVER_ADDRESS                          :{SILVER}Server address: {WHITE}{RAW_STRING}
STR_NETWORK_SERVER_LIST_START_DATE                              :{SILVER}Start date: {WHITE}{DATE_SHORT}
STR_NETWORK_SERVER_LIST_CURRENT_DATE                            :{SILVER}Current date: {WHITE}{DATE_SHORT}
STR_NETWORK_SERVER_LIST_PASSWORD                                :{SILVER}Password protected!
STR_NETWORK_SERVER_LIST_SERVER_OFFLINE                          :{SILVER}SERVER OFFLINE
STR_NETWORK_SERVER_LIST_SERVER_FULL                             :{SILVER}SERVER FULL
STR_NETWORK_SERVER_LIST_VERSION_MISMATCH                        :{SILVER}VERSION MISMATCH
STR_NETWORK_SERVER_LIST_GRF_MISMATCH                            :{SILVER}NEWGRF MISMATCH

STR_NETWORK_SERVER_LIST_JOIN_GAME                               :{BLACK}Join game
STR_NETWORK_SERVER_LIST_REFRESH                                 :{BLACK}Refresh server
STR_NETWORK_SERVER_LIST_REFRESH_TOOLTIP                         :{BLACK}Refresh the server info

STR_NETWORK_SERVER_LIST_FIND_SERVER                             :{BLACK}Find server
STR_NETWORK_SERVER_LIST_FIND_SERVER_TOOLTIP                     :{BLACK}Search network for a server
STR_NETWORK_SERVER_LIST_ADD_SERVER                              :{BLACK}Add server
STR_NETWORK_SERVER_LIST_ADD_SERVER_TOOLTIP                      :{BLACK}Adds a server to the list which will always be checked for running games
STR_NETWORK_SERVER_LIST_START_SERVER                            :{BLACK}Start server
STR_NETWORK_SERVER_LIST_START_SERVER_TOOLTIP                    :{BLACK}Start your own server

STR_NETWORK_SERVER_LIST_PLAYER_NAME_OSKTITLE                    :{BLACK}Enter your name
STR_NETWORK_SERVER_LIST_ENTER_IP                                :{BLACK}Enter the address of the host

# Start new multiplayer server
STR_NETWORK_START_SERVER_CAPTION                                :{WHITE}Start new multiplayer game

STR_NETWORK_START_SERVER_NEW_GAME_NAME                          :{BLACK}Game name:
STR_NETWORK_START_SERVER_NEW_GAME_NAME_TOOLTIP                  :{BLACK}The game name will be displayed to other players in the multiplayer game selection menu
STR_NETWORK_START_SERVER_SET_PASSWORD                           :{BLACK}Set password
STR_NETWORK_START_SERVER_PASSWORD_TOOLTIP                       :{BLACK}Protect your game with a password if you don't want it to be publicly accessible

STR_NETWORK_START_SERVER_UNADVERTISED                           :No
STR_NETWORK_START_SERVER_ADVERTISED                             :Yes
STR_NETWORK_START_SERVER_CLIENTS_SELECT                         :{BLACK}{NUM} client{P "" s}
STR_NETWORK_START_SERVER_NUMBER_OF_CLIENTS                      :{BLACK}Max clients:
STR_NETWORK_START_SERVER_NUMBER_OF_CLIENTS_TOOLTIP              :{BLACK}Choose the maximum number of clients. Not all slots need to be filled
STR_NETWORK_START_SERVER_COMPANIES_SELECT                       :{BLACK}{NUM} compan{P y ies}
STR_NETWORK_START_SERVER_NUMBER_OF_COMPANIES                    :{BLACK}Max companies:
STR_NETWORK_START_SERVER_NUMBER_OF_COMPANIES_TOOLTIP            :{BLACK}Limit the server to a certain amount of companies
STR_NETWORK_START_SERVER_SPECTATORS_SELECT                      :{BLACK}{NUM} spectator{P "" s}
STR_NETWORK_START_SERVER_NUMBER_OF_SPECTATORS                   :{BLACK}Max spectators:
STR_NETWORK_START_SERVER_NUMBER_OF_SPECTATORS_TOOLTIP           :{BLACK}Limit the server to a certain amount of spectators
STR_NETWORK_START_SERVER_LANGUAGE_SPOKEN                        :{BLACK}Language spoken:
STR_NETWORK_START_SERVER_LANGUAGE_TOOLTIP                       :{BLACK}Other players will know which language is spoken on the server

STR_NETWORK_START_SERVER_NEW_GAME_NAME_OSKTITLE                 :{BLACK}Enter a name for the network game

# Network game languages
############ Leave those lines in this order!!
STR_NETWORK_LANG_ANY                                            :Any
STR_NETWORK_LANG_ENGLISH                                        :English
STR_NETWORK_LANG_GERMAN                                         :German
STR_NETWORK_LANG_FRENCH                                         :French
STR_NETWORK_LANG_BRAZILIAN                                      :Brazilian
STR_NETWORK_LANG_BULGARIAN                                      :Bulgarian
STR_NETWORK_LANG_CHINESE                                        :Chinese
STR_NETWORK_LANG_CZECH                                          :Czech
STR_NETWORK_LANG_DANISH                                         :Danish
STR_NETWORK_LANG_DUTCH                                          :Dutch
STR_NETWORK_LANG_ESPERANTO                                      :Esperanto
STR_NETWORK_LANG_FINNISH                                        :Finnish
STR_NETWORK_LANG_HUNGARIAN                                      :Hungarian
STR_NETWORK_LANG_ICELANDIC                                      :Icelandic
STR_NETWORK_LANG_ITALIAN                                        :Italian
STR_NETWORK_LANG_JAPANESE                                       :Japanese
STR_NETWORK_LANG_KOREAN                                         :Korean
STR_NETWORK_LANG_LITHUANIAN                                     :Lithuanian
STR_NETWORK_LANG_NORWEGIAN                                      :Norwegian
STR_NETWORK_LANG_POLISH                                         :Polish
STR_NETWORK_LANG_PORTUGUESE                                     :Portuguese
STR_NETWORK_LANG_ROMANIAN                                       :Romanian
STR_NETWORK_LANG_RUSSIAN                                        :Russian
STR_NETWORK_LANG_SLOVAK                                         :Slovak
STR_NETWORK_LANG_SLOVENIAN                                      :Slovenian
STR_NETWORK_LANG_SPANISH                                        :Spanish
STR_NETWORK_LANG_SWEDISH                                        :Swedish
STR_NETWORK_LANG_TURKISH                                        :Turkish
STR_NETWORK_LANG_UKRAINIAN                                      :Ukrainian
STR_NETWORK_LANG_AFRIKAANS                                      :Afrikaans
STR_NETWORK_LANG_CROATIAN                                       :Croatian
STR_NETWORK_LANG_CATALAN                                        :Catalan
STR_NETWORK_LANG_ESTONIAN                                       :Estonian
STR_NETWORK_LANG_GALICIAN                                       :Galician
STR_NETWORK_LANG_GREEK                                          :Greek
STR_NETWORK_LANG_LATVIAN                                        :Latvian
############ End of leave-in-this-order

# Network game lobby
STR_NETWORK_GAME_LOBBY_CAPTION                                  :{WHITE}Multiplayer game lobby

STR_NETWORK_GAME_LOBBY_PREPARE_TO_JOIN                          :{BLACK}Preparing to join: {ORANGE}{RAW_STRING}
STR_NETWORK_GAME_LOBBY_COMPANY_LIST_TOOLTIP                     :{BLACK}A list of all companies currently in this game. You can either join one or start a new one if there is a free company slot

STR_NETWORK_GAME_LOBBY_COMPANY_INFO                             :{SILVER}COMPANY INFO
STR_NETWORK_GAME_LOBBY_COMPANY_NAME                             :{SILVER}Company name: {WHITE}{RAW_STRING}
STR_NETWORK_GAME_LOBBY_INAUGURATION_YEAR                        :{SILVER}Inauguration: {WHITE}{NUM}
STR_NETWORK_GAME_LOBBY_VALUE                                    :{SILVER}Company value: {WHITE}{CURRENCY_LONG}
STR_NETWORK_GAME_LOBBY_CURRENT_BALANCE                          :{SILVER}Current balance: {WHITE}{CURRENCY_LONG}
STR_NETWORK_GAME_LOBBY_LAST_YEARS_INCOME                        :{SILVER}Last year's income: {WHITE}{CURRENCY_LONG}
STR_NETWORK_GAME_LOBBY_PERFORMANCE                              :{SILVER}Performance: {WHITE}{NUM}

STR_NETWORK_GAME_LOBBY_VEHICLES                                 :{SILVER}Vehicles: {WHITE}{NUM} {TRAIN}, {NUM} {LORRY}, {NUM} {BUS}, {NUM} {SHIP}, {NUM} {PLANE}
STR_NETWORK_GAME_LOBBY_STATIONS                                 :{SILVER}Stations: {WHITE}{NUM} {TRAIN}, {NUM} {LORRY}, {NUM} {BUS}, {NUM} {SHIP}, {NUM} {PLANE}
STR_NETWORK_GAME_LOBBY_PLAYERS                                  :{SILVER}Players: {WHITE}{RAW_STRING}

STR_NETWORK_GAME_LOBBY_NEW_COMPANY                              :{BLACK}New company
STR_NETWORK_GAME_LOBBY_NEW_COMPANY_TOOLTIP                      :{BLACK}Create a new company
STR_NETWORK_GAME_LOBBY_SPECTATE_GAME                            :{BLACK}Spectate game
STR_NETWORK_GAME_LOBBY_SPECTATE_GAME_TOOLTIP                    :{BLACK}Watch the game as a spectator
STR_NETWORK_GAME_LOBBY_JOIN_COMPANY                             :{BLACK}Join company
STR_NETWORK_GAME_LOBBY_JOIN_COMPANY_TOOLTIP                     :{BLACK}Help manage this company

# Network connecting window
STR_NETWORK_CONNECTING_CAPTION                                  :{WHITE}Connecting...

############ Leave those lines in this order!!
STR_NETWORK_CONNECTING_1                                        :{BLACK}(1/6) Connecting...
STR_NETWORK_CONNECTING_2                                        :{BLACK}(2/6) Authorising...
STR_NETWORK_CONNECTING_3                                        :{BLACK}(3/6) Waiting...
STR_NETWORK_CONNECTING_4                                        :{BLACK}(4/6) Downloading map...
STR_NETWORK_CONNECTING_5                                        :{BLACK}(5/6) Processing data...
STR_NETWORK_CONNECTING_6                                        :{BLACK}(6/6) Registering...

STR_NETWORK_CONNECTING_SPECIAL_1                                :{BLACK}Fetching game info...
STR_NETWORK_CONNECTING_SPECIAL_2                                :{BLACK}Fetching company info...
############ End of leave-in-this-order
STR_NETWORK_CONNECTING_WAITING                                  :{BLACK}{NUM} client{P "" s} in front of you
STR_NETWORK_CONNECTING_DOWNLOADING_1                            :{BLACK}{BYTES} downloaded so far
STR_NETWORK_CONNECTING_DOWNLOADING_2                            :{BLACK}{BYTES} / {BYTES} downloaded so far

STR_NETWORK_CONNECTION_DISCONNECT                               :{BLACK}Disconnect

STR_NETWORK_NEED_GAME_PASSWORD_CAPTION                          :{WHITE}Server is protected. Enter password
STR_NETWORK_NEED_COMPANY_PASSWORD_CAPTION                       :{WHITE}Company is protected. Enter password

# Network company list added strings
STR_NETWORK_COMPANY_LIST_CLIENT_LIST                            :{WHITE}Client list
STR_NETWORK_COMPANY_LIST_SPECTATE                               :{WHITE}Spectate
STR_NETWORK_COMPANY_LIST_NEW_COMPANY                            :{WHITE}New company

# Network client list
STR_NETWORK_CLIENTLIST_KICK                                     :Kick
STR_NETWORK_CLIENTLIST_BAN                                      :Ban
STR_NETWORK_CLIENTLIST_GIVE_MONEY                               :Give money
STR_NETWORK_CLIENTLIST_SPEAK_TO_ALL                             :Speak to all
STR_NETWORK_CLIENTLIST_SPEAK_TO_COMPANY                         :Speak to company
STR_NETWORK_CLIENTLIST_SPEAK_TO_CLIENT                          :Private message

STR_NETWORK_SERVER                                              :Server
STR_NETWORK_CLIENT                                              :Client
STR_NETWORK_SPECTATORS                                          :Spectators

STR_NETWORK_GIVE_MONEY_CAPTION                                  :{WHITE}Enter the amount of money you want to give

# Network set password
STR_COMPANY_PASSWORD_CANCEL                                     :{BLACK}Do not save the entered password
STR_COMPANY_PASSWORD_OK                                         :{BLACK}Give the company the new password
STR_COMPANY_PASSWORD_CAPTION                                    :{WHITE}Company password
STR_COMPANY_PASSWORD_MAKE_DEFAULT                               :{BLACK}Default company password
STR_COMPANY_PASSWORD_MAKE_DEFAULT_TOOLTIP                       :{BLACK}Use this company password as default for new companies

# Network company info join/password
STR_COMPANY_VIEW_JOIN                                           :{BLACK}Join
STR_COMPANY_VIEW_JOIN_TOOLTIP                                   :{BLACK}Join and play as this company
STR_COMPANY_VIEW_PASSWORD                                       :{BLACK}Password
STR_COMPANY_VIEW_PASSWORD_TOOLTIP                               :{BLACK}Password-protect your company to prevent unauthorised users from joining
STR_COMPANY_VIEW_SET_PASSWORD                                   :{BLACK}Set company password

# Network chat
STR_NETWORK_CHAT_SEND                                           :{BLACK}Send
STR_NETWORK_CHAT_COMPANY_CAPTION                                :[Team] :
STR_NETWORK_CHAT_CLIENT_CAPTION                                 :[Private] {RAW_STRING}:
STR_NETWORK_CHAT_ALL_CAPTION                                    :[All] :

STR_NETWORK_CHAT_COMPANY                                        :[Team] {RAW_STRING}: {WHITE}{RAW_STRING}
STR_NETWORK_CHAT_TO_COMPANY                                     :[Team] To {RAW_STRING}: {WHITE}{RAW_STRING}
STR_NETWORK_CHAT_CLIENT                                         :[Private] {RAW_STRING}: {WHITE}{RAW_STRING}
STR_NETWORK_CHAT_TO_CLIENT                                      :[Private] To {RAW_STRING}: {WHITE}{RAW_STRING}
STR_NETWORK_CHAT_ALL                                            :[All] {RAW_STRING}: {WHITE}{RAW_STRING}
STR_NETWORK_CHAT_OSKTITLE                                       :{BLACK}Enter text for network chat

# Network messages
STR_NETWORK_ERROR_NOTAVAILABLE                                  :{WHITE}No network devices found or compiled without ENABLE_NETWORK
STR_NETWORK_ERROR_NOSERVER                                      :{WHITE}Could not find any network games
STR_NETWORK_ERROR_NOCONNECTION                                  :{WHITE}The server didn't answer the request
STR_NETWORK_ERROR_NEWGRF_MISMATCH                               :{WHITE}Could not connect due to NewGRF mismatch
STR_NETWORK_ERROR_DESYNC                                        :{WHITE}Network-Game synchronisation failed
STR_NETWORK_ERROR_LOSTCONNECTION                                :{WHITE}Network-Game connection lost
STR_NETWORK_ERROR_SAVEGAMEERROR                                 :{WHITE}Could not load savegame
STR_NETWORK_ERROR_SERVER_START                                  :{WHITE}Could not start the server
STR_NETWORK_ERROR_CLIENT_START                                  :{WHITE}Could not connect
STR_NETWORK_ERROR_TIMEOUT                                       :{WHITE}Connection #{NUM} timed out
STR_NETWORK_ERROR_SERVER_ERROR                                  :{WHITE}A protocol error was detected and the connection was closed
STR_NETWORK_ERROR_WRONG_REVISION                                :{WHITE}The revision of this client does not match the server's revision
STR_NETWORK_ERROR_WRONG_PASSWORD                                :{WHITE}Wrong password
STR_NETWORK_ERROR_SERVER_FULL                                   :{WHITE}The server is full
STR_NETWORK_ERROR_SERVER_BANNED                                 :{WHITE}You are banned from this server
STR_NETWORK_ERROR_KICKED                                        :{WHITE}You were kicked out of the game
STR_NETWORK_ERROR_CHEATER                                       :{WHITE}Cheating is not allowed on this server
STR_NETWORK_ERROR_TOO_MANY_COMMANDS                             :{WHITE}You were sending too many commands to the server
STR_NETWORK_ERROR_TIMEOUT_PASSWORD                              :{WHITE}You took too long to enter the password
STR_NETWORK_ERROR_TIMEOUT_COMPUTER                              :{WHITE}Your computer is too slow to keep up with the server
STR_NETWORK_ERROR_TIMEOUT_MAP                                   :{WHITE}Your computer took too long to download the map
STR_NETWORK_ERROR_TIMEOUT_JOIN                                  :{WHITE}Your computer took too long to join the server

############ Leave those lines in this order!!
STR_NETWORK_ERROR_CLIENT_GENERAL                                :general error
STR_NETWORK_ERROR_CLIENT_DESYNC                                 :desync error
STR_NETWORK_ERROR_CLIENT_SAVEGAME                               :could not load map
STR_NETWORK_ERROR_CLIENT_CONNECTION_LOST                        :connection lost
STR_NETWORK_ERROR_CLIENT_PROTOCOL_ERROR                         :protocol error
STR_NETWORK_ERROR_CLIENT_NEWGRF_MISMATCH                        :NewGRF mismatch
STR_NETWORK_ERROR_CLIENT_NOT_AUTHORIZED                         :not authorized
STR_NETWORK_ERROR_CLIENT_NOT_EXPECTED                           :received invalid or unexpected packet
STR_NETWORK_ERROR_CLIENT_WRONG_REVISION                         :wrong revision
STR_NETWORK_ERROR_CLIENT_NAME_IN_USE                            :name already in use
STR_NETWORK_ERROR_CLIENT_WRONG_PASSWORD                         :wrong password
STR_NETWORK_ERROR_CLIENT_COMPANY_MISMATCH                       :wrong company in DoCommand
STR_NETWORK_ERROR_CLIENT_KICKED                                 :kicked by server
STR_NETWORK_ERROR_CLIENT_CHEATER                                :was trying to use a cheat
STR_NETWORK_ERROR_CLIENT_SERVER_FULL                            :server full
STR_NETWORK_ERROR_CLIENT_TOO_MANY_COMMANDS                      :was sending too many commands
STR_NETWORK_ERROR_CLIENT_TIMEOUT_PASSWORD                       :received no password in time
STR_NETWORK_ERROR_CLIENT_TIMEOUT_COMPUTER                       :general timeout
STR_NETWORK_ERROR_CLIENT_TIMEOUT_MAP                            :downloading map took too long
STR_NETWORK_ERROR_CLIENT_TIMEOUT_JOIN                           :processing map took too long
############ End of leave-in-this-order

STR_NETWORK_ERROR_CLIENT_GUI_LOST_CONNECTION_CAPTION            :{WHITE}Possible connection loss
STR_NETWORK_ERROR_CLIENT_GUI_LOST_CONNECTION                    :{WHITE}The last {NUM} second{P "" s} no data has arrived from the server

# Network related errors
STR_NETWORK_SERVER_MESSAGE                                      :*** {1:RAW_STRING}
############ Leave those lines in this order!!
STR_NETWORK_SERVER_MESSAGE_GAME_PAUSED                          :Game paused ({STRING})
STR_NETWORK_SERVER_MESSAGE_GAME_STILL_PAUSED_1                  :Game still paused ({STRING})
STR_NETWORK_SERVER_MESSAGE_GAME_STILL_PAUSED_2                  :Game still paused ({STRING}, {STRING})
STR_NETWORK_SERVER_MESSAGE_GAME_STILL_PAUSED_3                  :Game still paused ({STRING}, {STRING}, {STRING})
STR_NETWORK_SERVER_MESSAGE_GAME_STILL_PAUSED_4                  :Game still paused ({STRING}, {STRING}, {STRING}, {STRING})
STR_NETWORK_SERVER_MESSAGE_GAME_UNPAUSED                        :Game unpaused ({STRING})
STR_NETWORK_SERVER_MESSAGE_GAME_REASON_NOT_ENOUGH_PLAYERS       :number of players
STR_NETWORK_SERVER_MESSAGE_GAME_REASON_CONNECTING_CLIENTS       :connecting clients
STR_NETWORK_SERVER_MESSAGE_GAME_REASON_MANUAL                   :manual
STR_NETWORK_SERVER_MESSAGE_GAME_REASON_GAME_SCRIPT              :game script
############ End of leave-in-this-order
STR_NETWORK_MESSAGE_CLIENT_LEAVING                              :leaving
STR_NETWORK_MESSAGE_CLIENT_JOINED                               :*** {RAW_STRING} has joined the game
STR_NETWORK_MESSAGE_CLIENT_JOINED_ID                            :*** {RAW_STRING} has joined the game (Client #{2:NUM})
STR_NETWORK_MESSAGE_CLIENT_COMPANY_JOIN                         :*** {RAW_STRING} has joined company #{2:NUM}
STR_NETWORK_MESSAGE_CLIENT_COMPANY_SPECTATE                     :*** {RAW_STRING} has joined spectators
STR_NETWORK_MESSAGE_CLIENT_COMPANY_NEW                          :*** {RAW_STRING} has started a new company (#{2:NUM})
STR_NETWORK_MESSAGE_CLIENT_LEFT                                 :*** {RAW_STRING} has left the game ({2:STRING})
STR_NETWORK_MESSAGE_NAME_CHANGE                                 :*** {RAW_STRING} has changed his/her name to {RAW_STRING}
STR_NETWORK_MESSAGE_GIVE_MONEY                                  :*** {RAW_STRING} gave your company {2:CURRENCY_LONG}
STR_NETWORK_MESSAGE_GAVE_MONEY_AWAY                             :*** You gave {1:RAW_STRING} {2:CURRENCY_LONG}
STR_NETWORK_MESSAGE_SERVER_SHUTDOWN                             :{WHITE}The server closed the session
STR_NETWORK_MESSAGE_SERVER_REBOOT                               :{WHITE}The server is restarting...{}Please wait...

# Content downloading window
STR_CONTENT_TITLE                                               :{WHITE}Content downloading
STR_CONTENT_TYPE_CAPTION                                        :{BLACK}Type
STR_CONTENT_TYPE_CAPTION_TOOLTIP                                :{BLACK}Type of the content
STR_CONTENT_NAME_CAPTION                                        :{BLACK}Name
STR_CONTENT_NAME_CAPTION_TOOLTIP                                :{BLACK}Name of the content
STR_CONTENT_MATRIX_TOOLTIP                                      :{BLACK}Click on a line to see the details{}Click on the checkbox to select it for downloading
STR_CONTENT_SELECT_ALL_CAPTION                                  :{BLACK}Select all
STR_CONTENT_SELECT_ALL_CAPTION_TOOLTIP                          :{BLACK}Mark all content to be downloaded
STR_CONTENT_SELECT_UPDATES_CAPTION                              :{BLACK}Select upgrades
STR_CONTENT_SELECT_UPDATES_CAPTION_TOOLTIP                      :{BLACK}Mark all content that is an upgrade for existing content to be downloaded
STR_CONTENT_UNSELECT_ALL_CAPTION                                :{BLACK}Unselect all
STR_CONTENT_UNSELECT_ALL_CAPTION_TOOLTIP                        :{BLACK}Mark all content to be not downloaded
STR_CONTENT_SEARCH_EXTERNAL                                     :{BLACK}Search external websites
STR_CONTENT_SEARCH_EXTERNAL_TOOLTIP                             :{BLACK}Search content not available on OpenTTD's content service on websites not associated to OpenTTD
STR_CONTENT_SEARCH_EXTERNAL_DISCLAIMER_CAPTION                  :{WHITE}You are leaving OpenTTD!
STR_CONTENT_SEARCH_EXTERNAL_DISCLAIMER                          :{WHITE}The terms and conditions for downloading content from external websites vary.{}You will have to refer to the external sites for instructions how to install the content into OpenTTD.{}Do you want to continue?
STR_CONTENT_FILTER_TITLE                                        :{BLACK}Tag/name filter:
STR_CONTENT_OPEN_URL                                            :{BLACK}Visit website
STR_CONTENT_OPEN_URL_TOOLTIP                                    :{BLACK}Visit the website for this content
STR_CONTENT_DOWNLOAD_CAPTION                                    :{BLACK}Download
STR_CONTENT_DOWNLOAD_CAPTION_TOOLTIP                            :{BLACK}Start downloading the selected content
STR_CONTENT_TOTAL_DOWNLOAD_SIZE                                 :{SILVER}Total download size: {WHITE}{BYTES}
STR_CONTENT_DETAIL_TITLE                                        :{SILVER}CONTENT INFO
STR_CONTENT_DETAIL_SUBTITLE_UNSELECTED                          :{SILVER}You have not selected this to be downloaded
STR_CONTENT_DETAIL_SUBTITLE_SELECTED                            :{SILVER}You have selected this to be downloaded
STR_CONTENT_DETAIL_SUBTITLE_AUTOSELECTED                        :{SILVER}This dependency has been selected to be downloaded
STR_CONTENT_DETAIL_SUBTITLE_ALREADY_HERE                        :{SILVER}You already have this
STR_CONTENT_DETAIL_SUBTITLE_DOES_NOT_EXIST                      :{SILVER}This content is unknown and can't be downloaded in OpenTTD
STR_CONTENT_DETAIL_UPDATE                                       :{SILVER}This is a replacement for an existing {STRING}
STR_CONTENT_DETAIL_NAME                                         :{SILVER}Name: {WHITE}{RAW_STRING}
STR_CONTENT_DETAIL_VERSION                                      :{SILVER}Version: {WHITE}{RAW_STRING}
STR_CONTENT_DETAIL_DESCRIPTION                                  :{SILVER}Description: {WHITE}{RAW_STRING}
STR_CONTENT_DETAIL_URL                                          :{SILVER}URL: {WHITE}{RAW_STRING}
STR_CONTENT_DETAIL_TYPE                                         :{SILVER}Type: {WHITE}{STRING}
STR_CONTENT_DETAIL_FILESIZE                                     :{SILVER}Download size: {WHITE}{BYTES}
STR_CONTENT_DETAIL_SELECTED_BECAUSE_OF                          :{SILVER}Selected because of: {WHITE}{RAW_STRING}
STR_CONTENT_DETAIL_DEPENDENCIES                                 :{SILVER}Dependencies: {WHITE}{RAW_STRING}
STR_CONTENT_DETAIL_TAGS                                         :{SILVER}Tags: {WHITE}{RAW_STRING}
STR_CONTENT_NO_ZLIB                                             :{WHITE}OpenTTD is built without "zlib" support...
STR_CONTENT_NO_ZLIB_SUB                                         :{WHITE}... downloading content is not possible!

# Order of these is important!
STR_CONTENT_TYPE_BASE_GRAPHICS                                  :Base graphics
STR_CONTENT_TYPE_NEWGRF                                         :NewGRF
STR_CONTENT_TYPE_AI                                             :AI
STR_CONTENT_TYPE_AI_LIBRARY                                     :AI library
STR_CONTENT_TYPE_SCENARIO                                       :Scenario
STR_CONTENT_TYPE_HEIGHTMAP                                      :Heightmap
STR_CONTENT_TYPE_BASE_SOUNDS                                    :Base sounds
STR_CONTENT_TYPE_BASE_MUSIC                                     :Base music
STR_CONTENT_TYPE_GAME_SCRIPT                                    :Game script
STR_CONTENT_TYPE_GS_LIBRARY                                     :GS library

# Content downloading progress window
STR_CONTENT_DOWNLOAD_TITLE                                      :{WHITE}Downloading content...
STR_CONTENT_DOWNLOAD_INITIALISE                                 :{WHITE}Requesting files...
STR_CONTENT_DOWNLOAD_FILE                                       :{WHITE}Currently downloading {RAW_STRING} ({NUM} of {NUM})
STR_CONTENT_DOWNLOAD_COMPLETE                                   :{WHITE}Download complete
STR_CONTENT_DOWNLOAD_PROGRESS_SIZE                              :{WHITE}{BYTES} of {BYTES} downloaded ({NUM} %)

# Content downloading error messages
STR_CONTENT_ERROR_COULD_NOT_CONNECT                             :{WHITE}Could not connect to the content server...
STR_CONTENT_ERROR_COULD_NOT_DOWNLOAD                            :{WHITE}Downloading failed...
STR_CONTENT_ERROR_COULD_NOT_DOWNLOAD_CONNECTION_LOST            :{WHITE}... connection lost
STR_CONTENT_ERROR_COULD_NOT_DOWNLOAD_FILE_NOT_WRITABLE          :{WHITE}... file not writable
STR_CONTENT_ERROR_COULD_NOT_EXTRACT                             :{WHITE}Could not decompress the downloaded file

STR_MISSING_GRAPHICS_SET_CAPTION                                :{WHITE}Missing graphics
STR_MISSING_GRAPHICS_SET_MESSAGE                                :{BLACK}OpenTTD requires graphics to function but none could be found. Do you allow OpenTTD to download and install these graphics?
STR_MISSING_GRAPHICS_YES_DOWNLOAD                               :{BLACK}Yes, download the graphics
STR_MISSING_GRAPHICS_NO_QUIT                                    :{BLACK}No, exit OpenTTD

# Transparency settings window
STR_TRANSPARENCY_CAPTION                                        :{WHITE}Transparency Options
STR_TRANSPARENT_SIGNS_TOOLTIP                                   :{BLACK}Toggle transparency for signs. Ctrl+Click to lock
STR_TRANSPARENT_TREES_TOOLTIP                                   :{BLACK}Toggle transparency for trees. Ctrl+Click to lock
STR_TRANSPARENT_HOUSES_TOOLTIP                                  :{BLACK}Toggle transparency for houses. Ctrl+Click to lock
STR_TRANSPARENT_INDUSTRIES_TOOLTIP                              :{BLACK}Toggle transparency for industries. Ctrl+Click to lock
STR_TRANSPARENT_BUILDINGS_TOOLTIP                               :{BLACK}Toggle transparency for buildables like stations, depots and waypoints. Ctrl+Click to lock
STR_TRANSPARENT_BRIDGES_TOOLTIP                                 :{BLACK}Toggle transparency for bridges. Ctrl+Click to lock
STR_TRANSPARENT_STRUCTURES_TOOLTIP                              :{BLACK}Toggle transparency for structures like lighthouses and antennas. Ctrl+Click to lock
STR_TRANSPARENT_CATENARY_TOOLTIP                                :{BLACK}Toggle transparency for catenary. Ctrl+Click to lock
STR_TRANSPARENT_LOADING_TOOLTIP                                 :{BLACK}Toggle transparency for loading indicators. Ctrl+Click to lock
STR_TRANSPARENT_TUNNELS_TOOLTIP                                 :{BLACK}Toggle transparency for vehicles in tunnels. Ctrl+Click to lock.
STR_TRANSPARENT_INVISIBLE_TOOLTIP                               :{BLACK}Set objects invisible instead of transparent

# Linkgraph legend window
STR_LINKGRAPH_LEGEND_CAPTION                                    :{BLACK}Cargo Flow Legend
STR_LINKGRAPH_LEGEND_ALL                                        :{BLACK}All
STR_LINKGRAPH_LEGEND_NONE                                       :{BLACK}None
STR_LINKGRAPH_LEGEND_SELECT_COMPANIES                           :{BLACK}Select companies to be displayed

# Linkgraph legend window and linkgraph legend in smallmap
STR_LINKGRAPH_LEGEND_UNUSED                                     :{TINY_FONT}{BLACK}unused
STR_LINKGRAPH_LEGEND_SATURATED                                  :{TINY_FONT}{BLACK}saturated
STR_LINKGRAPH_LEGEND_OVERLOADED                                 :{TINY_FONT}{BLACK}overloaded

# Base for station construction window(s)
STR_STATION_BUILD_COVERAGE_AREA_TITLE                           :{BLACK}Coverage area highlight
STR_STATION_BUILD_COVERAGE_OFF                                  :{BLACK}Off
STR_STATION_BUILD_COVERAGE_ON                                   :{BLACK}On
STR_STATION_BUILD_COVERAGE_AREA_OFF_TOOLTIP                     :{BLACK}Don't highlight coverage area of proposed site
STR_STATION_BUILD_COVERAGE_AREA_ON_TOOLTIP                      :{BLACK}Highlight coverage area of proposed site
STR_STATION_BUILD_ACCEPTS_CARGO                                 :{BLACK}Accepts: {GOLD}{CARGO_LIST}
STR_STATION_BUILD_SUPPLIES_CARGO                                :{BLACK}Supplies: {GOLD}{CARGO_LIST}

# Join station window
STR_JOIN_STATION_CAPTION                                        :{WHITE}Join station
STR_JOIN_STATION_CREATE_SPLITTED_STATION                        :{YELLOW}Build a separate station

STR_JOIN_WAYPOINT_CAPTION                                       :{WHITE}Join waypoint
STR_JOIN_WAYPOINT_CREATE_SPLITTED_WAYPOINT                      :{YELLOW}Build a separate waypoint

# Rail construction toolbar
STR_RAIL_TOOLBAR_RAILROAD_CONSTRUCTION_CAPTION                  :Railway Construction
STR_RAIL_TOOLBAR_ELRAIL_CONSTRUCTION_CAPTION                    :Electrified Railway Construction
STR_RAIL_TOOLBAR_MONORAIL_CONSTRUCTION_CAPTION                  :Monorail Construction
STR_RAIL_TOOLBAR_MAGLEV_CONSTRUCTION_CAPTION                    :Maglev Construction

STR_RAIL_TOOLBAR_TOOLTIP_BUILD_RAILROAD_TRACK                   :{BLACK}Build railway track. Ctrl toggles build/remove for railway construction. Shift toggles building/showing cost estimate
STR_RAIL_TOOLBAR_TOOLTIP_BUILD_AUTORAIL                         :{BLACK}Build railway track using the Autorail mode. Ctrl toggles build/remove for railway construction. Shift toggles building/showing cost estimate
STR_RAIL_TOOLBAR_TOOLTIP_BUILD_POLYRAIL                         :{BLACK}Build railway track using the Polyline mode. Ctrl toggles build/remove for railway construction. Shift toggles building/showing cost estimate
STR_RAIL_TOOLBAR_TOOLTIP_BUILD_TRAIN_DEPOT_FOR_BUILDING         :{BLACK}Build train depot (for buying and servicing trains). Shift toggles building/showing cost estimate
STR_RAIL_TOOLBAR_TOOLTIP_CONVERT_RAIL_TO_WAYPOINT               :{BLACK}Convert rail to waypoint. Ctrl enables joining waypoints. Shift toggles building/showing cost estimate
STR_RAIL_TOOLBAR_TOOLTIP_BUILD_RAILROAD_STATION                 :{BLACK}Build railway station. Ctrl enables joining stations. Shift toggles building/showing cost estimate
STR_RAIL_TOOLBAR_TOOLTIP_BUILD_RAILROAD_SIGNALS                 :{BLACK}Build railway signals. Ctrl toggles semaphore/light signals{}Dragging builds signals along a straight stretch of rail. Ctrl builds signals till the next junction{}Ctrl+Click toggles opening the signal selection window. Shift toggles building/showing cost estimate
STR_RAIL_TOOLBAR_TOOLTIP_BUILD_RAILROAD_BRIDGE                  :{BLACK}Build railway bridge. Shift toggles building/showing cost estimate
STR_RAIL_TOOLBAR_TOOLTIP_BUILD_RAILROAD_TUNNEL                  :{BLACK}Build railway tunnel. Shift toggles building/showing cost estimate
STR_RAIL_TOOLBAR_TOOLTIP_TOGGLE_BUILD_REMOVE_FOR                :{BLACK}Toggle build/remove for railway track, signals, waypoints and stations. Hold Ctrl to also remove the rail of waypoints and stations
STR_RAIL_TOOLBAR_TOOLTIP_CONVERT_RAIL                           :{BLACK}Convert/Upgrade the type of rail. Shift toggles building/showing cost estimate

STR_RAIL_NAME_RAILROAD                                          :Railway
STR_RAIL_NAME_ELRAIL                                            :Electrified railway
STR_RAIL_NAME_MONORAIL                                          :Monorail
STR_RAIL_NAME_MAGLEV                                            :Maglev

# Rail depot construction window
STR_BUILD_DEPOT_TRAIN_ORIENTATION_CAPTION                       :{WHITE}Train Depot Orientation
STR_BUILD_DEPOT_TRAIN_ORIENTATION_TOOLTIP                       :{BLACK}Select railway depot orientation

# Rail waypoint construction window
STR_WAYPOINT_CAPTION                                            :{WHITE}Waypoint
STR_WAYPOINT_GRAPHICS_TOOLTIP                                   :{BLACK}Select waypoint type

# Rail station construction window
STR_STATION_BUILD_RAIL_CAPTION                                  :{WHITE}Rail Station Selection
STR_STATION_BUILD_ORIENTATION                                   :{BLACK}Orientation
STR_STATION_BUILD_RAILROAD_ORIENTATION_TOOLTIP                  :{BLACK}Select railway station orientation
STR_STATION_BUILD_NUMBER_OF_TRACKS                              :{BLACK}Number of tracks
STR_STATION_BUILD_NUMBER_OF_TRACKS_TOOLTIP                      :{BLACK}Select number of platforms for railway station
STR_STATION_BUILD_PLATFORM_LENGTH                               :{BLACK}Platform length
STR_STATION_BUILD_PLATFORM_LENGTH_TOOLTIP                       :{BLACK}Select length of railway station
STR_STATION_BUILD_DRAG_DROP                                     :{BLACK}Drag & Drop
STR_STATION_BUILD_DRAG_DROP_TOOLTIP                             :{BLACK}Build a station using drag & drop

STR_STATION_BUILD_STATION_CLASS_TOOLTIP                         :{BLACK}Select a station class to display
STR_STATION_BUILD_STATION_TYPE_TOOLTIP                          :{BLACK}Select the station type to build

STR_STATION_CLASS_DFLT                                          :Default station
STR_STATION_CLASS_WAYP                                          :Waypoints

# Signal window
STR_BUILD_SIGNAL_CAPTION                                        :{WHITE}Signal Selection
STR_BUILD_SIGNAL_SEMAPHORE_NORM_TOOLTIP                         :{BLACK}Block Signal (semaphore){}This is the most basic type of signal, allowing only one train to be in the same block at the same time
STR_BUILD_SIGNAL_SEMAPHORE_ENTRY_TOOLTIP                        :{BLACK}Entry Signal (semaphore){}Green as long as there is one or more green exit-signal from the following section of track. Otherwise it shows red
STR_BUILD_SIGNAL_SEMAPHORE_EXIT_TOOLTIP                         :{BLACK}Exit Signal (semaphore){}Behaves in the same way as a block signal but is necessary to trigger the correct colour on entry & combo pre-signals
STR_BUILD_SIGNAL_SEMAPHORE_COMBO_TOOLTIP                        :{BLACK}Combo Signal (semaphore){}The combo signal simply acts as both an entry and exit signal. This allows you to build large "trees" of pre-signals
STR_BUILD_SIGNAL_SEMAPHORE_PBS_TOOLTIP                          :{BLACK}Path Signal (semaphore){}A path signal allows more than one train to enter a signal block at the same time, if the train can reserve a path to a safe stopping point. Standard path signals can be passed from the back side
STR_BUILD_SIGNAL_SEMAPHORE_PBS_OWAY_TOOLTIP                     :{BLACK}One-way Path Signal (semaphore){}A path signal allows more than one train to enter a signal block at the same time, if the train can reserve a path to a safe stopping point. One-way path signals can't be passed from the back side
STR_BUILD_SIGNAL_ELECTRIC_NORM_TOOLTIP                          :{BLACK}Block Signal (electric){}This is the most basic type of signal, allowing only one train to be in the same block at the same time
STR_BUILD_SIGNAL_ELECTRIC_ENTRY_TOOLTIP                         :{BLACK}Entry Signal (electric){}Green as long as there is one or more green exit-signal from the following section of track. Otherwise it shows red
STR_BUILD_SIGNAL_ELECTRIC_EXIT_TOOLTIP                          :{BLACK}Exit Signal (electric){}Behaves in the same way as a block signal but is necessary to trigger the correct colour on entry & combo pre-signals
STR_BUILD_SIGNAL_ELECTRIC_COMBO_TOOLTIP                         :{BLACK}Combo Signal (electric){}The combo signal simply acts as both an entry and exit signal. This allows you to build large "trees" of pre-signals
STR_BUILD_SIGNAL_ELECTRIC_PBS_TOOLTIP                           :{BLACK}Path Signal (electric){}A path signal allows more than one train to enter a signal block at the same time, if the train can reserve a path to a safe stopping point. Standard path signals can be passed from the back side
STR_BUILD_SIGNAL_ELECTRIC_PBS_OWAY_TOOLTIP                      :{BLACK}One-way Path Signal (electric){}A path signal allows more than one train to enter a signal block at the same time, if the train can reserve a path to a safe stopping point. One-way path signals can't be passed from the back side
STR_BUILD_SIGNAL_CONVERT_TOOLTIP                                :{BLACK}Signal Convert{}When selected, clicking an existing signal will convert it to the selected signal type and variant. Ctrl+Click will toggle the existing variant. Shift+Click shows estimated conversion cost
STR_BUILD_SIGNAL_DRAG_SIGNALS_DENSITY_TOOLTIP                   :{BLACK}Dragging signal density
STR_BUILD_SIGNAL_DRAG_SIGNALS_DENSITY_DECREASE_TOOLTIP          :{BLACK}Decrease dragging signal density
STR_BUILD_SIGNAL_DRAG_SIGNALS_DENSITY_INCREASE_TOOLTIP          :{BLACK}Increase dragging signal density

# Bridge selection window
STR_SELECT_RAIL_BRIDGE_CAPTION                                  :{WHITE}Select Rail Bridge
STR_SELECT_ROAD_BRIDGE_CAPTION                                  :{WHITE}Select Road Bridge
STR_SELECT_BRIDGE_SELECTION_TOOLTIP                             :{BLACK}Bridge selection - click on your preferred bridge to build it
STR_SELECT_BRIDGE_INFO                                          :{GOLD}{STRING},{} {VELOCITY} {WHITE}{CURRENCY_LONG}
STR_SELECT_BRIDGE_SCENEDIT_INFO                                 :{GOLD}{STRING},{} {VELOCITY}
STR_BRIDGE_NAME_SUSPENSION_STEEL                                :Suspension, Steel
STR_BRIDGE_NAME_GIRDER_STEEL                                    :Girder, Steel
STR_BRIDGE_NAME_CANTILEVER_STEEL                                :Cantilever, Steel
STR_BRIDGE_NAME_SUSPENSION_CONCRETE                             :Suspension, Concrete
STR_BRIDGE_NAME_WOODEN                                          :Wooden
STR_BRIDGE_NAME_CONCRETE                                        :Concrete
STR_BRIDGE_NAME_TUBULAR_STEEL                                   :Tubular, Steel
STR_BRIDGE_TUBULAR_SILICON                                      :Tubular, Silicon

# Clipboard toolbar window
STR_CLIPBOARD_TOOLBAR_CAPTION                                   :{WHITE}Clipboard
STR_CLIPBOARD_TOOLTIP_COPY                                      :{BLACK}Select area to copy
STR_CLIPBOARD_TOOLTIP_COPY_WITH_RAIL_TRANSPORT                  :{BLACK}Paste rail transport infrastructure
STR_CLIPBOARD_TOOLTIP_COPY_WITH_ROAD_TRANSPORT                  :{BLACK}Paste road transport infrastructure
STR_CLIPBOARD_TOOLTIP_COPY_WITH_WATER_TRANSPORT                 :{BLACK}Paste water transport infrastructure
STR_CLIPBOARD_TOOLTIP_COPY_WITH_AIR_TRANSPORT                   :{BLACK}Paste air transport infrastructure
STR_CLIPBOARD_TOOLTIP_PASTE                                     :{BLACK}Paste selected area
STR_CLIPBOARD_TOOLTIP_TERRAFORM                                 :{BLACK}Terraform land when pasting{}(red) no terraforming{}(yellow) minimal terraforming{}(green) full terraforming
STR_CLIPBOARD_TOOLTIP_CONVERT_RAIL                              :{BLACK}Converts rail infrastructure to{}current rail type when pasting
STR_CLIPBOARD_TOOLTIP_MIRROR_SIGNALS                            :{BLACK}Mirror signals when pasting
STR_CLIPBOARD_TOOLTIP_UPGRADE_BRIDGES                           :{BLACK}Upgrade bridges when pasting
STR_CLIPBOARD_TOOLTIP_TRANSFORMATION                            :{BLACK}Current transformation,{}click to reset
STR_CLIPBOARD_TOOLTIP_ROTATE_LEFT                               :{BLACK}Rotate by 90 degree anticlockwise
STR_CLIPBOARD_TOOLTIP_ROTATE_RIGHT                              :{BLACK}Rotate by 90 degree clockwise
STR_CLIPBOARD_TOOLTIP_REFLECT_NE_SW                             :{BLACK}Reflect against NW-SE axis
STR_CLIPBOARD_TOOLTIP_REFLECT_NW_SE                             :{BLACK}Reflect against NE-SW axis
STR_CLIPBOARD_HEIGHT_DIFF                                       :{GOLD}{STRING1}
STR_CLIPBOARD_HEIGHT_DIFF_NEGATIVE                              :-{NUM}
STR_CLIPBOARD_HEIGHT_DIFF_NEUTRAL                               : {NUM}
STR_CLIPBOARD_HEIGHT_DIFF_POSITIVE                              :+{NUM}

# Road construction toolbar
STR_ROAD_TOOLBAR_ROAD_CONSTRUCTION_CAPTION                      :{WHITE}Road Construction
STR_ROAD_TOOLBAR_TRAM_CONSTRUCTION_CAPTION                      :{WHITE}Tramway Construction
STR_ROAD_TOOLBAR_TOOLTIP_BUILD_ROAD_SECTION                     :{BLACK}Build road section. Ctrl toggles build/remove for road construction. Shift toggles building/showing cost estimate
STR_ROAD_TOOLBAR_TOOLTIP_BUILD_TRAMWAY_SECTION                  :{BLACK}Build tramway section. Ctrl toggles build/remove for tramway construction. Shift toggles building/showing cost estimate
STR_ROAD_TOOLBAR_TOOLTIP_BUILD_AUTOROAD                         :{BLACK}Build road section using the Autoroad mode. Ctrl toggles build/remove for road construction. Shift toggles building/showing cost estimate
STR_ROAD_TOOLBAR_TOOLTIP_BUILD_AUTOTRAM                         :{BLACK}Build tramway section using the Autotram mode. Ctrl toggles build/remove for tramway construction. Shift toggles building/showing cost estimate
STR_ROAD_TOOLBAR_TOOLTIP_BUILD_ROAD_VEHICLE_DEPOT               :{BLACK}Build road vehicle depot (for buying and servicing vehicles). Shift toggles building/showing cost estimate
STR_ROAD_TOOLBAR_TOOLTIP_BUILD_TRAM_VEHICLE_DEPOT               :{BLACK}Build tram vehicle depot (for buying and servicing vehicles). Shift toggles building/showing cost estimate
STR_ROAD_TOOLBAR_TOOLTIP_BUILD_BUS_STATION                      :{BLACK}Build bus station. Ctrl enables joining stations. Shift toggles building/showing cost estimate
STR_ROAD_TOOLBAR_TOOLTIP_BUILD_PASSENGER_TRAM_STATION           :{BLACK}Build passenger tram station. Ctrl enables joining stations. Shift toggles building/showing cost estimate
STR_ROAD_TOOLBAR_TOOLTIP_BUILD_TRUCK_LOADING_BAY                :{BLACK}Build lorry loading bay. Ctrl enables joining stations. Shift toggles building/showing cost estimate
STR_ROAD_TOOLBAR_TOOLTIP_BUILD_CARGO_TRAM_STATION               :{BLACK}Build freight tram station. Ctrl enables joining stations. Shift toggles building/showing cost estimate
STR_ROAD_TOOLBAR_TOOLTIP_TOGGLE_ONE_WAY_ROAD                    :{BLACK}Activate/Deactivate one way roads
STR_ROAD_TOOLBAR_TOOLTIP_BUILD_ROAD_BRIDGE                      :{BLACK}Build road bridge. Shift toggles building/showing cost estimate
STR_ROAD_TOOLBAR_TOOLTIP_BUILD_TRAMWAY_BRIDGE                   :{BLACK}Build tramway bridge. Shift toggles building/showing cost estimate
STR_ROAD_TOOLBAR_TOOLTIP_BUILD_ROAD_TUNNEL                      :{BLACK}Build road tunnel. Shift toggles building/showing cost estimate
STR_ROAD_TOOLBAR_TOOLTIP_BUILD_TRAMWAY_TUNNEL                   :{BLACK}Build tramway tunnel. Shift toggles building/showing cost estimate
STR_ROAD_TOOLBAR_TOOLTIP_TOGGLE_BUILD_REMOVE_FOR_ROAD           :{BLACK}Toggle build/remove for road construction
STR_ROAD_TOOLBAR_TOOLTIP_TOGGLE_BUILD_REMOVE_FOR_TRAMWAYS       :{BLACK}Toggle build/remove for tramway construction

# Road depot construction window
STR_BUILD_DEPOT_ROAD_ORIENTATION_CAPTION                        :{WHITE}Road Depot Orientation
STR_BUILD_DEPOT_ROAD_ORIENTATION_SELECT_TOOLTIP                 :{BLACK}Select road vehicle depot orientation
STR_BUILD_DEPOT_TRAM_ORIENTATION_CAPTION                        :{WHITE}Tram Depot Orientation
STR_BUILD_DEPOT_TRAM_ORIENTATION_SELECT_TOOLTIP                 :{BLACK}Select tram vehicle depot orientation

# Road vehicle station construction window
STR_STATION_BUILD_BUS_ORIENTATION                               :{WHITE}Bus Station Orientation
STR_STATION_BUILD_BUS_ORIENTATION_TOOLTIP                       :{BLACK}Select bus station orientation
STR_STATION_BUILD_TRUCK_ORIENTATION                             :{WHITE}Lorry Station Orientation
STR_STATION_BUILD_TRUCK_ORIENTATION_TOOLTIP                     :{BLACK}Select lorry loading bay orientation
STR_STATION_BUILD_PASSENGER_TRAM_ORIENTATION                    :{WHITE}Passenger Tram Station Orientation
STR_STATION_BUILD_PASSENGER_TRAM_ORIENTATION_TOOLTIP            :{BLACK}Select passenger tram station orientation
STR_STATION_BUILD_CARGO_TRAM_ORIENTATION                        :{WHITE}Freight Tram Station Orientation
STR_STATION_BUILD_CARGO_TRAM_ORIENTATION_TOOLTIP                :{BLACK}Select freight tram station orientation

# Waterways toolbar (last two for SE only)
STR_WATERWAYS_TOOLBAR_CAPTION                                   :{WHITE}Waterways Construction
STR_WATERWAYS_TOOLBAR_CAPTION_SE                                :{WHITE}Waterways
STR_WATERWAYS_TOOLBAR_BUILD_CANALS_TOOLTIP                      :{BLACK}Build canals. Shift toggles building/showing cost estimate
STR_WATERWAYS_TOOLBAR_BUILD_LOCKS_TOOLTIP                       :{BLACK}Build locks. Shift toggles building/showing cost estimate
STR_WATERWAYS_TOOLBAR_BUILD_DEPOT_TOOLTIP                       :{BLACK}Build ship depot (for buying and servicing ships). Shift toggles building/showing cost estimate
STR_WATERWAYS_TOOLBAR_BUILD_DOCK_TOOLTIP                        :{BLACK}Build ship dock. Ctrl enables joining stations. Shift toggles building/showing cost estimate
STR_WATERWAYS_TOOLBAR_BUOY_TOOLTIP                              :{BLACK}Place a buoy which can be used as a waypoint. Shift toggles building/showing cost estimate
STR_WATERWAYS_TOOLBAR_BUILD_AQUEDUCT_TOOLTIP                    :{BLACK}Build aqueduct. Shift toggles building/showing cost estimate
STR_WATERWAYS_TOOLBAR_CREATE_LAKE_TOOLTIP                       :{BLACK}Define water area.{}Make a canal, unless Ctrl is held down at sea level, when it will flood the surroundings instead
STR_WATERWAYS_TOOLBAR_CREATE_RIVER_TOOLTIP                      :{BLACK}Place rivers

# Ship depot construction window
STR_DEPOT_BUILD_SHIP_CAPTION                                    :{WHITE}Ship Depot Orientation
STR_DEPOT_BUILD_SHIP_ORIENTATION_TOOLTIP                        :{BLACK}Select ship depot orientation

# Dock construction window
STR_STATION_BUILD_DOCK_CAPTION                                  :{WHITE}Dock

# Airport toolbar
STR_TOOLBAR_AIRCRAFT_CAPTION                                    :{WHITE}Airports
STR_TOOLBAR_AIRCRAFT_BUILD_AIRPORT_TOOLTIP                      :{BLACK}Build airport. Ctrl enables joining stations. Shift toggles building/showing cost estimate

# Airport construction window
STR_STATION_BUILD_AIRPORT_CAPTION                               :{WHITE}Airport Selection
STR_STATION_BUILD_AIRPORT_TOOLTIP                               :{BLACK}Select size/type of airport
STR_STATION_BUILD_AIRPORT_CLASS_LABEL                           :{BLACK}Airport class
STR_STATION_BUILD_AIRPORT_LAYOUT_NAME                           :{BLACK}Layout {NUM}

STR_AIRPORT_SMALL                                               :Small
STR_AIRPORT_CITY                                                :City
STR_AIRPORT_METRO                                               :Metropolitan
STR_AIRPORT_INTERNATIONAL                                       :International
STR_AIRPORT_COMMUTER                                            :Commuter
STR_AIRPORT_INTERCONTINENTAL                                    :Intercontinental
STR_AIRPORT_HELIPORT                                            :Heliport
STR_AIRPORT_HELIDEPOT                                           :Helidepot
STR_AIRPORT_HELISTATION                                         :Helistation

STR_AIRPORT_CLASS_SMALL                                         :Small airports
STR_AIRPORT_CLASS_LARGE                                         :Large airports
STR_AIRPORT_CLASS_HUB                                           :Hub airports
STR_AIRPORT_CLASS_HELIPORTS                                     :Helicopter airports

STR_STATION_BUILD_NOISE                                         :{BLACK}Noise generated: {GOLD}{COMMA}

# Landscaping toolbar
STR_LANDSCAPING_TOOLBAR                                         :{WHITE}Landscaping
STR_LANDSCAPING_TOOLTIP_LOWER_A_CORNER_OF_LAND                  :{BLACK}Lower a corner of land. Dragging lowers the first selected corner and levels the selected area to the new corner height. Ctrl selects the area diagonally. Shift toggles building/showing cost estimate
STR_LANDSCAPING_TOOLTIP_RAISE_A_CORNER_OF_LAND                  :{BLACK}Raise a corner of land. Dragging raises the first selected corner and levels the selected area to the new corner height. Ctrl selects the area diagonally. Shift toggles building/showing cost estimate
STR_LANDSCAPING_LEVEL_LAND_TOOLTIP                              :{BLACK}Level an area of land to the height of the first selected corner. Ctrl selects the area diagonally. Shift toggles building/showing cost estimate
STR_LANDSCAPING_TOOLTIP_SHOW_CLIPBOARD_TOOLBAR                  :{BLACK}Show clipboard toolbar
STR_LANDSCAPING_TOOLTIP_PURCHASE_LAND                           :{BLACK}Purchase land for future use. Shift toggles building/showing cost estimate
STR_LANDSCAPING_TOOLTIP_RULER_TOOL                              :{BLACK}Use a virtual ruler to measure distance and height

# Object construction window
STR_OBJECT_BUILD_CAPTION                                        :{WHITE}Object Selection
STR_OBJECT_BUILD_TOOLTIP                                        :{BLACK}Select object to build. Shift toggles building/showing cost estimate
STR_OBJECT_BUILD_CLASS_TOOLTIP                                  :{BLACK}Select class of the object to build
STR_OBJECT_BUILD_PREVIEW_TOOLTIP                                :{BLACK}Preview of the object
STR_OBJECT_BUILD_SIZE                                           :{BLACK}Size: {GOLD}{NUM} x {NUM} tiles

STR_OBJECT_CLASS_LTHS                                           :Lighthouses
STR_OBJECT_CLASS_TRNS                                           :Transmitters

# Tree planting window (last two for SE only)
STR_PLANT_TREE_CAPTION                                          :{WHITE}Trees
STR_PLANT_TREE_TOOLTIP                                          :{BLACK}Select tree type to plant. If the tile already has a tree, this will add more trees of mixed types independent of the selected type
STR_TREES_RANDOM_TYPE                                           :{BLACK}Trees of random type
STR_TREES_RANDOM_TYPE_TOOLTIP                                   :{BLACK}Place trees of random type. Shift toggles building/showing cost estimate
STR_TREES_RANDOM_TREES_BUTTON                                   :{BLACK}Random Trees
STR_TREES_RANDOM_TREES_TOOLTIP                                  :{BLACK}Plant trees randomly throughout the landscape

# Land generation window (SE)
STR_TERRAFORM_TOOLBAR_LAND_GENERATION_CAPTION                   :{WHITE}Land Generation
STR_TERRAFORM_TOOLTIP_PLACE_ROCKY_AREAS_ON_LANDSCAPE            :{BLACK}Place rocky areas on landscape
STR_TERRAFORM_TOOLTIP_DEFINE_DESERT_AREA                        :{BLACK}Define desert area.{}Hold Ctrl to remove it
STR_TERRAFORM_TOOLTIP_INCREASE_SIZE_OF_LAND_AREA                :{BLACK}Increase area of land to lower/raise
STR_TERRAFORM_TOOLTIP_DECREASE_SIZE_OF_LAND_AREA                :{BLACK}Decrease area of land to lower/raise
STR_TERRAFORM_TOOLTIP_GENERATE_RANDOM_LAND                      :{BLACK}Generate random land
STR_TERRAFORM_SE_NEW_WORLD                                      :{BLACK}Create new scenario
STR_TERRAFORM_RESET_LANDSCAPE                                   :{BLACK}Reset landscape
STR_TERRAFORM_RESET_LANDSCAPE_TOOLTIP                           :{BLACK}Remove all company-owned property from the map

STR_QUERY_RESET_LANDSCAPE_CAPTION                               :{WHITE}Reset Landscape
STR_RESET_LANDSCAPE_CONFIRMATION_TEXT                           :{WHITE}Are you sure you want to remove all company-owned property?

# Town generation window (SE)
STR_FOUND_TOWN_CAPTION                                          :{WHITE}Town Generation
STR_FOUND_TOWN_NEW_TOWN_BUTTON                                  :{BLACK}New Town
STR_FOUND_TOWN_NEW_TOWN_TOOLTIP                                 :{BLACK}Found new town. Shift+Click shows only estimated cost
STR_FOUND_TOWN_RANDOM_TOWN_BUTTON                               :{BLACK}Random Town
STR_FOUND_TOWN_RANDOM_TOWN_TOOLTIP                              :{BLACK}Found town in random location
STR_FOUND_TOWN_MANY_RANDOM_TOWNS                                :{BLACK}Many random towns
STR_FOUND_TOWN_RANDOM_TOWNS_TOOLTIP                             :{BLACK}Cover the map with randomly placed towns

STR_FOUND_TOWN_NAME_TITLE                                       :{YELLOW}Town name:
STR_FOUND_TOWN_NAME_EDITOR_TITLE                                :{BLACK}Enter town name
STR_FOUND_TOWN_NAME_EDITOR_HELP                                 :{BLACK}Click to enter town name
STR_FOUND_TOWN_NAME_RANDOM_BUTTON                               :{BLACK}Random name
STR_FOUND_TOWN_NAME_RANDOM_TOOLTIP                              :{BLACK}Generate new random name

STR_FOUND_TOWN_INITIAL_SIZE_TITLE                               :{YELLOW}Town size:
STR_FOUND_TOWN_INITIAL_SIZE_SMALL_BUTTON                        :{BLACK}Small
STR_FOUND_TOWN_INITIAL_SIZE_MEDIUM_BUTTON                       :{BLACK}Medium
STR_FOUND_TOWN_INITIAL_SIZE_LARGE_BUTTON                        :{BLACK}Large
STR_FOUND_TOWN_SIZE_RANDOM                                      :{BLACK}Random
STR_FOUND_TOWN_INITIAL_SIZE_TOOLTIP                             :{BLACK}Select town size
STR_FOUND_TOWN_CITY                                             :{BLACK}City
STR_FOUND_TOWN_CITY_TOOLTIP                                     :{BLACK}Cities grow faster than regular towns{}Depending on settings, they are bigger when founded

STR_FOUND_TOWN_ROAD_LAYOUT                                      :{YELLOW}Town road layout:
STR_FOUND_TOWN_SELECT_TOWN_ROAD_LAYOUT                          :{BLACK}Select road layout used for this town
STR_FOUND_TOWN_SELECT_LAYOUT_ORIGINAL                           :{BLACK}Original
STR_FOUND_TOWN_SELECT_LAYOUT_BETTER_ROADS                       :{BLACK}Better roads
STR_FOUND_TOWN_SELECT_LAYOUT_2X2_GRID                           :{BLACK}2x2 grid
STR_FOUND_TOWN_SELECT_LAYOUT_3X3_GRID                           :{BLACK}3x3 grid
STR_FOUND_TOWN_SELECT_LAYOUT_RANDOM                             :{BLACK}Random

# Fund new industry window
STR_FUND_INDUSTRY_CAPTION                                       :{WHITE}Fund new industry
STR_FUND_INDUSTRY_SELECTION_TOOLTIP                             :{BLACK}Choose the appropriate industry from this list
STR_FUND_INDUSTRY_MANY_RANDOM_INDUSTRIES                        :Many random industries
STR_FUND_INDUSTRY_MANY_RANDOM_INDUSTRIES_TOOLTIP                :{BLACK}Cover the map with randomly placed industries
STR_FUND_INDUSTRY_INDUSTRY_BUILD_COST                           :{BLACK}Cost: {YELLOW}{CURRENCY_LONG}
STR_FUND_INDUSTRY_PROSPECT_NEW_INDUSTRY                         :{BLACK}Prospect
STR_FUND_INDUSTRY_BUILD_NEW_INDUSTRY                            :{BLACK}Build
STR_FUND_INDUSTRY_FUND_NEW_INDUSTRY                             :{BLACK}Fund

# Industry cargoes window
STR_INDUSTRY_CARGOES_INDUSTRY_CAPTION                           :{WHITE}Industry chain for {STRING} industry
STR_INDUSTRY_CARGOES_CARGO_CAPTION                              :{WHITE}Industry chain for {STRING} cargo
STR_INDUSTRY_CARGOES_PRODUCERS                                  :{WHITE}Producing industries
STR_INDUSTRY_CARGOES_CUSTOMERS                                  :{WHITE}Accepting industries
STR_INDUSTRY_CARGOES_HOUSES                                     :{WHITE}Houses
STR_INDUSTRY_CARGOES_INDUSTRY_TOOLTIP                           :{BLACK}Click at the industry to see its suppliers and customers
STR_INDUSTRY_CARGOES_CARGO_TOOLTIP                              :{BLACK}{STRING}{}Click at the cargo to see its suppliers and customers
STR_INDUSTRY_DISPLAY_CHAIN                                      :{BLACK}Display chain
STR_INDUSTRY_DISPLAY_CHAIN_TOOLTIP                              :{BLACK}Display cargo supplying and accepting industries
STR_INDUSTRY_CARGOES_NOTIFY_SMALLMAP                            :{BLACK}Link to smallmap
STR_INDUSTRY_CARGOES_NOTIFY_SMALLMAP_TOOLTIP                    :{BLACK}Select the displayed industries at the smallmap as well
STR_INDUSTRY_CARGOES_SELECT_CARGO                               :{BLACK}Select cargo
STR_INDUSTRY_CARGOES_SELECT_CARGO_TOOLTIP                       :{BLACK}Select the cargo you want to display
STR_INDUSTRY_CARGOES_SELECT_INDUSTRY                            :{BLACK}Select industry
STR_INDUSTRY_CARGOES_SELECT_INDUSTRY_TOOLTIP                    :{BLACK}Select the industry you want to display

# Land area window
STR_LAND_AREA_INFORMATION_CAPTION                               :{WHITE}Land Area Information
STR_LAND_AREA_INFORMATION_COST_TO_CLEAR_N_A                     :{BLACK}Cost to clear: {LTBLUE}N/A
STR_LAND_AREA_INFORMATION_COST_TO_CLEAR                         :{BLACK}Cost to clear: {RED}{CURRENCY_LONG}
STR_LAND_AREA_INFORMATION_REVENUE_WHEN_CLEARED                  :{BLACK}Revenue when cleared: {LTBLUE}{CURRENCY_LONG}
STR_LAND_AREA_INFORMATION_OWNER_N_A                             :N/A
STR_LAND_AREA_INFORMATION_OWNER                                 :{BLACK}Owner: {LTBLUE}{STRING1}
STR_LAND_AREA_INFORMATION_ROAD_OWNER                            :{BLACK}Road owner: {LTBLUE}{STRING1}
STR_LAND_AREA_INFORMATION_TRAM_OWNER                            :{BLACK}Tramway owner: {LTBLUE}{STRING1}
STR_LAND_AREA_INFORMATION_RAIL_OWNER                            :{BLACK}Railway owner: {LTBLUE}{STRING1}
STR_LAND_AREA_INFORMATION_LOCAL_AUTHORITY                       :{BLACK}Local authority: {LTBLUE}{STRING1}
STR_LAND_AREA_INFORMATION_LOCAL_AUTHORITY_NONE                  :None
STR_LAND_AREA_INFORMATION_LANDINFO_COORDS                       :{BLACK}Coordinates: {LTBLUE}{NUM} x {NUM} x {NUM} ({RAW_STRING})
STR_LAND_AREA_INFORMATION_BUILD_DATE                            :{BLACK}Built: {LTBLUE}{DATE_LONG}
STR_LAND_AREA_INFORMATION_STATION_CLASS                         :{BLACK}Station class: {LTBLUE}{STRING}
STR_LAND_AREA_INFORMATION_STATION_TYPE                          :{BLACK}Station type: {LTBLUE}{STRING}
STR_LAND_AREA_INFORMATION_AIRPORT_CLASS                         :{BLACK}Airport class: {LTBLUE}{STRING}
STR_LAND_AREA_INFORMATION_AIRPORT_NAME                          :{BLACK}Airport name: {LTBLUE}{STRING}
STR_LAND_AREA_INFORMATION_AIRPORTTILE_NAME                      :{BLACK}Airport tile name: {LTBLUE}{STRING}
STR_LAND_AREA_INFORMATION_NEWGRF_NAME                           :{BLACK}NewGRF: {LTBLUE}{RAW_STRING}
STR_LAND_AREA_INFORMATION_CARGO_ACCEPTED                        :{BLACK}Cargo accepted: {LTBLUE}
STR_LAND_AREA_INFORMATION_CARGO_EIGHTS                          :({COMMA}/8 {STRING})
STR_LANG_AREA_INFORMATION_RAIL_SPEED_LIMIT                      :{BLACK}Rail speed limit: {LTBLUE}{VELOCITY}

# Description of land area of different tiles
STR_LAI_CLEAR_DESCRIPTION_ROCKS                                 :Rocks
STR_LAI_CLEAR_DESCRIPTION_ROUGH_LAND                            :Rough land
STR_LAI_CLEAR_DESCRIPTION_BARE_LAND                             :Bare land
STR_LAI_CLEAR_DESCRIPTION_GRASS                                 :Grass
STR_LAI_CLEAR_DESCRIPTION_FIELDS                                :Fields
STR_LAI_CLEAR_DESCRIPTION_SNOW_COVERED_LAND                     :Snow-covered land
STR_LAI_CLEAR_DESCRIPTION_DESERT                                :Desert

STR_LAI_RAIL_DESCRIPTION_TRACK                                  :{STRING} track
STR_LAI_RAIL_DESCRIPTION_TRACK_WITH_NORMAL_SIGNALS              :{STRING} track with block signals
STR_LAI_RAIL_DESCRIPTION_TRACK_WITH_PRESIGNALS                  :{STRING} track with pre-signals
STR_LAI_RAIL_DESCRIPTION_TRACK_WITH_EXITSIGNALS                 :{STRING} track with exit-signals
STR_LAI_RAIL_DESCRIPTION_TRACK_WITH_COMBOSIGNALS                :{STRING} track with combo-signals
STR_LAI_RAIL_DESCRIPTION_TRACK_WITH_PBSSIGNALS                  :{STRING} track with path signals
STR_LAI_RAIL_DESCRIPTION_TRACK_WITH_NOENTRYSIGNALS              :{STRING} track with one-way path signals
STR_LAI_RAIL_DESCRIPTION_TRACK_WITH_NORMAL_PRESIGNALS           :{STRING} track with block and pre-signals
STR_LAI_RAIL_DESCRIPTION_TRACK_WITH_NORMAL_EXITSIGNALS          :{STRING} track with block and exit-signals
STR_LAI_RAIL_DESCRIPTION_TRACK_WITH_NORMAL_COMBOSIGNALS         :{STRING} track with block and combo-signals
STR_LAI_RAIL_DESCRIPTION_TRACK_WITH_NORMAL_PBSSIGNALS           :{STRING} track with block and path signals
STR_LAI_RAIL_DESCRIPTION_TRACK_WITH_NORMAL_NOENTRYSIGNALS       :{STRING} track with block and one-way path signals
STR_LAI_RAIL_DESCRIPTION_TRACK_WITH_PRE_EXITSIGNALS             :{STRING} track with pre- and exit-signals
STR_LAI_RAIL_DESCRIPTION_TRACK_WITH_PRE_COMBOSIGNALS            :{STRING} track with pre- and combo-signals
STR_LAI_RAIL_DESCRIPTION_TRACK_WITH_PRE_PBSSIGNALS              :{STRING} track with pre- and path signals
STR_LAI_RAIL_DESCRIPTION_TRACK_WITH_PRE_NOENTRYSIGNALS          :{STRING} track with pre- and one-way path signals
STR_LAI_RAIL_DESCRIPTION_TRACK_WITH_EXIT_COMBOSIGNALS           :{STRING} track with exit- and combo-signals
STR_LAI_RAIL_DESCRIPTION_TRACK_WITH_EXIT_PBSSIGNALS             :{STRING} track with exit- and path signals
STR_LAI_RAIL_DESCRIPTION_TRACK_WITH_EXIT_NOENTRYSIGNALS         :{STRING} track with exit- and one-way path signals
STR_LAI_RAIL_DESCRIPTION_TRACK_WITH_COMBO_PBSSIGNALS            :{STRING} track with combo- and path signals
STR_LAI_RAIL_DESCRIPTION_TRACK_WITH_COMBO_NOENTRYSIGNALS        :{STRING} track with combo- and one-way path signals
STR_LAI_RAIL_DESCRIPTION_TRACK_WITH_PBS_NOENTRYSIGNALS          :{STRING} track with path and one-way path signals
STR_LAI_RAIL_DESCRIPTION_TRAIN_DEPOT                            :{STRING} train depot

STR_LAI_ROAD_DESCRIPTION_ROAD                                   :Road
STR_LAI_ROAD_DESCRIPTION_ROAD_WITH_STREETLIGHTS                 :Road with street lights
STR_LAI_ROAD_DESCRIPTION_TREE_LINED_ROAD                        :Tree-lined road
STR_LAI_ROAD_DESCRIPTION_ROAD_VEHICLE_DEPOT                     :Road vehicle depot
STR_LAI_ROAD_DESCRIPTION_ROAD_RAIL_LEVEL_CROSSING               :Road/rail level crossing
STR_LAI_ROAD_DESCRIPTION_TRAMWAY                                :Tramway

# Houses come directly from their building names
STR_LAI_TOWN_INDUSTRY_DESCRIPTION_UNDER_CONSTRUCTION            :{STRING} (under construction)

STR_LAI_TREE_NAME_TREES                                         :Trees
STR_LAI_TREE_NAME_RAINFOREST                                    :Rainforest
STR_LAI_TREE_NAME_CACTUS_PLANTS                                 :Cactus plants

STR_LAI_STATION_DESCRIPTION_RAILROAD_STATION                    :Railway station
STR_LAI_STATION_DESCRIPTION_AIRCRAFT_HANGAR                     :Aircraft hangar
STR_LAI_STATION_DESCRIPTION_AIRPORT                             :Airport
STR_LAI_STATION_DESCRIPTION_TRUCK_LOADING_AREA                  :Lorry loading area
STR_LAI_STATION_DESCRIPTION_BUS_STATION                         :Bus station
STR_LAI_STATION_DESCRIPTION_SHIP_DOCK                           :Ship dock
STR_LAI_STATION_DESCRIPTION_BUOY                                :Buoy
STR_LAI_STATION_DESCRIPTION_WAYPOINT                            :Waypoint

STR_LAI_WATER_DESCRIPTION_WATER                                 :Water
STR_LAI_WATER_DESCRIPTION_CANAL                                 :Canal
STR_LAI_WATER_DESCRIPTION_LOCK                                  :Lock
STR_LAI_WATER_DESCRIPTION_RIVER                                 :River
STR_LAI_WATER_DESCRIPTION_COAST_OR_RIVERBANK                    :Coast or riverbank
STR_LAI_WATER_DESCRIPTION_SHIP_DEPOT                            :Ship depot

# Industries come directly from their industry names

STR_LAI_TUNNEL_DESCRIPTION_RAILROAD                             :Railway tunnel
STR_LAI_TUNNEL_DESCRIPTION_RAILROAD_SIGNAL                      :Railway tunnel with signal simulation
STR_LAI_TUNNEL_DESCRIPTION_ROAD                                 :Road tunnel

STR_LAI_BRIDGE_DESCRIPTION_RAILROAD_SIGNAL                      :Railway bridge with signal simulation
STR_LAI_BRIDGE_DESCRIPTION_RAIL_SUSPENSION_STEEL                :Steel suspension rail bridge
STR_LAI_BRIDGE_DESCRIPTION_RAIL_GIRDER_STEEL                    :Steel girder rail bridge
STR_LAI_BRIDGE_DESCRIPTION_RAIL_CANTILEVER_STEEL                :Steel cantilever rail bridge
STR_LAI_BRIDGE_DESCRIPTION_RAIL_SUSPENSION_CONCRETE             :Reinforced concrete suspension rail bridge
STR_LAI_BRIDGE_DESCRIPTION_RAIL_WOODEN                          :Wooden rail bridge
STR_LAI_BRIDGE_DESCRIPTION_RAIL_CONCRETE                        :Concrete rail bridge
STR_LAI_BRIDGE_DESCRIPTION_RAIL_TUBULAR_STEEL                   :Tubular rail bridge

STR_LAI_BRIDGE_DESCRIPTION_ROAD_SUSPENSION_STEEL                :Steel suspension road bridge
STR_LAI_BRIDGE_DESCRIPTION_ROAD_GIRDER_STEEL                    :Steel girder road bridge
STR_LAI_BRIDGE_DESCRIPTION_ROAD_CANTILEVER_STEEL                :Steel cantilever road bridge
STR_LAI_BRIDGE_DESCRIPTION_ROAD_SUSPENSION_CONCRETE             :Reinforced concrete suspension road bridge
STR_LAI_BRIDGE_DESCRIPTION_ROAD_WOODEN                          :Wooden road bridge
STR_LAI_BRIDGE_DESCRIPTION_ROAD_CONCRETE                        :Concrete road bridge
STR_LAI_BRIDGE_DESCRIPTION_ROAD_TUBULAR_STEEL                   :Tubular road bridge

STR_LAI_BRIDGE_DESCRIPTION_AQUEDUCT                             :Aqueduct

STR_LAI_OBJECT_DESCRIPTION_TRANSMITTER                          :Transmitter
STR_LAI_OBJECT_DESCRIPTION_LIGHTHOUSE                           :Lighthouse
STR_LAI_OBJECT_DESCRIPTION_COMPANY_HEADQUARTERS                 :Company headquarters
STR_LAI_OBJECT_DESCRIPTION_COMPANY_OWNED_LAND                   :Company-owned land

# About OpenTTD window
STR_ABOUT_OPENTTD                                               :{WHITE}About OpenTTD
STR_ABOUT_ORIGINAL_COPYRIGHT                                    :{BLACK}Original copyright {COPYRIGHT} 1995 Chris Sawyer, All rights reserved
STR_ABOUT_VERSION                                               :{BLACK}OpenTTD version {REV}
STR_ABOUT_COPYRIGHT_OPENTTD                                     :{BLACK}OpenTTD {COPYRIGHT} 2002-2013 The OpenTTD team

# Save/load game/scenario
STR_SAVELOAD_SAVE_CAPTION                                       :{WHITE}Save Game
STR_SAVELOAD_LOAD_CAPTION                                       :{WHITE}Load Game
STR_SAVELOAD_SAVE_SCENARIO                                      :{WHITE}Save Scenario
STR_SAVELOAD_LOAD_SCENARIO                                      :{WHITE}Load Scenario
STR_SAVELOAD_LOAD_HEIGHTMAP                                     :{WHITE}Load Heightmap
STR_SAVELOAD_SAVE_HEIGHTMAP                                     :{WHITE}Save Heightmap
STR_SAVELOAD_HOME_BUTTON                                        :{BLACK}Click here to jump to the current default save/load directory
STR_SAVELOAD_BYTES_FREE                                         :{BLACK}{BYTES} free
STR_SAVELOAD_LIST_TOOLTIP                                       :{BLACK}List of drives, directories and saved-game files
STR_SAVELOAD_EDITBOX_TOOLTIP                                    :{BLACK}Currently selected name for saved-game
STR_SAVELOAD_DELETE_BUTTON                                      :{BLACK}Delete
STR_SAVELOAD_DELETE_TOOLTIP                                     :{BLACK}Delete the currently selected saved-game
STR_SAVELOAD_SAVE_BUTTON                                        :{BLACK}Save
STR_SAVELOAD_SAVE_TOOLTIP                                       :{BLACK}Save the current game, using the selected name
STR_SAVELOAD_LOAD_BUTTON                                        :{BLACK}Load
STR_SAVELOAD_LOAD_TOOLTIP                                       :{BLACK}Load the selected game
STR_SAVELOAD_DETAIL_CAPTION                                     :{BLACK}Game Details
STR_SAVELOAD_DETAIL_NOT_AVAILABLE                               :{BLACK}No information available
STR_SAVELOAD_DETAIL_COMPANY_INDEX                               :{SILVER}{COMMA}: {WHITE}{STRING1}
STR_SAVELOAD_DETAIL_GRFSTATUS                                   :{SILVER}NewGRF: {WHITE}{STRING}

STR_SAVELOAD_OSKTITLE                                           :{BLACK}Enter a name for the savegame

# World generation
STR_MAPGEN_WORLD_GENERATION_CAPTION                             :{WHITE}World Generation
STR_MAPGEN_MAPSIZE                                              :{BLACK}Map size:
STR_MAPGEN_MAPSIZE_TOOLTIP                                      :{BLACK}Select the size of the map in tiles. The number of available tiles will be slightly smaller
STR_MAPGEN_BY                                                   :{BLACK}*
STR_MAPGEN_NUMBER_OF_TOWNS                                      :{BLACK}No. of towns:
STR_MAPGEN_DATE                                                 :{BLACK}Date:
STR_MAPGEN_NUMBER_OF_INDUSTRIES                                 :{BLACK}No. of industries:
STR_MAPGEN_SNOW_LINE_HEIGHT                                     :{BLACK}Snow line height:
STR_MAPGEN_SNOW_LINE_UP                                         :{BLACK}Move the snow line height one up
STR_MAPGEN_SNOW_LINE_DOWN                                       :{BLACK}Move the snow line height one down
STR_MAPGEN_RANDOM_SEED                                          :{BLACK}Random seed:
STR_MAPGEN_RANDOM_SEED_HELP                                     :{BLACK}Click to enter a random seed
STR_MAPGEN_RANDOM                                               :{BLACK}Randomise
STR_MAPGEN_RANDOM_HELP                                          :{BLACK}Change the random seed used for Terrain Generation
STR_MAPGEN_LAND_GENERATOR                                       :{BLACK}Land generator:
STR_MAPGEN_TREE_PLACER                                          :{BLACK}Tree algorithm:
STR_MAPGEN_TERRAIN_TYPE                                         :{BLACK}Terrain type:
STR_MAPGEN_QUANTITY_OF_SEA_LAKES                                :{BLACK}Sea level:
STR_MAPGEN_QUANTITY_OF_RIVERS                                   :{BLACK}Rivers:
STR_MAPGEN_SMOOTHNESS                                           :{BLACK}Smoothness:
STR_MAPGEN_VARIETY                                              :{BLACK}Variety distribution:
STR_MAPGEN_GENERATE                                             :{WHITE}Generate

# Strings for map borders at game generation
STR_MAPGEN_BORDER_TYPE                                          :{BLACK}Map edges:
STR_MAPGEN_NORTHWEST                                            :{BLACK}Northwest
STR_MAPGEN_NORTHEAST                                            :{BLACK}Northeast
STR_MAPGEN_SOUTHEAST                                            :{BLACK}Southeast
STR_MAPGEN_SOUTHWEST                                            :{BLACK}Southwest
STR_MAPGEN_BORDER_FREEFORM                                      :{BLACK}Freeform
STR_MAPGEN_BORDER_WATER                                         :{BLACK}Water
STR_MAPGEN_BORDER_RANDOM                                        :{BLACK}Random
STR_MAPGEN_BORDER_RANDOMIZE                                     :{BLACK}Random
STR_MAPGEN_BORDER_MANUAL                                        :{BLACK}Manual

STR_MAPGEN_HEIGHTMAP_ROTATION                                   :{BLACK}Heightmap rotation:
STR_MAPGEN_HEIGHTMAP_NAME                                       :{BLACK}Heightmap name:
STR_MAPGEN_HEIGHTMAP_SIZE_LABEL                                 :{BLACK}Size:
STR_MAPGEN_HEIGHTMAP_SIZE                                       :{ORANGE}{NUM} x {NUM}

STR_MAPGEN_RANDOM_SEED_OSKTITLE                                 :{BLACK}Enter a random seed
STR_MAPGEN_SNOW_LINE_QUERY_CAPT                                 :{WHITE}Change snow line height
STR_MAPGEN_START_DATE_QUERY_CAPT                                :{WHITE}Change starting year

# SE Map generation
STR_SE_MAPGEN_CAPTION                                           :{WHITE}Scenario Type
STR_SE_MAPGEN_FLAT_WORLD                                        :{WHITE}Flat land
STR_SE_MAPGEN_FLAT_WORLD_TOOLTIP                                :{BLACK}Generate a flat land
STR_SE_MAPGEN_RANDOM_LAND                                       :{WHITE}Random land
STR_SE_MAPGEN_FLAT_WORLD_HEIGHT                                 :{BLACK}Height of flat land:
STR_SE_MAPGEN_FLAT_WORLD_HEIGHT_DOWN                            :{BLACK}Move the height of flat land one down
STR_SE_MAPGEN_FLAT_WORLD_HEIGHT_UP                              :{BLACK}Move the height of flat land one up

STR_SE_MAPGEN_FLAT_WORLD_HEIGHT_QUERY_CAPT                      :{WHITE}Change height of flat land

# Map generation progress
STR_GENERATION_WORLD                                            :{WHITE}Generating World...
STR_GENERATION_ABORT                                            :{BLACK}Abort
STR_GENERATION_ABORT_CAPTION                                    :{WHITE}Abort World Generation
STR_GENERATION_ABORT_MESSAGE                                    :{YELLOW}Do you really want to abort the generation?
STR_GENERATION_PROGRESS                                         :{WHITE}{NUM}% complete
STR_GENERATION_PROGRESS_NUM                                     :{BLACK}{NUM} / {NUM}
STR_GENERATION_WORLD_GENERATION                                 :{BLACK}World generation
STR_GENERATION_RIVER_GENERATION                                 :{BLACK}River generation
STR_GENERATION_TREE_GENERATION                                  :{BLACK}Tree generation
STR_GENERATION_OBJECT_GENERATION                                :{BLACK}Object generation
STR_GENERATION_CLEARING_TILES                                   :{BLACK}Rough and rocky area generation
STR_GENERATION_SETTINGUP_GAME                                   :{BLACK}Setting up game
STR_GENERATION_PREPARING_TILELOOP                               :{BLACK}Running tile-loop
STR_GENERATION_PREPARING_SCRIPT                                 :{BLACK}Running script
STR_GENERATION_PREPARING_GAME                                   :{BLACK}Preparing game

# NewGRF settings
STR_NEWGRF_SETTINGS_CAPTION                                     :{WHITE}NewGRF Settings
STR_NEWGRF_SETTINGS_INFO_TITLE                                  :{WHITE}Detailed NewGRF information
STR_NEWGRF_SETTINGS_ACTIVE_LIST                                 :{WHITE}Active NewGRF files
STR_NEWGRF_SETTINGS_INACTIVE_LIST                               :{WHITE}Inactive NewGRF files
STR_NEWGRF_SETTINGS_SELECT_PRESET                               :{ORANGE}Select preset:
STR_NEWGRF_FILTER_TITLE                                         :{ORANGE}Filter string:
STR_NEWGRF_SETTINGS_PRESET_LIST_TOOLTIP                         :{BLACK}Load the selected preset
STR_NEWGRF_SETTINGS_PRESET_SAVE                                 :{BLACK}Save preset
STR_NEWGRF_SETTINGS_PRESET_SAVE_TOOLTIP                         :{BLACK}Save the current list as a preset
STR_NEWGRF_SETTINGS_PRESET_SAVE_QUERY                           :{BLACK}Enter name for preset
STR_NEWGRF_SETTINGS_PRESET_DELETE                               :{BLACK}Delete preset
STR_NEWGRF_SETTINGS_PRESET_DELETE_TOOLTIP                       :{BLACK}Delete the currently selected preset
STR_NEWGRF_SETTINGS_ADD                                         :{BLACK}Add
STR_NEWGRF_SETTINGS_ADD_FILE_TOOLTIP                            :{BLACK}Add the selected NewGRF file to your configuration
STR_NEWGRF_SETTINGS_RESCAN_FILES                                :{BLACK}Rescan files
STR_NEWGRF_SETTINGS_RESCAN_FILES_TOOLTIP                        :{BLACK}Update the list of available NewGRF files
STR_NEWGRF_SETTINGS_REMOVE                                      :{BLACK}Remove
STR_NEWGRF_SETTINGS_REMOVE_TOOLTIP                              :{BLACK}Remove the selected NewGRF file from the list
STR_NEWGRF_SETTINGS_MOVEUP                                      :{BLACK}Move Up
STR_NEWGRF_SETTINGS_MOVEUP_TOOLTIP                              :{BLACK}Move the selected NewGRF file up the list
STR_NEWGRF_SETTINGS_MOVEDOWN                                    :{BLACK}Move Down
STR_NEWGRF_SETTINGS_MOVEDOWN_TOOLTIP                            :{BLACK}Move the selected NewGRF file down the list
STR_NEWGRF_SETTINGS_FILE_TOOLTIP                                :{BLACK}A list of the NewGRF files that are installed

STR_NEWGRF_SETTINGS_SET_PARAMETERS                              :{BLACK}Set parameters
STR_NEWGRF_SETTINGS_SHOW_PARAMETERS                             :{BLACK}Show parameters
STR_NEWGRF_SETTINGS_TOGGLE_PALETTE                              :{BLACK}Toggle palette
STR_NEWGRF_SETTINGS_TOGGLE_PALETTE_TOOLTIP                      :{BLACK}Toggle the palette of the selected NewGRF.{}Do this when the graphics from this NewGRF look pink in-game
STR_NEWGRF_SETTINGS_APPLY_CHANGES                               :{BLACK}Apply changes

STR_NEWGRF_SETTINGS_FIND_MISSING_CONTENT_BUTTON                 :{BLACK}Find missing content online
STR_NEWGRF_SETTINGS_FIND_MISSING_CONTENT_TOOLTIP                :{BLACK}Check whether the missing content can be found online

STR_NEWGRF_SETTINGS_FILENAME                                    :{BLACK}Filename: {SILVER}{RAW_STRING}
STR_NEWGRF_SETTINGS_GRF_ID                                      :{BLACK}GRF ID: {SILVER}{RAW_STRING}
STR_NEWGRF_SETTINGS_VERSION                                     :{BLACK}Version: {SILVER}{NUM}
STR_NEWGRF_SETTINGS_MIN_VERSION                                 :{BLACK}Min. compatible version: {SILVER}{NUM}
STR_NEWGRF_SETTINGS_MD5SUM                                      :{BLACK}MD5sum: {SILVER}{RAW_STRING}
STR_NEWGRF_SETTINGS_PALETTE                                     :{BLACK}Palette: {SILVER}{RAW_STRING}
STR_NEWGRF_SETTINGS_PARAMETER                                   :{BLACK}Parameters: {SILVER}{STRING1}

STR_NEWGRF_SETTINGS_NO_INFO                                     :{BLACK}No information available
STR_NEWGRF_SETTINGS_NOT_FOUND                                   :{RED}Matching file not found
STR_NEWGRF_SETTINGS_DISABLED                                    :{RED}Disabled
STR_NEWGRF_SETTINGS_INCOMPATIBLE                                :{RED}Incompatible with this version of OpenTTD

# NewGRF parameters window
STR_NEWGRF_PARAMETERS_CAPTION                                   :{WHITE}Change NewGRF parameters
STR_NEWGRF_PARAMETERS_CLOSE                                     :{BLACK}Close
STR_NEWGRF_PARAMETERS_RESET                                     :{BLACK}Reset
STR_NEWGRF_PARAMETERS_RESET_TOOLTIP                             :{BLACK}Set all parameters to their default value
STR_NEWGRF_PARAMETERS_DEFAULT_NAME                              :Parameter {NUM}
STR_NEWGRF_PARAMETERS_SETTING                                   :{STRING1}: {ORANGE}{STRING1}
STR_NEWGRF_PARAMETERS_NUM_PARAM                                 :{LTBLUE}Number of parameters: {ORANGE}{NUM}

# NewGRF inspect window
STR_NEWGRF_INSPECT_CAPTION                                      :{WHITE}Inspect - {STRING5}
STR_NEWGRF_INSPECT_PARENT_BUTTON                                :{BLACK}Parent
STR_NEWGRF_INSPECT_PARENT_TOOLTIP                               :{BLACK}Inspect the object of the parent scope

STR_NEWGRF_INSPECT_CAPTION_OBJECT_AT                            :{STRING1} at {HEX}
STR_NEWGRF_INSPECT_CAPTION_OBJECT_AT_OBJECT                     :Object
STR_NEWGRF_INSPECT_CAPTION_OBJECT_AT_RAIL_TYPE                  :Rail type

STR_NEWGRF_INSPECT_QUERY_CAPTION                                :{WHITE}NewGRF variable 60+x parameter (hexadecimal)

# Sprite aligner window
STR_SPRITE_ALIGNER_CAPTION                                      :{WHITE}Aligning sprite {COMMA} ({RAW_STRING})
STR_SPRITE_ALIGNER_NEXT_BUTTON                                  :{BLACK}Next sprite
STR_SPRITE_ALIGNER_NEXT_TOOLTIP                                 :{BLACK}Proceed to the next normal sprite, skipping any pseudo/recolour/font sprites and wrapping around at the end
STR_SPRITE_ALIGNER_GOTO_BUTTON                                  :{BLACK}Go to sprite
STR_SPRITE_ALIGNER_GOTO_TOOLTIP                                 :{BLACK}Go to the given sprite. If the sprite is not a normal sprite, proceed to the next normal sprite
STR_SPRITE_ALIGNER_PREVIOUS_BUTTON                              :{BLACK}Previous sprite
STR_SPRITE_ALIGNER_PREVIOUS_TOOLTIP                             :{BLACK}Proceed to the previous normal sprite, skipping any pseudo/recolour/font sprites and wrapping around at the begin
STR_SPRITE_ALIGNER_SPRITE_TOOLTIP                               :{BLACK}Representation of the currently selected sprite. The alignment is ignored when drawing this sprite
STR_SPRITE_ALIGNER_MOVE_TOOLTIP                                 :{BLACK}Move the sprite around, changing the X and Y offsets
STR_SPRITE_ALIGNER_OFFSETS                                      :{BLACK}X offset: {NUM}, Y offset: {NUM}
STR_SPRITE_ALIGNER_PICKER_BUTTON                                :{BLACK}Pick sprite
STR_SPRITE_ALIGNER_PICKER_TOOLTIP                               :{BLACK}Pick a sprite from anywhere on the screen

STR_SPRITE_ALIGNER_GOTO_CAPTION                                 :{WHITE}Go to sprite

# NewGRF (self) generated warnings/errors
STR_NEWGRF_ERROR_MSG_INFO                                       :{SILVER}{RAW_STRING}
STR_NEWGRF_ERROR_MSG_WARNING                                    :{RED}Warning: {SILVER}{RAW_STRING}
STR_NEWGRF_ERROR_MSG_ERROR                                      :{RED}Error: {SILVER}{RAW_STRING}
STR_NEWGRF_ERROR_MSG_FATAL                                      :{RED}Fatal: {SILVER}{RAW_STRING}
STR_NEWGRF_ERROR_FATAL_POPUP                                    :{WHITE}A fatal NewGRF error has occurred: {}{STRING5}
STR_NEWGRF_ERROR_VERSION_NUMBER                                 :{1:RAW_STRING} will not work with the TTDPatch version reported by OpenTTD
STR_NEWGRF_ERROR_DOS_OR_WINDOWS                                 :{1:RAW_STRING} is for the {RAW_STRING} version of TTD
STR_NEWGRF_ERROR_UNSET_SWITCH                                   :{1:RAW_STRING} is designed to be used with {RAW_STRING}
STR_NEWGRF_ERROR_INVALID_PARAMETER                              :Invalid parameter for {1:RAW_STRING}: parameter {RAW_STRING} ({NUM})
STR_NEWGRF_ERROR_LOAD_BEFORE                                    :{1:RAW_STRING} must be loaded before {RAW_STRING}
STR_NEWGRF_ERROR_LOAD_AFTER                                     :{1:RAW_STRING} must be loaded after {RAW_STRING}
STR_NEWGRF_ERROR_OTTD_VERSION_NUMBER                            :{1:RAW_STRING} requires OpenTTD version {RAW_STRING} or better
STR_NEWGRF_ERROR_AFTER_TRANSLATED_FILE                          :the GRF file it was designed to translate
STR_NEWGRF_ERROR_TOO_MANY_NEWGRFS_LOADED                        :Too many NewGRFs are loaded
STR_NEWGRF_ERROR_STATIC_GRF_CAUSES_DESYNC                       :Loading {1:RAW_STRING} as static NewGRF with {RAW_STRING} could cause desyncs
STR_NEWGRF_ERROR_UNEXPECTED_SPRITE                              :Unexpected sprite (sprite {3:NUM})
STR_NEWGRF_ERROR_UNKNOWN_PROPERTY                               :Unknown Action 0 property {4:HEX} (sprite {3:NUM})
STR_NEWGRF_ERROR_INVALID_ID                                     :Attempt to use invalid ID (sprite {3:NUM})
STR_NEWGRF_ERROR_CORRUPT_SPRITE                                 :{YELLOW}{RAW_STRING} contains a corrupt sprite. All corrupt sprites will be shown as a red question mark (?)
STR_NEWGRF_ERROR_MULTIPLE_ACTION_8                              :Contains multiple Action 8 entries (sprite {3:NUM})
STR_NEWGRF_ERROR_READ_BOUNDS                                    :Read past end of pseudo-sprite (sprite {3:NUM})
STR_NEWGRF_ERROR_MISSING_SPRITES                                :{WHITE}The currently used base graphics set is missing a number of sprites.{}Please update the base graphics set
STR_NEWGRF_ERROR_MISSING_SPRITES_UNSTABLE                       :{WHITE}The currently used base graphics set is missing a number of sprites.{}Please update the base graphics set.{}Since you are playing a {YELLOW}development snapshot of OpenTTD{WHITE}, you might also need a {YELLOW}development snapshot of the base graphics{WHITE}
STR_NEWGRF_ERROR_GRM_FAILED                                     :Requested GRF resources not available (sprite {3:NUM})
STR_NEWGRF_ERROR_FORCEFULLY_DISABLED                            :{1:RAW_STRING} was disabled by {2:RAW_STRING}
STR_NEWGRF_ERROR_INVALID_SPRITE_LAYOUT                          :Invalid/unknown sprite layout format (sprite {3:NUM})

# NewGRF related 'general' warnings
STR_NEWGRF_POPUP_CAUTION_CAPTION                                :{WHITE}Caution!
STR_NEWGRF_CONFIRMATION_TEXT                                    :{YELLOW}You are about to make changes to a running game. This can crash OpenTTD or break the game state. Do not file bug reports about these issues.{}Are you absolutely sure about this?

STR_NEWGRF_DUPLICATE_GRFID                                      :{WHITE}Can't add file: duplicate GRF ID
STR_NEWGRF_COMPATIBLE_LOADED                                    :{ORANGE}Matching file not found (compatible GRF loaded)
STR_NEWGRF_TOO_MANY_NEWGRFS                                     :{WHITE}Can't add file: NewGRF file limit reached

STR_NEWGRF_COMPATIBLE_LOAD_WARNING                              :{WHITE}Compatible GRF(s) loaded for missing files
STR_NEWGRF_DISABLED_WARNING                                     :{WHITE}Missing GRF file(s) have been disabled
STR_NEWGRF_UNPAUSE_WARNING_TITLE                                :{YELLOW}Missing GRF file(s)
STR_NEWGRF_UNPAUSE_WARNING                                      :{WHITE}Unpausing can crash OpenTTD. Do not file bug reports for subsequent crashes.{}Do you really want to unpause?

# NewGRF status
STR_NEWGRF_LIST_NONE                                            :None
STR_NEWGRF_LIST_ALL_FOUND                                       :All files present
STR_NEWGRF_LIST_COMPATIBLE                                      :{YELLOW}Found compatible files
STR_NEWGRF_LIST_MISSING                                         :{RED}Missing files

# NewGRF 'it's broken' warnings
STR_NEWGRF_BROKEN                                               :{WHITE}Behaviour of NewGRF '{0:RAW_STRING}' is likely to cause desyncs and/or crashes
STR_NEWGRF_BROKEN_POWERED_WAGON                                 :{WHITE}It changed powered-wagon state for '{1:ENGINE}' when not inside a depot
STR_NEWGRF_BROKEN_VEHICLE_LENGTH                                :{WHITE}It changed vehicle length for '{1:ENGINE}' when not inside a depot
STR_BROKEN_VEHICLE_LENGTH                                       :{WHITE}Train '{VEHICLE}' belonging to '{COMPANY}' has invalid length. It is probably caused by problems with NewGRFs. Game may desync or crash

STR_NEWGRF_BUGGY                                                :{WHITE}NewGRF '{0:RAW_STRING}' provides incorrect information
STR_NEWGRF_BUGGY_ARTICULATED_CARGO                              :{WHITE}Cargo/refit information for '{1:ENGINE}' differs from purchase list after construction. This might cause autorenew/-replace to fail refitting correctly
STR_NEWGRF_BUGGY_ENDLESS_PRODUCTION_CALLBACK                    :{WHITE}'{1:STRING}' caused an endless loop in the production callback
STR_NEWGRF_BUGGY_UNKNOWN_CALLBACK_RESULT                        :{WHITE}Callback {1:HEX} returned unknown/invalid result {2:HEX}

# 'User removed essential NewGRFs'-placeholders for stuff without specs
STR_NEWGRF_INVALID_CARGO                                        :<invalid cargo>
STR_NEWGRF_INVALID_CARGO_ABBREV                                 :??
STR_NEWGRF_INVALID_CARGO_QUANTITY                               :{COMMA} of <invalid cargo>
STR_NEWGRF_INVALID_ENGINE                                       :<invalid vehicle model>
STR_NEWGRF_INVALID_INDUSTRYTYPE                                 :<invalid industry>

# NewGRF scanning window
STR_NEWGRF_SCAN_CAPTION                                         :{WHITE}Scanning NewGRFs
STR_NEWGRF_SCAN_MESSAGE                                         :{BLACK}Scanning NewGRFs. Depending on the amount this can take a while...
STR_NEWGRF_SCAN_STATUS                                          :{BLACK}{NUM} NewGRF{P "" s} scanned out of an estimated {NUM} NewGRF{P "" s}
STR_NEWGRF_SCAN_ARCHIVES                                        :Scanning for archives

# Sign list window
STR_SIGN_LIST_CAPTION                                           :{WHITE}Sign List - {COMMA} Sign{P "" s}
STR_SIGN_LIST_MATCH_CASE                                        :{BLACK}Match case
STR_SIGN_LIST_MATCH_CASE_TOOLTIP                                :{BLACK}Toggle matching case when comparing sign names against the filter string

# Sign window
STR_EDIT_SIGN_CAPTION                                           :{WHITE}Edit sign text
STR_EDIT_SIGN_NEXT_SIGN_TOOLTIP                                 :{BLACK}Go to next sign
STR_EDIT_SIGN_PREVIOUS_SIGN_TOOLTIP                             :{BLACK}Go to previous sign

STR_EDIT_SIGN_SIGN_OSKTITLE                                     :{BLACK}Enter a name for the sign

# Town directory window
STR_TOWN_DIRECTORY_CAPTION                                      :{WHITE}Towns
STR_TOWN_DIRECTORY_NONE                                         :{ORANGE}- None -
STR_TOWN_DIRECTORY_TOWN                                         :{ORANGE}{TOWN}{BLACK} ({COMMA})
STR_TOWN_DIRECTORY_LIST_TOOLTIP                                 :{BLACK}Town names - click on name to centre main view on town. Ctrl+Click opens a new viewport on town location
STR_TOWN_POPULATION                                             :{BLACK}World population: {COMMA}

# Town view window
STR_TOWN_VIEW_TOWN_CAPTION                                      :{WHITE}{TOWN}
STR_TOWN_VIEW_CITY_CAPTION                                      :{WHITE}{TOWN} (City)
STR_TOWN_VIEW_POPULATION_HOUSES                                 :{BLACK}Population: {ORANGE}{COMMA}{BLACK}  Houses: {ORANGE}{COMMA}
STR_TOWN_VIEW_PASSENGERS_LAST_MONTH_MAX                         :{BLACK}Passengers last month: {ORANGE}{COMMA}{BLACK}  max: {ORANGE}{COMMA}
STR_TOWN_VIEW_MAIL_LAST_MONTH_MAX                               :{BLACK}Mail last month: {ORANGE}{COMMA}{BLACK}  max: {ORANGE}{COMMA}
STR_TOWN_VIEW_CARGO_FOR_TOWNGROWTH                              :{BLACK}Cargo needed for town growth:
STR_TOWN_VIEW_CARGO_FOR_TOWNGROWTH_REQUIRED_GENERAL             :{ORANGE}{STRING}{RED} required
STR_TOWN_VIEW_CARGO_FOR_TOWNGROWTH_REQUIRED_WINTER              :{ORANGE}{STRING}{BLACK} required in winter
STR_TOWN_VIEW_CARGO_FOR_TOWNGROWTH_DELIVERED_GENERAL            :{ORANGE}{STRING}{GREEN} delivered
STR_TOWN_VIEW_CARGO_FOR_TOWNGROWTH_REQUIRED                     :{ORANGE}{CARGO_TINY} / {CARGO_LONG}{RED} (still required)
STR_TOWN_VIEW_CARGO_FOR_TOWNGROWTH_DELIVERED                    :{ORANGE}{CARGO_TINY} / {CARGO_LONG}{GREEN} (delivered)
STR_TOWN_VIEW_TOWN_GROWS_EVERY                                  :{BLACK}Town grows every {ORANGE}{COMMA}{BLACK} day{P "" s}
STR_TOWN_VIEW_TOWN_GROWS_EVERY_FUNDED                           :{BLACK}Town grows every {ORANGE}{COMMA}{BLACK} day{P "" s} (funded)
STR_TOWN_VIEW_TOWN_GROW_STOPPED                                 :{BLACK}Town is {RED}not{BLACK} growing
STR_TOWN_VIEW_NOISE_IN_TOWN                                     :{BLACK}Noise limit in town: {ORANGE}{COMMA}{BLACK}  max: {ORANGE}{COMMA}
STR_TOWN_VIEW_CENTER_TOOLTIP                                    :{BLACK}Centre the main view on town location. Ctrl+Click opens a new viewport on town location
STR_TOWN_VIEW_LOCAL_AUTHORITY_BUTTON                            :{BLACK}Local authority
STR_TOWN_VIEW_LOCAL_AUTHORITY_TOOLTIP                           :{BLACK}Show information on local authority
STR_TOWN_VIEW_RENAME_TOOLTIP                                    :{BLACK}Change town name

STR_TOWN_VIEW_EXPAND_BUTTON                                     :{BLACK}Expand
STR_TOWN_VIEW_EXPAND_TOOLTIP                                    :{BLACK}Increase size of town
STR_TOWN_VIEW_DELETE_BUTTON                                     :{BLACK}Delete
STR_TOWN_VIEW_DELETE_TOOLTIP                                    :{BLACK}Delete this town completely

STR_TOWN_VIEW_RENAME_TOWN_BUTTON                                :Rename Town

# Town local authority window
STR_LOCAL_AUTHORITY_CAPTION                                     :{WHITE}{TOWN} local authority
STR_LOCAL_AUTHORITY_COMPANY_RATINGS                             :{BLACK}Transport company ratings:
STR_LOCAL_AUTHORITY_COMPANY_RATING                              :{YELLOW}{COMPANY} {COMPANY_NUM}: {ORANGE}{STRING}
STR_LOCAL_AUTHORITY_ACTIONS_TITLE                               :{BLACK}Actions available:
STR_LOCAL_AUTHORITY_ACTIONS_TOOLTIP                             :{BLACK}List of things to do at this town - click on item for more details
STR_LOCAL_AUTHORITY_DO_IT_BUTTON                                :{BLACK}Do it
STR_LOCAL_AUTHORITY_DO_IT_TOOLTIP                               :{BLACK}Carry out the highlighted action in the list above

STR_LOCAL_AUTHORITY_ACTION_SMALL_ADVERTISING_CAMPAIGN           :Small advertising campaign
STR_LOCAL_AUTHORITY_ACTION_MEDIUM_ADVERTISING_CAMPAIGN          :Medium advertising campaign
STR_LOCAL_AUTHORITY_ACTION_LARGE_ADVERTISING_CAMPAIGN           :Large advertising campaign
STR_LOCAL_AUTHORITY_ACTION_ROAD_RECONSTRUCTION                  :Fund local road reconstruction
STR_LOCAL_AUTHORITY_ACTION_STATUE_OF_COMPANY                    :Build statue of company owner
STR_LOCAL_AUTHORITY_ACTION_NEW_BUILDINGS                        :Fund new buildings
STR_LOCAL_AUTHORITY_ACTION_EXCLUSIVE_TRANSPORT                  :Buy exclusive transport rights
STR_LOCAL_AUTHORITY_ACTION_BRIBE                                :Bribe the local authority

STR_LOCAL_AUTHORITY_ACTION_TOOLTIP_SMALL_ADVERTISING            :{YELLOW}Initiate a small local advertising campaign, to attract more passengers and cargo to your transport services.{}Cost: {CURRENCY_LONG}
STR_LOCAL_AUTHORITY_ACTION_TOOLTIP_MEDIUM_ADVERTISING           :{YELLOW}Initiate a medium local advertising campaign, to attract more passengers and cargo to your transport services.{}Cost: {CURRENCY_LONG}
STR_LOCAL_AUTHORITY_ACTION_TOOLTIP_LARGE_ADVERTISING            :{YELLOW}Initiate a large local advertising campaign, to attract more passengers and cargo to your transport services.{}Cost: {CURRENCY_LONG}
STR_LOCAL_AUTHORITY_ACTION_TOOLTIP_ROAD_RECONSTRUCTION          :{YELLOW}Fund the reconstruction of the urban road network. Causes considerable disruption to road traffic for up to 6 months.{}Cost: {CURRENCY_LONG}
STR_LOCAL_AUTHORITY_ACTION_TOOLTIP_STATUE_OF_COMPANY            :{YELLOW}Build a statue in honour of your company.{}Cost: {CURRENCY_LONG}
STR_LOCAL_AUTHORITY_ACTION_TOOLTIP_NEW_BUILDINGS                :{YELLOW}Fund the construction of new commercial buildings in the town.{}Cost: {CURRENCY_LONG}
STR_LOCAL_AUTHORITY_ACTION_TOOLTIP_EXCLUSIVE_TRANSPORT          :{YELLOW}Buy 1 year's exclusive transport rights in town. Town authority will only allow passengers and cargo to use your company's stations.{}Cost: {CURRENCY_LONG}
STR_LOCAL_AUTHORITY_ACTION_TOOLTIP_BRIBE                        :{YELLOW}Bribe the local authority to increase your rating, at the risk of a severe penalty if caught.{}Cost: {CURRENCY_LONG}

# Goal window
STR_GOALS_CAPTION                                               :{WHITE}{COMPANY} Goals
STR_GOALS_SPECTATOR_CAPTION                                     :{WHITE}Global Goals
STR_GOALS_GLOBAL_TITLE                                          :{BLACK}Global goals:
STR_GOALS_TEXT                                                  :{ORANGE}{RAW_STRING}
STR_GOALS_NONE                                                  :{ORANGE}- None -
STR_GOALS_SPECTATOR_NONE                                        :{ORANGE}- Not applicable -
STR_GOALS_PROGRESS                                              :{ORANGE}{RAW_STRING}
STR_GOALS_PROGRESS_COMPLETE                                     :{GREEN}{RAW_STRING}
STR_GOALS_COMPANY_TITLE                                         :{BLACK}Company goals:
STR_GOALS_TOOLTIP_CLICK_ON_SERVICE_TO_CENTER                    :{BLACK}Click on goal to centre main view on industry/town/tile. Ctrl+Click opens a new viewport on industry/town/tile location

# Goal question window
STR_GOAL_QUESTION_CAPTION_QUESTION                              :Question
STR_GOAL_QUESTION_CAPTION_INFORMATION                           :Information
STR_GOAL_QUESTION_CAPTION_WARNING                               :Warning
STR_GOAL_QUESTION_CAPTION_ERROR                                 :Error

### Start of Goal Question button list
STR_GOAL_QUESTION_BUTTON_CANCEL                                 :Cancel
STR_GOAL_QUESTION_BUTTON_OK                                     :OK
STR_GOAL_QUESTION_BUTTON_NO                                     :No
STR_GOAL_QUESTION_BUTTON_YES                                    :Yes
STR_GOAL_QUESTION_BUTTON_DECLINE                                :Decline
STR_GOAL_QUESTION_BUTTON_ACCEPT                                 :Accept
STR_GOAL_QUESTION_BUTTON_IGNORE                                 :Ignore
STR_GOAL_QUESTION_BUTTON_RETRY                                  :Retry
STR_GOAL_QUESTION_BUTTON_PREVIOUS                               :Previous
STR_GOAL_QUESTION_BUTTON_NEXT                                   :Next
STR_GOAL_QUESTION_BUTTON_STOP                                   :Stop
STR_GOAL_QUESTION_BUTTON_START                                  :Start
STR_GOAL_QUESTION_BUTTON_GO                                     :Go
STR_GOAL_QUESTION_BUTTON_CONTINUE                               :Continue
STR_GOAL_QUESTION_BUTTON_RESTART                                :Restart
STR_GOAL_QUESTION_BUTTON_POSTPONE                               :Postpone
STR_GOAL_QUESTION_BUTTON_SURRENDER                              :Surrender
STR_GOAL_QUESTION_BUTTON_CLOSE                                  :Close

# Subsidies window
STR_SUBSIDIES_CAPTION                                           :{WHITE}Subsidies
STR_SUBSIDIES_OFFERED_TITLE                                     :{BLACK}Subsidies on offer for services taking:
STR_SUBSIDIES_OFFERED_FROM_TO                                   :{ORANGE}{STRING} from {STRING2} to {STRING2}{YELLOW} (by {DATE_SHORT})
STR_SUBSIDIES_NONE                                              :{ORANGE}- None -
STR_SUBSIDIES_SUBSIDISED_TITLE                                  :{BLACK}Services already subsidised:
STR_SUBSIDIES_SUBSIDISED_FROM_TO                                :{ORANGE}{STRING} from {STRING2} to {STRING2}{YELLOW} ({COMPANY}{YELLOW}, until {DATE_SHORT})
STR_SUBSIDIES_TOOLTIP_CLICK_ON_SERVICE_TO_CENTER                :{BLACK}Click on service to centre main view on industry/town. Ctrl+Click opens a new viewport on industry/town location

# Story book window
STR_STORY_BOOK_CAPTION                                          :{WHITE}{COMPANY} Story Book
STR_STORY_BOOK_SPECTATOR_CAPTION                                :{WHITE}Global Story Book
STR_STORY_BOOK_TITLE                                            :{YELLOW}{RAW_STRING}
STR_STORY_BOOK_GENERIC_PAGE_ITEM                                :Page {NUM}
STR_STORY_BOOK_SEL_PAGE_TOOLTIP                                 :{BLACK}Jump to a specific page by selecting it in this drop down list.
STR_STORY_BOOK_PREV_PAGE                                        :{BLACK}Previous
STR_STORY_BOOK_PREV_PAGE_TOOLTIP                                :{BLACK}Go to previous page
STR_STORY_BOOK_NEXT_PAGE                                        :{BLACK}Next
STR_STORY_BOOK_NEXT_PAGE_TOOLTIP                                :{BLACK}Go to next page

# Station list window
STR_STATION_LIST_TOOLTIP                                        :{BLACK}Station names - click on name to centre main view on station. Ctrl+Click opens a new viewport on station location
STR_STATION_LIST_USE_CTRL_TO_SELECT_MORE                        :{BLACK}Hold Ctrl to select more than one item
STR_STATION_LIST_CAPTION                                        :{WHITE}{COMPANY} - {COMMA} Station{P "" s}
STR_STATION_LIST_STATION                                        :{YELLOW}{STATION} {STATION_FEATURES}
STR_STATION_LIST_WAYPOINT                                       :{YELLOW}{WAYPOINT}
STR_STATION_LIST_NONE                                           :{YELLOW}- None -
STR_STATION_LIST_SELECT_ALL_FACILITIES                          :{BLACK}Select all facilities
STR_STATION_LIST_SELECT_ALL_TYPES                               :{BLACK}Select all cargo types (including no waiting cargo)
STR_STATION_LIST_NO_WAITING_CARGO                               :{BLACK}No cargo of any type is waiting

# Station view window
STR_STATION_VIEW_CAPTION                                        :{WHITE}{STATION} {STATION_FEATURES}
STR_STATION_VIEW_WAITING_TITLE                                  :{BLACK}Waiting: {WHITE}{STRING}
STR_STATION_VIEW_WAITING_CARGO                                  :{WHITE}{CARGO_LONG}
STR_STATION_VIEW_EN_ROUTE_FROM                                  :{YELLOW}({CARGO_SHORT} from {STATION})
STR_STATION_VIEW_RESERVED                                       :{YELLOW}({CARGO_SHORT} reserved for loading)

STR_STATION_VIEW_ACCEPTS_BUTTON                                 :{BLACK}Accepts
STR_STATION_VIEW_ACCEPTS_TOOLTIP                                :{BLACK}Show list of accepted cargo
STR_STATION_VIEW_ACCEPTS_CARGO                                  :{BLACK}Accepts: {WHITE}{CARGO_LIST}

STR_STATIOV_VIEW_EXCLUSIVE_RIGHTS_SELF                          :{BLACK}This station has exclusive transport rights in this town.
STR_STATIOV_VIEW_EXCLUSIVE_RIGHTS_COMPANY                       :{YELLOW}{COMPANY}{BLACK} bought exclusive transport rights in this town.

STR_STATION_VIEW_RATINGS_BUTTON                                 :{BLACK}Ratings
STR_STATION_VIEW_RATINGS_TOOLTIP                                :{BLACK}Show station ratings
STR_STATION_VIEW_SUPPLY_RATINGS_TITLE                           :{BLACK}Monthly supply and local rating:
STR_STATION_VIEW_CARGO_SUPPLY_RATING                            :{WHITE}{STRING}: {YELLOW}{COMMA} / {STRING} ({COMMA}%)

STR_STATION_VIEW_GROUP                                          :{BLACK}Group by
STR_STATION_VIEW_WAITING_STATION                                :Station: Waiting
STR_STATION_VIEW_WAITING_AMOUNT                                 :Amount: Waiting
STR_STATION_VIEW_PLANNED_STATION                                :Station: Planned
STR_STATION_VIEW_PLANNED_AMOUNT                                 :Amount: Planned
STR_STATION_VIEW_FROM                                           :{YELLOW}{CARGO_SHORT} from {STATION}
STR_STATION_VIEW_VIA                                            :{YELLOW}{CARGO_SHORT} via {STATION}
STR_STATION_VIEW_TO                                             :{YELLOW}{CARGO_SHORT} to {STATION}
STR_STATION_VIEW_FROM_ANY                                       :{RED}{CARGO_SHORT} from unknown station
STR_STATION_VIEW_TO_ANY                                         :{RED}{CARGO_SHORT} to any station
STR_STATION_VIEW_VIA_ANY                                        :{RED}{CARGO_SHORT} via any station
STR_STATION_VIEW_FROM_HERE                                      :{GREEN}{CARGO_SHORT} from this station
STR_STATION_VIEW_VIA_HERE                                       :{GREEN}{CARGO_SHORT} stopping at this station
STR_STATION_VIEW_TO_HERE                                        :{GREEN}{CARGO_SHORT} to this station
STR_STATION_VIEW_NONSTOP                                        :{YELLOW}{CARGO_SHORT} non-stop

STR_STATION_VIEW_GROUP_S_V_D                                    :Source-Via-Destination
STR_STATION_VIEW_GROUP_S_D_V                                    :Source-Destination-Via
STR_STATION_VIEW_GROUP_V_S_D                                    :Via-Source-Destination
STR_STATION_VIEW_GROUP_V_D_S                                    :Via-Destination-Source
STR_STATION_VIEW_GROUP_D_S_V                                    :Destination-Source-Via
STR_STATION_VIEW_GROUP_D_V_S                                    :Destination-Via-Source

############ range for rating starts
STR_CARGO_RATING_APPALLING                                      :Appalling
STR_CARGO_RATING_VERY_POOR                                      :Very Poor
STR_CARGO_RATING_POOR                                           :Poor
STR_CARGO_RATING_MEDIOCRE                                       :Mediocre
STR_CARGO_RATING_GOOD                                           :Good
STR_CARGO_RATING_VERY_GOOD                                      :Very Good
STR_CARGO_RATING_EXCELLENT                                      :Excellent
STR_CARGO_RATING_OUTSTANDING                                    :Outstanding
############ range for rating ends

STR_STATION_VIEW_CENTER_TOOLTIP                                 :{BLACK}Centre main view on station location. Ctrl+Click opens a new viewport on station location
STR_STATION_VIEW_RENAME_TOOLTIP                                 :{BLACK}Change name of station

STR_STATION_VIEW_COVERAGE                                       :{BLACK}Coverage
STR_STATION_VIEW_COVERAGE_TIP                                   :{BLACK}Show station's area coverage
STR_STATION_VIEW_SCHEDULED_TRAINS_TOOLTIP                       :{BLACK}Show all trains which have this station on their schedule
STR_STATION_VIEW_SCHEDULED_ROAD_VEHICLES_TOOLTIP                :{BLACK}Show all road vehicles which have this station on their schedule
STR_STATION_VIEW_SCHEDULED_AIRCRAFT_TOOLTIP                     :{BLACK}Show all aircraft which have this station on their schedule
STR_STATION_VIEW_SCHEDULED_SHIPS_TOOLTIP                        :{BLACK}Show all ships which have this station on their schedule

STR_STATION_VIEW_RENAME_STATION_CAPTION                         :Rename station/loading area

STR_STATION_VIEW_CLOSE_AIRPORT                                  :{BLACK}Close airport
STR_STATION_VIEW_CLOSE_AIRPORT_TOOLTIP                          :{BLACK}Prevent aircraft from landing on this airport

# Waypoint/buoy view window
STR_WAYPOINT_VIEW_CAPTION                                       :{WHITE}{WAYPOINT}
STR_WAYPOINT_VIEW_CENTER_TOOLTIP                                :{BLACK}Centre main view on waypoint location. Ctrl+Click opens a new viewport on waypoint location
STR_WAYPOINT_VIEW_CHANGE_WAYPOINT_NAME                          :{BLACK}Change waypoint name
STR_BUOY_VIEW_CENTER_TOOLTIP                                    :{BLACK}Centre main view on buoy location. Ctrl+Click opens a new viewport on buoy location
STR_BUOY_VIEW_CHANGE_BUOY_NAME                                  :{BLACK}Change buoy name

STR_EDIT_WAYPOINT_NAME                                          :{WHITE}Edit waypoint name

# Finances window
STR_FINANCES_CAPTION                                            :{WHITE}{COMPANY} Finances {BLACK}{COMPANY_NUM}
STR_FINANCES_EXPENDITURE_INCOME_TITLE                           :{WHITE}Expenditure/Income
STR_FINANCES_YEAR                                               :{WHITE}{NUM}
STR_FINANCES_SECTION_CONSTRUCTION                               :{GOLD}Construction
STR_FINANCES_SECTION_NEW_VEHICLES                               :{GOLD}New Vehicles
STR_FINANCES_SECTION_TRAIN_RUNNING_COSTS                        :{GOLD}Train Running Costs
STR_FINANCES_SECTION_ROAD_VEHICLE_RUNNING_COSTS                 :{GOLD}Road Vehicle Running Costs
STR_FINANCES_SECTION_AIRCRAFT_RUNNING_COSTS                     :{GOLD}Aircraft Running Costs
STR_FINANCES_SECTION_SHIP_RUNNING_COSTS                         :{GOLD}Ship Running Costs
STR_FINANCES_SECTION_PROPERTY_MAINTENANCE                       :{GOLD}Property Maintenance
STR_FINANCES_SECTION_TRAIN_INCOME                               :{GOLD}Train Income
STR_FINANCES_SECTION_ROAD_VEHICLE_INCOME                        :{GOLD}Road Vehicle Income
STR_FINANCES_SECTION_AIRCRAFT_INCOME                            :{GOLD}Aircraft Income
STR_FINANCES_SECTION_SHIP_INCOME                                :{GOLD}Ship Income
STR_FINANCES_SECTION_LOAN_INTEREST                              :{GOLD}Loan Interest
STR_FINANCES_SECTION_OTHER                                      :{GOLD}Other
STR_FINANCES_NEGATIVE_INCOME                                    :{BLACK}-{CURRENCY_LONG}
STR_FINANCES_POSITIVE_INCOME                                    :{BLACK}+{CURRENCY_LONG}
STR_FINANCES_TOTAL_CAPTION                                      :{WHITE}Total:
STR_FINANCES_BANK_BALANCE_TITLE                                 :{WHITE}Bank Balance
STR_FINANCES_LOAN_TITLE                                         :{WHITE}Loan
STR_FINANCES_MAX_LOAN                                           :{WHITE}Max Loan: {BLACK}{CURRENCY_LONG}
STR_FINANCES_TOTAL_CURRENCY                                     :{BLACK}{CURRENCY_LONG}
STR_FINANCES_BORROW_BUTTON                                      :{BLACK}Borrow {CURRENCY_LONG}
STR_FINANCES_BORROW_TOOLTIP                                     :{BLACK}Increase size of loan. Ctrl+Click borrows as much as possible
STR_FINANCES_REPAY_BUTTON                                       :{BLACK}Repay {CURRENCY_LONG}
STR_FINANCES_REPAY_TOOLTIP                                      :{BLACK}Repay part of loan. Ctrl+Click repays as much loan as possible
STR_FINANCES_INFRASTRUCTURE_BUTTON                              :{BLACK}Infrastructure

# Company view
STR_COMPANY_VIEW_CAPTION                                        :{WHITE}{COMPANY} {BLACK}{COMPANY_NUM}
STR_COMPANY_VIEW_PRESIDENT_MANAGER_TITLE                        :{WHITE}{PRESIDENT_NAME}{}{GOLD}(Manager)

STR_COMPANY_VIEW_INAUGURATED_TITLE                              :{GOLD}Inaugurated: {WHITE}{NUM}
STR_COMPANY_VIEW_COLOUR_SCHEME_TITLE                            :{GOLD}Colour Scheme:
STR_COMPANY_VIEW_VEHICLES_TITLE                                 :{GOLD}Vehicles:
STR_COMPANY_VIEW_TRAINS                                         :{WHITE}{COMMA} train{P "" s}
STR_COMPANY_VIEW_ROAD_VEHICLES                                  :{WHITE}{COMMA} road vehicle{P "" s}
STR_COMPANY_VIEW_AIRCRAFT                                       :{WHITE}{COMMA} aircraft
STR_COMPANY_VIEW_SHIPS                                          :{WHITE}{COMMA} ship{P "" s}
STR_COMPANY_VIEW_VEHICLES_NONE                                  :{WHITE}None
STR_COMPANY_VIEW_COMPANY_VALUE                                  :{GOLD}Company value: {WHITE}{CURRENCY_LONG}
STR_COMPANY_VIEW_SHARES_OWNED_BY                                :{WHITE}({COMMA}% owned by {COMPANY})
STR_COMPANY_VIEW_INFRASTRUCTURE                                 :{GOLD}Infrastructure:
STR_COMPANY_VIEW_INFRASTRUCTURE_RAIL                            :{WHITE}{COMMA} rail piece{P "" s}
STR_COMPANY_VIEW_INFRASTRUCTURE_ROAD                            :{WHITE}{COMMA} road piece{P "" s}
STR_COMPANY_VIEW_INFRASTRUCTURE_WATER                           :{WHITE}{COMMA} water tile{P "" s}
STR_COMPANY_VIEW_INFRASTRUCTURE_STATION                         :{WHITE}{COMMA} station tile{P "" s}
STR_COMPANY_VIEW_INFRASTRUCTURE_AIRPORT                         :{WHITE}{COMMA} airport{P "" s}
STR_COMPANY_VIEW_INFRASTRUCTURE_NONE                            :{WHITE}None

STR_COMPANY_VIEW_BUILD_HQ_BUTTON                                :{BLACK}Build HQ
STR_COMPANY_VIEW_BUILD_HQ_TOOLTIP                               :{BLACK}Build company headquarters
STR_COMPANY_VIEW_VIEW_HQ_BUTTON                                 :{BLACK}View HQ
STR_COMPANY_VIEW_VIEW_HQ_TOOLTIP                                :{BLACK}View company headquarters
STR_COMPANY_VIEW_RELOCATE_HQ                                    :{BLACK}Relocate HQ
STR_COMPANY_VIEW_RELOCATE_COMPANY_HEADQUARTERS                  :{BLACK}Rebuild company headquarters elsewhere for 1% cost of company value. Shift+Click shows estimated cost without relocating HQ
STR_COMPANY_VIEW_INFRASTRUCTURE_BUTTON                          :{BLACK}Details
STR_COMPANY_VIEW_INFRASTRUCTURE_TOOLTIP                         :{BLACK}View detailed infrastructure counts

STR_COMPANY_VIEW_NEW_FACE_BUTTON                                :{BLACK}New Face
STR_COMPANY_VIEW_NEW_FACE_TOOLTIP                               :{BLACK}Select new face for manager
STR_COMPANY_VIEW_COLOUR_SCHEME_BUTTON                           :{BLACK}Colour Scheme
STR_COMPANY_VIEW_COLOUR_SCHEME_TOOLTIP                          :{BLACK}Change the company vehicle livery
STR_COMPANY_VIEW_COMPANY_NAME_BUTTON                            :{BLACK}Company Name
STR_COMPANY_VIEW_COMPANY_NAME_TOOLTIP                           :{BLACK}Change the company name
STR_COMPANY_VIEW_PRESIDENT_NAME_BUTTON                          :{BLACK}Manager Name
STR_COMPANY_VIEW_PRESIDENT_NAME_TOOLTIP                         :{BLACK}Change the manager's name

STR_COMPANY_VIEW_BUY_SHARE_BUTTON                               :{BLACK}Buy 25% share in company
STR_COMPANY_VIEW_SELL_SHARE_BUTTON                              :{BLACK}Sell 25% share in company
STR_COMPANY_VIEW_BUY_SHARE_TOOLTIP                              :{BLACK}Buy 25% share in this company. Shift+Click shows estimated cost without purchasing any share
STR_COMPANY_VIEW_SELL_SHARE_TOOLTIP                             :{BLACK}Sell 25% share in this company. Shift+Click shows estimated income without selling any share

STR_COMPANY_VIEW_COMPANY_NAME_QUERY_CAPTION                     :Company Name
STR_COMPANY_VIEW_PRESIDENT_S_NAME_QUERY_CAPTION                 :Manager's Name

STR_BUY_COMPANY_MESSAGE                                         :{WHITE}We are looking for a transport company to take-over our company.{}{}Do you want to purchase {COMPANY} for {CURRENCY_LONG}?

# Company infrastructure window
STR_COMPANY_INFRASTRUCTURE_VIEW_CAPTION                         :{WHITE}Infrastructure of {COMPANY}
STR_COMPANY_INFRASTRUCTURE_VIEW_RAIL_SECT                       :{GOLD}Rail pieces:
STR_COMPANY_INFRASTRUCTURE_VIEW_SIGNALS                         :{WHITE}Signals
STR_COMPANY_INFRASTRUCTURE_VIEW_ROAD_SECT                       :{GOLD}Road pieces:
STR_COMPANY_INFRASTRUCTURE_VIEW_ROAD                            :{WHITE}Road
STR_COMPANY_INFRASTRUCTURE_VIEW_TRAMWAY                         :{WHITE}Tramway
STR_COMPANY_INFRASTRUCTURE_VIEW_WATER_SECT                      :{GOLD}Water tiles:
STR_COMPANY_INFRASTRUCTURE_VIEW_CANALS                          :{WHITE}Canals
STR_COMPANY_INFRASTRUCTURE_VIEW_STATION_SECT                    :{GOLD}Stations:
STR_COMPANY_INFRASTRUCTURE_VIEW_STATIONS                        :{WHITE}Station tiles
STR_COMPANY_INFRASTRUCTURE_VIEW_AIRPORTS                        :{WHITE}Airports
STR_COMPANY_INFRASTRUCTURE_VIEW_TOTAL                           :{WHITE}{CURRENCY_LONG}/yr

# Industry directory
STR_INDUSTRY_DIRECTORY_CAPTION                                  :{WHITE}Industries
STR_INDUSTRY_DIRECTORY_NONE                                     :{ORANGE}- None -
STR_INDUSTRY_DIRECTORY_ITEM                                     :{ORANGE}{INDUSTRY}{BLACK} ({CARGO_LONG}{RAW_STRING}){YELLOW} ({COMMA}% transported)
STR_INDUSTRY_DIRECTORY_ITEM_TWO                                 :{ORANGE}{INDUSTRY}{BLACK} ({CARGO_LONG}{RAW_STRING}/{CARGO_LONG}{RAW_STRING}){YELLOW} ({COMMA}%/{COMMA}% transported)
STR_INDUSTRY_DIRECTORY_ITEM_NOPROD                              :{ORANGE}{INDUSTRY}
STR_INDUSTRY_DIRECTORY_LIST_CAPTION                             :{BLACK}Industry names - click on name to centre main view on industry. Ctrl+Click opens a new viewport on industry location

# Industry view
STR_INDUSTRY_VIEW_CAPTION                                       :{WHITE}{INDUSTRY}
STR_INDUSTRY_VIEW_PRODUCTION_LAST_MONTH_TITLE                   :{BLACK}Production last month:
STR_INDUSTRY_VIEW_TRANSPORTED                                   :{YELLOW}{CARGO_LONG}{RAW_STRING}{BLACK} ({COMMA}% transported)
STR_INDUSTRY_VIEW_LOCATION_TOOLTIP                              :{BLACK}Centre the main view on industry location. Ctrl+Click opens a new viewport on industry location
STR_INDUSTRY_VIEW_PRODUCTION_LEVEL                              :{BLACK}Production level: {YELLOW}{COMMA}%
STR_INDUSTRY_VIEW_INDUSTRY_ANNOUNCED_CLOSURE                    :{YELLOW}The industry has announced imminent closure!

############ range for requires starts
STR_INDUSTRY_VIEW_REQUIRES_CARGO                                :{BLACK}Requires: {YELLOW}{STRING}{RAW_STRING}
STR_INDUSTRY_VIEW_REQUIRES_CARGO_CARGO                          :{BLACK}Requires: {YELLOW}{STRING}{RAW_STRING}, {STRING}{RAW_STRING}
STR_INDUSTRY_VIEW_REQUIRES_CARGO_CARGO_CARGO                    :{BLACK}Requires: {YELLOW}{STRING}{RAW_STRING}, {STRING}{RAW_STRING}, {STRING}{RAW_STRING}
############ range for requires ends

############ range for produces starts
STR_INDUSTRY_VIEW_WAITING_FOR_PROCESSING                        :{BLACK}Cargo waiting to be processed:
STR_INDUSTRY_VIEW_WAITING_STOCKPILE_CARGO                       :{YELLOW}{CARGO_LONG}{RAW_STRING}{BLACK}
STR_INDUSTRY_VIEW_PRODUCES_CARGO                                :{BLACK}Produces: {YELLOW}{STRING}{RAW_STRING}
STR_INDUSTRY_VIEW_PRODUCES_CARGO_CARGO                          :{BLACK}Produces: {YELLOW}{STRING}{RAW_STRING}, {STRING}{RAW_STRING}
############ range for produces ends

STR_CONFIG_GAME_PRODUCTION                                      :{WHITE}Change production (multiple of 8, up to 2040)
STR_CONFIG_GAME_PRODUCTION_LEVEL                                :{WHITE}Change production level (percentage, up to 800%)

# Vehicle lists
STR_VEHICLE_LIST_TRAIN_CAPTION                                  :{WHITE}{STRING2} - {COMMA} Train{P "" s}
STR_VEHICLE_LIST_ROAD_VEHICLE_CAPTION                           :{WHITE}{STRING2} - {COMMA} Road Vehicle{P "" s}
STR_VEHICLE_LIST_SHIP_CAPTION                                   :{WHITE}{STRING2} - {COMMA} Ship{P "" s}
STR_VEHICLE_LIST_AIRCRAFT_CAPTION                               :{WHITE}{STRING2} - {COMMA} Aircraft

STR_VEHICLE_LIST_TRAIN_LIST_TOOLTIP                             :{BLACK}Trains - click on train for information
STR_VEHICLE_LIST_ROAD_VEHICLE_TOOLTIP                           :{BLACK}Road vehicles - click on vehicle for information
STR_VEHICLE_LIST_SHIP_TOOLTIP                                   :{BLACK}Ships - click on ship for information
STR_VEHICLE_LIST_AIRCRAFT_TOOLTIP                               :{BLACK}Aircraft - click on aircraft for information

STR_VEHICLE_LIST_PROFIT_THIS_YEAR_LAST_YEAR                     :{TINY_FONT}{BLACK}Profit this year: {CURRENCY_LONG} (last year: {CURRENCY_LONG})

STR_VEHICLE_LIST_AVAILABLE_TRAINS                               :Available Trains
STR_VEHICLE_LIST_AVAILABLE_ROAD_VEHICLES                        :Available Vehicles
STR_VEHICLE_LIST_AVAILABLE_SHIPS                                :Available Ships
STR_VEHICLE_LIST_AVAILABLE_AIRCRAFT                             :Available Aircraft
STR_VEHICLE_LIST_AVAILABLE_ENGINES_TOOLTIP                      :{BLACK}See a list of available engine designs for this vehicle type

STR_VEHICLE_LIST_MANAGE_LIST                                    :{BLACK}Manage list
STR_VEHICLE_LIST_MANAGE_LIST_TOOLTIP                            :{BLACK}Send instructions to all vehicles in this list
STR_VEHICLE_LIST_REPLACE_VEHICLES                               :Replace vehicles
STR_VEHICLE_LIST_SEND_FOR_SERVICING                             :Send for Servicing

STR_VEHICLE_LIST_SEND_TRAIN_TO_DEPOT                            :Send to Depot
STR_VEHICLE_LIST_SEND_ROAD_VEHICLE_TO_DEPOT                     :Send to Depot
STR_VEHICLE_LIST_SEND_SHIP_TO_DEPOT                             :Send to Depot
STR_VEHICLE_LIST_SEND_AIRCRAFT_TO_HANGAR                        :Send to Hangar

STR_VEHICLE_LIST_MASS_STOP_LIST_TOOLTIP                         :{BLACK}Click to stop all the vehicles in the list
STR_VEHICLE_LIST_MASS_START_LIST_TOOLTIP                        :{BLACK}Click to start all the vehicles in the list

STR_VEHICLE_LIST_SHARED_ORDERS_LIST_CAPTION                     :{WHITE}Shared orders of {COMMA} Vehicle{P "" s}

# Group window
STR_GROUP_ALL_TRAINS                                            :All trains
STR_GROUP_ALL_ROAD_VEHICLES                                     :All road vehicles
STR_GROUP_ALL_SHIPS                                             :All ships
STR_GROUP_ALL_AIRCRAFTS                                         :All aircraft

STR_GROUP_DEFAULT_TRAINS                                        :Ungrouped trains
STR_GROUP_DEFAULT_ROAD_VEHICLES                                 :Ungrouped road vehicles
STR_GROUP_DEFAULT_SHIPS                                         :Ungrouped ships
STR_GROUP_DEFAULT_AIRCRAFTS                                     :Ungrouped aircraft

STR_GROUPS_CLICK_ON_GROUP_FOR_TOOLTIP                           :{BLACK}Groups - click on a group to list all vehicles of this group
STR_GROUP_CREATE_TOOLTIP                                        :{BLACK}Click to create a group
STR_GROUP_DELETE_TOOLTIP                                        :{BLACK}Delete the selected group
STR_GROUP_RENAME_TOOLTIP                                        :{BLACK}Rename the selected group
STR_GROUP_REPLACE_PROTECTION_TOOLTIP                            :{BLACK}Click to protect this group from global autoreplace

STR_GROUP_ADD_SHARED_VEHICLE                                    :Add shared vehicles
STR_GROUP_REMOVE_ALL_VEHICLES                                   :Remove all vehicles

STR_GROUP_RENAME_CAPTION                                        :{BLACK}Rename a group

# Build vehicle window
STR_BUY_VEHICLE_TRAIN_RAIL_CAPTION                              :New Rail Vehicles
STR_BUY_VEHICLE_TRAIN_ELRAIL_CAPTION                            :New Electric Rail Vehicles
STR_BUY_VEHICLE_TRAIN_MONORAIL_CAPTION                          :New Monorail Vehicles
STR_BUY_VEHICLE_TRAIN_MAGLEV_CAPTION                            :New Maglev Vehicles

STR_BUY_VEHICLE_TRAIN_ALL_CAPTION                               :New Rail Vehicles
STR_BUY_VEHICLE_ROAD_VEHICLE_CAPTION                            :New Road Vehicles
STR_BUY_VEHICLE_SHIP_CAPTION                                    :New Ships
STR_BUY_VEHICLE_AIRCRAFT_CAPTION                                :New Aircraft

STR_PURCHASE_INFO_COST_WEIGHT                                   :{BLACK}Cost: {GOLD}{CURRENCY_LONG}{BLACK} Weight: {GOLD}{WEIGHT_SHORT}
STR_PURCHASE_INFO_SPEED_POWER                                   :{BLACK}Speed: {GOLD}{VELOCITY}{BLACK} Power: {GOLD}{POWER}
STR_PURCHASE_INFO_SPEED                                         :{BLACK}Speed: {GOLD}{VELOCITY}
STR_PURCHASE_INFO_SPEED_OCEAN                                   :{BLACK}Speed on ocean: {GOLD}{VELOCITY}
STR_PURCHASE_INFO_SPEED_CANAL                                   :{BLACK}Speed on canal/river: {GOLD}{VELOCITY}
STR_PURCHASE_INFO_RUNNINGCOST                                   :{BLACK}Running Cost: {GOLD}{CURRENCY_LONG}/yr
STR_PURCHASE_INFO_CAPACITY                                      :{BLACK}Capacity: {GOLD}{CARGO_LONG} {STRING}
STR_PURCHASE_INFO_REFITTABLE                                    :(refittable)
STR_PURCHASE_INFO_DESIGNED_LIFE                                 :{BLACK}Designed: {GOLD}{NUM}{BLACK} Life: {GOLD}{COMMA} year{P "" s}
STR_PURCHASE_INFO_RELIABILITY                                   :{BLACK}Max. Reliability: {GOLD}{COMMA}%
STR_PURCHASE_INFO_COST                                          :{BLACK}Cost: {GOLD}{CURRENCY_LONG}
STR_PURCHASE_INFO_WEIGHT_CWEIGHT                                :{BLACK}Weight: {GOLD}{WEIGHT_SHORT} ({WEIGHT_SHORT})
STR_PURCHASE_INFO_COST_SPEED                                    :{BLACK}Cost: {GOLD}{CURRENCY_LONG}{BLACK} Speed: {GOLD}{VELOCITY}
STR_PURCHASE_INFO_AIRCRAFT_CAPACITY                             :{BLACK}Capacity: {GOLD}{CARGO_LONG}, {CARGO_LONG}
STR_PURCHASE_INFO_PWAGPOWER_PWAGWEIGHT                          :{BLACK}Powered Wagons: {GOLD}+{POWER}{BLACK} Weight: {GOLD}+{WEIGHT_SHORT}
STR_PURCHASE_INFO_REFITTABLE_TO                                 :{BLACK}Refittable to: {GOLD}{STRING2}
STR_PURCHASE_INFO_ALL_TYPES                                     :All cargo types
STR_PURCHASE_INFO_ALL_BUT                                       :All but {CARGO_LIST}
STR_PURCHASE_INFO_MAX_TE                                        :{BLACK}Max. Tractive Effort: {GOLD}{FORCE}
STR_PURCHASE_INFO_AIRCRAFT_RANGE                                :{BLACK}Range: {GOLD}{COMMA} tiles

STR_BUY_VEHICLE_TRAIN_LIST_TOOLTIP                              :{BLACK}Train vehicle selection list - click on vehicle for information
STR_BUY_VEHICLE_ROAD_VEHICLE_LIST_TOOLTIP                       :{BLACK}Road vehicle selection list - click on vehicle for information
STR_BUY_VEHICLE_SHIP_LIST_TOOLTIP                               :{BLACK}Ship selection list - click on ship for information
STR_BUY_VEHICLE_AIRCRAFT_LIST_TOOLTIP                           :{BLACK}Aircraft selection list - click on aircraft for information

STR_BUY_VEHICLE_TRAIN_BUY_VEHICLE_BUTTON                        :{BLACK}Buy Vehicle
STR_BUY_VEHICLE_ROAD_VEHICLE_BUY_VEHICLE_BUTTON                 :{BLACK}Buy Vehicle
STR_BUY_VEHICLE_SHIP_BUY_VEHICLE_BUTTON                         :{BLACK}Buy Ship
STR_BUY_VEHICLE_AIRCRAFT_BUY_VEHICLE_BUTTON                     :{BLACK}Buy Aircraft

STR_BUY_VEHICLE_TRAIN_BUY_VEHICLE_TOOLTIP                       :{BLACK}Buy the highlighted train vehicle. Shift+Click shows estimated cost without purchase
STR_BUY_VEHICLE_ROAD_VEHICLE_BUY_VEHICLE_TOOLTIP                :{BLACK}Buy the highlighted road vehicle. Shift+Click shows estimated cost without purchase
STR_BUY_VEHICLE_SHIP_BUY_VEHICLE_TOOLTIP                        :{BLACK}Buy the highlighted ship. Shift+Click shows estimated cost without purchase
STR_BUY_VEHICLE_AIRCRAFT_BUY_VEHICLE_TOOLTIP                    :{BLACK}Buy the highlighted aircraft. Shift+Click shows estimated cost without purchase

STR_BUY_VEHICLE_TRAIN_RENAME_BUTTON                             :{BLACK}Rename
STR_BUY_VEHICLE_ROAD_VEHICLE_RENAME_BUTTON                      :{BLACK}Rename
STR_BUY_VEHICLE_SHIP_RENAME_BUTTON                              :{BLACK}Rename
STR_BUY_VEHICLE_AIRCRAFT_RENAME_BUTTON                          :{BLACK}Rename

STR_BUY_VEHICLE_TRAIN_RENAME_TOOLTIP                            :{BLACK}Rename train vehicle type
STR_BUY_VEHICLE_ROAD_VEHICLE_RENAME_TOOLTIP                     :{BLACK}Rename road vehicle type
STR_BUY_VEHICLE_SHIP_RENAME_TOOLTIP                             :{BLACK}Rename ship type
STR_BUY_VEHICLE_AIRCRAFT_RENAME_TOOLTIP                         :{BLACK}Rename aircraft type

STR_QUERY_RENAME_TRAIN_TYPE_CAPTION                             :{WHITE}Rename train vehicle type
STR_QUERY_RENAME_ROAD_VEHICLE_TYPE_CAPTION                      :{WHITE}Rename road vehicle type
STR_QUERY_RENAME_SHIP_TYPE_CAPTION                              :{WHITE}Rename ship type
STR_QUERY_RENAME_AIRCRAFT_TYPE_CAPTION                          :{WHITE}Rename aircraft type

# Depot window
STR_DEPOT_CAPTION                                               :{WHITE}{DEPOT}

STR_DEPOT_RENAME_TOOLTIP                                        :{BLACK}Change name of depot
STR_DEPOT_RENAME_DEPOT_CAPTION                                  :Rename depot

STR_DEPOT_NO_ENGINE                                             :{BLACK}-
STR_DEPOT_VEHICLE_TOOLTIP                                       :{BLACK}{ENGINE}{RAW_STRING}
STR_DEPOT_VEHICLE_TOOLTIP_CHAIN                                 :{BLACK}{NUM} vehicle{P "" s}{RAW_STRING}
STR_DEPOT_VEHICLE_TOOLTIP_CARGO                                 :{}{CARGO_LONG} ({CARGO_SHORT})

STR_DEPOT_TRAIN_LIST_TOOLTIP                                    :{BLACK}Trains - drag vehicle with left-click to add/remove from train, right-click for information. Hold Ctrl to make both functions apply to the following chain
STR_DEPOT_ROAD_VEHICLE_LIST_TOOLTIP                             :{BLACK}Vehicles - right-click on vehicle for information
STR_DEPOT_SHIP_LIST_TOOLTIP                                     :{BLACK}Ships - right-click on ship for information
STR_DEPOT_AIRCRAFT_LIST_TOOLTIP                                 :{BLACK}Aircraft - right-click on aircraft for information

STR_DEPOT_TRAIN_SELL_TOOLTIP                                    :{BLACK}Drag train vehicle to here to sell it
STR_DEPOT_ROAD_VEHICLE_SELL_TOOLTIP                             :{BLACK}Drag road vehicle to here to sell it
STR_DEPOT_SHIP_SELL_TOOLTIP                                     :{BLACK}Drag ship to here to sell it
STR_DEPOT_AIRCRAFT_SELL_TOOLTIP                                 :{BLACK}Drag aircraft to here to sell it

STR_DEPOT_DRAG_WHOLE_TRAIN_TO_SELL_TOOLTIP                      :{BLACK}Drag train engine here to sell the whole train

STR_DEPOT_SELL_ALL_BUTTON_TRAIN_TOOLTIP                         :{BLACK}Sell all trains in the depot
STR_DEPOT_SELL_ALL_BUTTON_ROAD_VEHICLE_TOOLTIP                  :{BLACK}Sell all road vehicles in the depot
STR_DEPOT_SELL_ALL_BUTTON_SHIP_TOOLTIP                          :{BLACK}Sell all ships in the depot
STR_DEPOT_SELL_ALL_BUTTON_AIRCRAFT_TOOLTIP                      :{BLACK}Sell all aircraft in the hangar

STR_DEPOT_AUTOREPLACE_TRAIN_TOOLTIP                             :{BLACK}Autoreplace all trains in the depot
STR_DEPOT_AUTOREPLACE_ROAD_VEHICLE_TOOLTIP                      :{BLACK}Autoreplace all road vehicles in the depot
STR_DEPOT_AUTOREPLACE_SHIP_TOOLTIP                              :{BLACK}Autoreplace all ships in the depot
STR_DEPOT_AUTOREPLACE_AIRCRAFT_TOOLTIP                          :{BLACK}Autoreplace all aircraft in the hangar

STR_DEPOT_TRAIN_NEW_VEHICLES_BUTTON                             :{BLACK}New Vehicles
STR_DEPOT_ROAD_VEHICLE_NEW_VEHICLES_BUTTON                      :{BLACK}New Vehicles
STR_DEPOT_SHIP_NEW_VEHICLES_BUTTON                              :{BLACK}New Ships
STR_DEPOT_AIRCRAFT_NEW_VEHICLES_BUTTON                          :{BLACK}New Aircraft

STR_DEPOT_TRAIN_NEW_VEHICLES_TOOLTIP                            :{BLACK}Buy new train vehicle
STR_DEPOT_ROAD_VEHICLE_NEW_VEHICLES_TOOLTIP                     :{BLACK}Buy new road vehicle
STR_DEPOT_SHIP_NEW_VEHICLES_TOOLTIP                             :{BLACK}Buy new ship
STR_DEPOT_AIRCRAFT_NEW_VEHICLES_TOOLTIP                         :{BLACK}Buy new aircraft

STR_DEPOT_CLONE_TRAIN                                           :{BLACK}Clone Train
STR_DEPOT_CLONE_ROAD_VEHICLE                                    :{BLACK}Clone Vehicle
STR_DEPOT_CLONE_SHIP                                            :{BLACK}Clone Ship
STR_DEPOT_CLONE_AIRCRAFT                                        :{BLACK}Clone Aircraft

STR_DEPOT_CLONE_TRAIN_DEPOT_INFO                                :{BLACK}This will buy a copy of a train including all cars. Click this button and then on a train inside or outside the depot. Ctrl+Click share the orders. Shift+Click shows estimated cost without purchase
STR_DEPOT_CLONE_ROAD_VEHICLE_DEPOT_INFO                         :{BLACK}This will buy a copy of a road vehicle. Click this button and then on a road vehicle inside or outside the depot. Ctrl+Click will share the orders. Shift+Click shows estimated cost without purchase
STR_DEPOT_CLONE_SHIP_DEPOT_INFO                                 :{BLACK}This will buy a copy of a ship. Click this button and then on a ship inside or outside the depot. Ctrl+Click will share the orders. Shift+Click shows estimated cost without purchase
STR_DEPOT_CLONE_AIRCRAFT_INFO_HANGAR_WINDOW                     :{BLACK}This will buy a copy of an aircraft. Click this button and then on an aircraft inside or outside the hangar. Ctrl+Click will share the orders. Shift+Click shows estimated cost without purchase

STR_DEPOT_TRAIN_LOCATION_TOOLTIP                                :{BLACK}Centre main view on train depot location. Ctrl+Click opens a new viewport on train depot location
STR_DEPOT_ROAD_VEHICLE_LOCATION_TOOLTIP                         :{BLACK}Centre main view on road vehicle depot location. Ctrl+Click opens a new viewport on road depot location
STR_DEPOT_SHIP_LOCATION_TOOLTIP                                 :{BLACK}Centre main view on ship depot location. Ctrl+Click opens a new viewport on ship depot location
STR_DEPOT_AIRCRAFT_LOCATION_TOOLTIP                             :{BLACK}Centre main view on hangar location. Ctrl+Click opens a new viewport on hangar location

STR_DEPOT_VEHICLE_ORDER_LIST_TRAIN_TOOLTIP                      :{BLACK}Get a list of all trains with the current depot in their orders
STR_DEPOT_VEHICLE_ORDER_LIST_ROAD_VEHICLE_TOOLTIP               :{BLACK}Get a list of all road vehicles with the current depot in their orders
STR_DEPOT_VEHICLE_ORDER_LIST_SHIP_TOOLTIP                       :{BLACK}Get a list of all ships with the current depot in their orders
STR_DEPOT_VEHICLE_ORDER_LIST_AIRCRAFT_TOOLTIP                   :{BLACK}Get a list of all aircraft with any hangar at this airport in their orders

STR_DEPOT_MASS_STOP_DEPOT_TRAIN_TOOLTIP                         :{BLACK}Click to stop all the trains inside the depot
STR_DEPOT_MASS_STOP_DEPOT_ROAD_VEHICLE_TOOLTIP                  :{BLACK}Click to stop all the road vehicles inside the depot
STR_DEPOT_MASS_STOP_DEPOT_SHIP_TOOLTIP                          :{BLACK}Click to stop all the ships inside the depot
STR_DEPOT_MASS_STOP_HANGAR_TOOLTIP                              :{BLACK}Click to stop all the aircraft inside the hangar

STR_DEPOT_MASS_START_DEPOT_TRAIN_TOOLTIP                        :{BLACK}Click to start all the trains inside the depot
STR_DEPOT_MASS_START_DEPOT_ROAD_VEHICLE_TOOLTIP                 :{BLACK}Click to start all the road vehicles inside the depot
STR_DEPOT_MASS_START_DEPOT_SHIP_TOOLTIP                         :{BLACK}Click to start all the ships inside the depot
STR_DEPOT_MASS_START_HANGAR_TOOLTIP                             :{BLACK}Click to start all the aircraft inside the hangar

STR_DEPOT_SELL_CONFIRMATION_TEXT                                :{YELLOW}You are about to sell all the vehicles in the depot. Are you sure?

# Engine preview window
STR_ENGINE_PREVIEW_CAPTION                                      :{WHITE}Message from vehicle manufacturer
STR_ENGINE_PREVIEW_MESSAGE                                      :{GOLD}We have just designed a new {STRING} - would you be interested in a year's exclusive use of this vehicle, so we can see how it performs before making it universally available?
STR_ENGINE_PREVIEW_RAILROAD_LOCOMOTIVE                          :railway locomotive
STR_ENGINE_PREVIEW_ROAD_VEHICLE                                 :road vehicle
STR_ENGINE_PREVIEW_AIRCRAFT                                     :aircraft
STR_ENGINE_PREVIEW_SHIP                                         :ship
STR_ENGINE_PREVIEW_MONORAIL_LOCOMOTIVE                          :monorail locomotive
STR_ENGINE_PREVIEW_MAGLEV_LOCOMOTIVE                            :maglev locomotive

STR_ENGINE_PREVIEW_COST_WEIGHT_SPEED_POWER                      :{BLACK}Cost: {CURRENCY_LONG} Weight: {WEIGHT_SHORT}{}Speed: {VELOCITY}  Power: {POWER}{}Running Cost: {CURRENCY_LONG}/yr{}Capacity: {CARGO_LONG}
STR_ENGINE_PREVIEW_COST_WEIGHT_SPEED_POWER_MAX_TE               :{BLACK}Cost: {CURRENCY_LONG} Weight: {WEIGHT_SHORT}{}Speed: {VELOCITY}  Power: {POWER}  Max. T.E.: {6:FORCE}{}Running Cost: {4:CURRENCY_LONG}/yr{}Capacity: {5:CARGO_LONG}
STR_ENGINE_PREVIEW_COST_MAX_SPEED_CAPACITY_CAPACITY_RUNCOST     :{BLACK}Cost: {CURRENCY_LONG} Max. Speed: {VELOCITY}{}Capacity: {CARGO_LONG}, {CARGO_LONG}{}Running Cost: {CURRENCY_LONG}/yr
STR_ENGINE_PREVIEW_COST_MAX_SPEED_CAPACITY_RUNCOST              :{BLACK}Cost: {CURRENCY_LONG} Max. Speed: {VELOCITY}{}Capacity: {CARGO_LONG}{}Running Cost: {CURRENCY_LONG}/yr
STR_ENGINE_PREVIEW_COST_MAX_SPEED_RANGE_CAPACITY_CAPACITY_RUNCOST:{BLACK}Cost: {CURRENCY_LONG} Max. Speed: {VELOCITY} Range: {COMMA} tiles{}Capacity: {CARGO_LONG}, {CARGO_LONG}{}Running Cost: {CURRENCY_LONG}/yr
STR_ENGINE_PREVIEW_COST_MAX_SPEED_RANGE_CAPACITY_RUNCOST        :{BLACK}Cost: {CURRENCY_LONG} Max. Speed: {VELOCITY} Range: {COMMA} tiles{}Capacity: {CARGO_LONG}{}Running Cost: {CURRENCY_LONG}/yr

# Autoreplace window
STR_REPLACE_VEHICLES_WHITE                                      :{WHITE}Replace {STRING} - {STRING1}
STR_REPLACE_VEHICLE_TRAIN                                       :Train
STR_REPLACE_VEHICLE_ROAD_VEHICLE                                :Road Vehicle
STR_REPLACE_VEHICLE_SHIP                                        :Ship
STR_REPLACE_VEHICLE_AIRCRAFT                                    :Aircraft

STR_REPLACE_HELP_LEFT_ARRAY                                     :{BLACK}Select the engine type to replace
STR_REPLACE_HELP_RIGHT_ARRAY                                    :{BLACK}Select the new engine type you would like to use in place of the left selected engine type

STR_REPLACE_VEHICLES_START                                      :{BLACK}Start Replacing Vehicles
STR_REPLACE_VEHICLES_NOW                                        :Replace all vehicles now
STR_REPLACE_VEHICLES_WHEN_OLD                                   :Replace only old vehicles
STR_REPLACE_HELP_START_BUTTON                                   :{BLACK}Press to begin replacement of the left selected engine type with the right selected engine type
STR_REPLACE_NOT_REPLACING                                       :{BLACK}Not replacing
STR_REPLACE_NOT_REPLACING_VEHICLE_SELECTED                      :{BLACK}No vehicle selected
STR_REPLACE_REPLACING_WHEN_OLD                                  :{ENGINE} when old
STR_REPLACE_VEHICLES_STOP                                       :{BLACK}Stop Replacing Vehicles
STR_REPLACE_HELP_STOP_BUTTON                                    :{BLACK}Press to stop the replacement of the engine type selected on the left

STR_REPLACE_ENGINE_WAGON_SELECT                                 :{BLACK}Replacing: {ORANGE}{STRING}
STR_REPLACE_ENGINE_WAGON_SELECT_HELP                            :{BLACK}Switch between engine and wagon replacement windows
STR_REPLACE_ENGINES                                             :Engines
STR_REPLACE_WAGONS                                              :Wagons

STR_REPLACE_HELP_RAILTYPE                                       :{BLACK}Choose the rail type you want to replace engines for
STR_REPLACE_HELP_REPLACE_INFO_TAB                               :{BLACK}Displays which engine the left selected engine is being replaced with, if any
STR_REPLACE_RAIL_VEHICLES                                       :Rail Vehicles
STR_REPLACE_ELRAIL_VEHICLES                                     :Electrified Rail Vehicles
STR_REPLACE_MONORAIL_VEHICLES                                   :Monorail Vehicles
STR_REPLACE_MAGLEV_VEHICLES                                     :Maglev Vehicles

STR_REPLACE_REMOVE_WAGON                                        :{BLACK}Wagon removal: {ORANGE}{STRING}
STR_REPLACE_REMOVE_WAGON_HELP                                   :{BLACK}Make autoreplace keep the length of a train the same by removing wagons (starting at the front), if replacing the engine would make the train longer

# Vehicle view
STR_VEHICLE_VIEW_CAPTION                                        :{WHITE}{VEHICLE}

STR_VEHICLE_VIEW_TRAIN_LOCATION_TOOLTIP                         :{BLACK}Centre main view on train's location. Ctrl+Click will follow train in main view
STR_VEHICLE_VIEW_ROAD_VEHICLE_LOCATION_TOOLTIP                  :{BLACK}Centre main view on vehicle's location. Ctrl+Click will follow vehicle in main view
STR_VEHICLE_VIEW_SHIP_LOCATION_TOOLTIP                          :{BLACK}Centre main view on ship's location. Ctrl+Click will follow ship in main view
STR_VEHICLE_VIEW_AIRCRAFT_LOCATION_TOOLTIP                      :{BLACK}Centre main view on aircraft's location. Ctrl+Click will follow aircraft in main view

STR_VEHICLE_VIEW_TRAIN_SEND_TO_DEPOT_TOOLTIP                    :{BLACK}Send train to depot. Ctrl+Click will only service
STR_VEHICLE_VIEW_ROAD_VEHICLE_SEND_TO_DEPOT_TOOLTIP             :{BLACK}Send vehicle to depot. Ctrl+Click will only service
STR_VEHICLE_VIEW_SHIP_SEND_TO_DEPOT_TOOLTIP                     :{BLACK}Send ship to depot. Ctrl+Click will only service
STR_VEHICLE_VIEW_AIRCRAFT_SEND_TO_DEPOT_TOOLTIP                 :{BLACK}Send aircraft to hangar. Ctrl+Click will only service

STR_VEHICLE_VIEW_CLONE_TRAIN_INFO                               :{BLACK}This will buy a copy of the train including all cars. Ctrl+Click will share the orders. Shift+Click shows estimated cost without purchase
STR_VEHICLE_VIEW_CLONE_ROAD_VEHICLE_INFO                        :{BLACK}This will buy a copy of the road vehicle. Ctrl+Click will share the orders. Shift+Click shows estimated cost without purchase
STR_VEHICLE_VIEW_CLONE_SHIP_INFO                                :{BLACK}This will buy a copy of the ship. Ctrl+Click will share the orders. Shift+Click shows estimated cost without purchase
STR_VEHICLE_VIEW_CLONE_AIRCRAFT_INFO                            :{BLACK}This will buy a copy of the aircraft. Ctrl+Click will share the orders. Shift+Click shows estimated cost without purchase

STR_VEHICLE_VIEW_TRAIN_IGNORE_SIGNAL_TOOLTIP                    :{BLACK}Force train to proceed without waiting for signal to clear it

STR_VEHICLE_VIEW_TRAIN_REFIT_TOOLTIP                            :{BLACK}Refit train to carry a different cargo type
STR_VEHICLE_VIEW_ROAD_VEHICLE_REFIT_TOOLTIP                     :{BLACK}Refit road vehicle to carry a different cargo type
STR_VEHICLE_VIEW_SHIP_REFIT_TOOLTIP                             :{BLACK}Refit ship to carry a different cargo type
STR_VEHICLE_VIEW_AIRCRAFT_REFIT_TOOLTIP                         :{BLACK}Refit aircraft to carry a different cargo type

STR_VEHICLE_VIEW_TRAIN_REVERSE_TOOLTIP                          :{BLACK}Reverse direction of train
STR_VEHICLE_VIEW_ROAD_VEHICLE_REVERSE_TOOLTIP                   :{BLACK}Force vehicle to turn around

STR_VEHICLE_VIEW_TRAIN_ORDERS_TOOLTIP                           :{BLACK}Show train's orders. Ctrl+Click to show train's timetable
STR_VEHICLE_VIEW_ROAD_VEHICLE_ORDERS_TOOLTIP                    :{BLACK}Show vehicle's orders. Ctrl+Click to show vehicle's timetable
STR_VEHICLE_VIEW_SHIP_ORDERS_TOOLTIP                            :{BLACK}Show ship's orders. Ctrl+Click to show ship's timetable
STR_VEHICLE_VIEW_AIRCRAFT_ORDERS_TOOLTIP                        :{BLACK}Show aircraft's orders. Ctrl+Click to show aircraft's timetable

STR_VEHICLE_VIEW_TRAIN_SHOW_DETAILS_TOOLTIP                     :{BLACK}Show train details
STR_VEHICLE_VIEW_ROAD_VEHICLE_SHOW_DETAILS_TOOLTIP              :{BLACK}Show road vehicle details
STR_VEHICLE_VIEW_SHIP_SHOW_DETAILS_TOOLTIP                      :{BLACK}Show ship details
STR_VEHICLE_VIEW_AIRCRAFT_SHOW_DETAILS_TOOLTIP                  :{BLACK}Show aircraft details

STR_VEHICLE_VIEW_TRAIN_STATE_START_STOP_TOOLTIP                 :{BLACK}Current train action - click to stop/start train. Ctrl+Click to scroll to destination
STR_VEHICLE_VIEW_ROAD_VEHICLE_STATE_START_STOP_TOOLTIP          :{BLACK}Current vehicle action - click to stop/start vehicle. Ctrl+Click to scroll to destination
STR_VEHICLE_VIEW_SHIP_STATE_START_STOP_TOOLTIP                  :{BLACK}Current ship action - click to stop/start ship. Ctrl+Click to scroll to destination
STR_VEHICLE_VIEW_AIRCRAFT_STATE_START_STOP_TOOLTIP              :{BLACK}Current aircraft action - click to stop/start aircraft. Ctrl+Click to scroll to destination

# Messages in the start stop button in the vehicle view
STR_VEHICLE_STATUS_LOADING_UNLOADING                            :{LTBLUE}Loading / Unloading
STR_VEHICLE_STATUS_LEAVING                                      :{LTBLUE}Leaving
STR_VEHICLE_STATUS_CRASHED                                      :{RED}Crashed!
STR_VEHICLE_STATUS_BROKEN_DOWN                                  :{RED}Broken down
STR_VEHICLE_STATUS_STOPPED                                      :{RED}Stopped
STR_VEHICLE_STATUS_TRAIN_STOPPING_VEL                           :{RED}Stopping, {VELOCITY}
STR_VEHICLE_STATUS_TRAIN_NO_POWER                               :{RED}No power
STR_VEHICLE_STATUS_TRAIN_STUCK                                  :{ORANGE}Waiting for free path
STR_VEHICLE_STATUS_AIRCRAFT_TOO_FAR                             :{ORANGE}Too far to next destination

STR_VEHICLE_STATUS_HEADING_FOR_STATION_VEL                      :{LTBLUE}Heading for {STATION}, {VELOCITY}
STR_VEHICLE_STATUS_NO_ORDERS_VEL                                :{LTBLUE}No orders, {VELOCITY}
STR_VEHICLE_STATUS_HEADING_FOR_WAYPOINT_VEL                     :{LTBLUE}Heading for {WAYPOINT}, {VELOCITY}
STR_VEHICLE_STATUS_HEADING_FOR_DEPOT_VEL                        :{ORANGE}Heading for {DEPOT}, {VELOCITY}
STR_VEHICLE_STATUS_HEADING_FOR_DEPOT_SERVICE_VEL                :{LTBLUE}Service at {DEPOT}, {VELOCITY}

# Vehicle stopped/started animations
STR_VEHICLE_COMMAND_STOPPED_SMALL                               :{TINY_FONT}{RED}Stopped
STR_VEHICLE_COMMAND_STOPPED                                     :{RED}Stopped
STR_VEHICLE_COMMAND_STARTED_SMALL                               :{TINY_FONT}{GREEN}Started
STR_VEHICLE_COMMAND_STARTED                                     :{GREEN}Started

# Vehicle details
STR_VEHICLE_DETAILS_CAPTION                                     :{WHITE}{VEHICLE} (Details)
STR_VEHICLE_NAME_BUTTON                                         :{BLACK}Name

STR_VEHICLE_DETAILS_TRAIN_RENAME                                :{BLACK}Name train
STR_VEHICLE_DETAILS_ROAD_VEHICLE_RENAME                         :{BLACK}Name road vehicle
STR_VEHICLE_DETAILS_SHIP_RENAME                                 :{BLACK}Name ship
STR_VEHICLE_DETAILS_AIRCRAFT_RENAME                             :{BLACK}Name aircraft

STR_VEHICLE_INFO_AGE_RUNNING_COST_YR                            :{BLACK}Age: {LTBLUE}{STRING2}{BLACK}   Running Cost: {LTBLUE}{CURRENCY_LONG}/yr
# The next two need to stay in this order
STR_VEHICLE_INFO_AGE                                            :{COMMA} year{P "" s} ({COMMA})
STR_VEHICLE_INFO_AGE_RED                                        :{RED}{COMMA} year{P "" s} ({COMMA})

STR_VEHICLE_INFO_MAX_SPEED                                      :{BLACK}Max. speed: {LTBLUE}{VELOCITY}
STR_VEHICLE_INFO_MAX_SPEED_RANGE                                :{BLACK}Max. speed: {LTBLUE}{VELOCITY} {BLACK}Range: {LTBLUE}{COMMA} tiles
STR_VEHICLE_INFO_WEIGHT_POWER_MAX_SPEED                         :{BLACK}Weight: {LTBLUE}{WEIGHT_SHORT} {BLACK}Power: {LTBLUE}{POWER}{BLACK} Max. speed: {LTBLUE}{VELOCITY}
STR_VEHICLE_INFO_WEIGHT_POWER_MAX_SPEED_MAX_TE                  :{BLACK}Weight: {LTBLUE}{WEIGHT_SHORT} {BLACK}Power: {LTBLUE}{POWER}{BLACK} Max. speed: {LTBLUE}{VELOCITY} {BLACK}Max. T.E.: {LTBLUE}{FORCE}

STR_VEHICLE_INFO_PROFIT_THIS_YEAR_LAST_YEAR                     :{BLACK}Profit this year: {LTBLUE}{CURRENCY_LONG} (last year: {CURRENCY_LONG})
STR_VEHICLE_INFO_RELIABILITY_BREAKDOWNS                         :{BLACK}Reliability: {LTBLUE}{COMMA}%  {BLACK}Breakdowns since last service: {LTBLUE}{COMMA}

STR_VEHICLE_INFO_BUILT_VALUE                                    :{LTBLUE}{ENGINE} {BLACK}Built: {LTBLUE}{NUM}{BLACK} Value: {LTBLUE}{CURRENCY_LONG}
STR_VEHICLE_INFO_NO_CAPACITY                                    :{BLACK}Capacity: {LTBLUE}None{STRING}
STR_VEHICLE_INFO_CAPACITY                                       :{BLACK}Capacity: {LTBLUE}{CARGO_LONG}{3:STRING}
STR_VEHICLE_INFO_CAPACITY_MULT                                  :{BLACK}Capacity: {LTBLUE}{CARGO_LONG}{3:STRING} (x{4:NUM})
STR_VEHICLE_INFO_CAPACITY_CAPACITY                              :{BLACK}Capacity: {LTBLUE}{CARGO_LONG}, {CARGO_LONG}{STRING}

STR_VEHICLE_INFO_FEEDER_CARGO_VALUE                             :{BLACK}Transfer Credits: {LTBLUE}{CURRENCY_LONG}

STR_VEHICLE_DETAILS_SERVICING_INTERVAL_DAYS                     :{BLACK}Servicing interval: {LTBLUE}{COMMA}days{BLACK}   Last service: {LTBLUE}{DATE_LONG}
STR_VEHICLE_DETAILS_SERVICING_INTERVAL_PERCENT                  :{BLACK}Servicing interval: {LTBLUE}{COMMA}%{BLACK}   Last service: {LTBLUE}{DATE_LONG}
STR_VEHICLE_DETAILS_INCREASE_SERVICING_INTERVAL_TOOLTIP         :{BLACK}Increase servicing interval by 10. Ctrl+Click increases servicing interval by 5
STR_VEHICLE_DETAILS_DECREASE_SERVICING_INTERVAL_TOOLTIP         :{BLACK}Decrease servicing interval by 10. Ctrl+Click decreases servicing interval by 5

STR_SERVICE_INTERVAL_DROPDOWN_TOOLTIP                           :{BLACK}Change servicing interval type
STR_VEHICLE_DETAILS_DEFAULT                                     :Default
STR_VEHICLE_DETAILS_DAYS                                        :Days
STR_VEHICLE_DETAILS_PERCENT                                     :Percentage

STR_QUERY_RENAME_TRAIN_CAPTION                                  :{WHITE}Name train
STR_QUERY_RENAME_ROAD_VEHICLE_CAPTION                           :{WHITE}Name road vehicle
STR_QUERY_RENAME_SHIP_CAPTION                                   :{WHITE}Name ship
STR_QUERY_RENAME_AIRCRAFT_CAPTION                               :{WHITE}Name aircraft

# Extra buttons for train details windows
STR_VEHICLE_DETAILS_TRAIN_ENGINE_BUILT_AND_VALUE                :{LTBLUE}{ENGINE}{BLACK}   Built: {LTBLUE}{NUM}{BLACK} Value: {LTBLUE}{CURRENCY_LONG}
STR_VEHICLE_DETAILS_TRAIN_WAGON_VALUE                           :{LTBLUE}{ENGINE}{BLACK}   Value: {LTBLUE}{CURRENCY_LONG}

STR_VEHICLE_DETAILS_TRAIN_TOTAL_CAPACITY_TEXT                   :{BLACK}Total cargo capacity of this train:
STR_VEHICLE_DETAILS_TRAIN_TOTAL_CAPACITY                        :{LTBLUE}- {CARGO_LONG} ({CARGO_SHORT})
STR_VEHICLE_DETAILS_TRAIN_TOTAL_CAPACITY_MULT                   :{LTBLUE}- {CARGO_LONG} ({CARGO_SHORT}) (x{NUM})

STR_VEHICLE_DETAILS_CARGO_EMPTY                                 :{LTBLUE}Empty
STR_VEHICLE_DETAILS_CARGO_FROM                                  :{LTBLUE}{CARGO_LONG} from {STATION}
STR_VEHICLE_DETAILS_CARGO_FROM_MULT                             :{LTBLUE}{CARGO_LONG} from {STATION} (x{NUM})

STR_VEHICLE_DETAIL_TAB_CARGO                                    :{BLACK}Cargo
STR_VEHICLE_DETAILS_TRAIN_CARGO_TOOLTIP                         :{BLACK}Show details of cargo carried
STR_VEHICLE_DETAIL_TAB_INFORMATION                              :{BLACK}Information
STR_VEHICLE_DETAILS_TRAIN_INFORMATION_TOOLTIP                   :{BLACK}Show details of train vehicles
STR_VEHICLE_DETAIL_TAB_CAPACITIES                               :{BLACK}Capacities
STR_VEHICLE_DETAILS_TRAIN_CAPACITIES_TOOLTIP                    :{BLACK}Show capacities of each vehicle
STR_VEHICLE_DETAIL_TAB_TOTAL_CARGO                              :{BLACK}Total Cargo
STR_VEHICLE_DETAILS_TRAIN_TOTAL_CARGO_TOOLTIP                   :{BLACK}Show total capacity of train, split by cargo type

STR_VEHICLE_DETAILS_TRAIN_ARTICULATED_RV_CAPACITY               :{BLACK}Capacity: {LTBLUE}

# Vehicle refit
STR_REFIT_CAPTION                                               :{WHITE}{VEHICLE} (Refit)
STR_REFIT_TITLE                                                 :{GOLD}Select cargo type to carry:
STR_REFIT_NEW_CAPACITY_COST_OF_REFIT                            :{BLACK}New capacity: {GOLD}{CARGO_LONG}{}{BLACK}Cost of refit: {RED}{CURRENCY_LONG}
STR_REFIT_NEW_CAPACITY_INCOME_FROM_REFIT                        :{BLACK}New capacity: {GOLD}{CARGO_LONG}{}{BLACK}Income from refit: {GREEN}{CURRENCY_LONG}
STR_REFIT_NEW_CAPACITY_COST_OF_AIRCRAFT_REFIT                   :{BLACK}New capacity: {GOLD}{CARGO_LONG}, {GOLD}{CARGO_LONG}{}{BLACK}Cost of refit: {RED}{CURRENCY_LONG}
STR_REFIT_NEW_CAPACITY_INCOME_FROM_AIRCRAFT_REFIT               :{BLACK}New capacity: {GOLD}{CARGO_LONG}, {GOLD}{CARGO_LONG}{}{BLACK}Income from refit: {GREEN}{CURRENCY_LONG}
STR_REFIT_SELECT_VEHICLES_TOOLTIP                               :{BLACK}Select the vehicles to refit. Dragging with the mouse allows to select multiple vehicles. Clicking on an empty space will select the whole vehicle. Ctrl+Click will select a vehicle and the following chain

STR_REFIT_TRAIN_LIST_TOOLTIP                                    :{BLACK}Select type of cargo for train to carry
STR_REFIT_ROAD_VEHICLE_LIST_TOOLTIP                             :{BLACK}Select type of cargo for road vehicle to carry
STR_REFIT_SHIP_LIST_TOOLTIP                                     :{BLACK}Select type of cargo for ship to carry
STR_REFIT_AIRCRAFT_LIST_TOOLTIP                                 :{BLACK}Select type of cargo for aircraft to carry

STR_REFIT_TRAIN_REFIT_BUTTON                                    :{BLACK}Refit train
STR_REFIT_ROAD_VEHICLE_REFIT_BUTTON                             :{BLACK}Refit road vehicle
STR_REFIT_SHIP_REFIT_BUTTON                                     :{BLACK}Refit ship
STR_REFIT_AIRCRAFT_REFIT_BUTTON                                 :{BLACK}Refit aircraft

STR_REFIT_TRAIN_REFIT_TOOLTIP                                   :{BLACK}Refit train to carry highlighted cargo type
STR_REFIT_ROAD_VEHICLE_REFIT_TOOLTIP                            :{BLACK}Refit road vehicle to carry highlighted cargo type
STR_REFIT_SHIP_REFIT_TOOLTIP                                    :{BLACK}Refit ship to carry highlighted cargo type
STR_REFIT_AIRCRAFT_REFIT_TOOLTIP                                :{BLACK}Refit aircraft to carry highlighted cargo type

# Order view
STR_ORDERS_CAPTION                                              :{WHITE}{VEHICLE} (Orders)
STR_ORDERS_TIMETABLE_VIEW                                       :{BLACK}Timetable
STR_ORDERS_TIMETABLE_VIEW_TOOLTIP                               :{BLACK}Switch to the timetable view

STR_ORDERS_LIST_TOOLTIP                                         :{BLACK}Order list - click on an order to highlight it. Ctrl+Click scrolls to the order's destination
STR_ORDER_INDEX                                                 :{COMMA}:{NBSP}
STR_ORDER_TEXT                                                  :{STRING4} {STRING2} {STRING}

STR_ORDERS_END_OF_ORDERS                                        :- - End of Orders - -
STR_ORDERS_END_OF_SHARED_ORDERS                                 :- - End of Shared Orders - -

# Order bottom buttons
STR_ORDER_NON_STOP                                              :{BLACK}Non-stop
STR_ORDER_GO_TO                                                 :Go to
STR_ORDER_GO_NON_STOP_TO                                        :Go non-stop to
STR_ORDER_GO_VIA                                                :Go via
STR_ORDER_GO_NON_STOP_VIA                                       :Go non-stop via
STR_ORDER_TOOLTIP_NON_STOP                                      :{BLACK}Change the stopping behaviour of the highlighted order

STR_ORDER_TOGGLE_FULL_LOAD                                      :{BLACK}Full load any cargo
STR_ORDER_DROP_LOAD_IF_POSSIBLE                                 :Load if available
STR_ORDER_DROP_FULL_LOAD_ALL                                    :Full load all cargo
STR_ORDER_DROP_FULL_LOAD_ANY                                    :Full load any cargo
STR_ORDER_DROP_NO_LOADING                                       :No loading
STR_ORDER_TOOLTIP_FULL_LOAD                                     :{BLACK}Change the loading behaviour of the highlighted order

STR_ORDER_TOGGLE_UNLOAD                                         :{BLACK}Unload all
STR_ORDER_DROP_UNLOAD_IF_ACCEPTED                               :Unload if accepted
STR_ORDER_DROP_UNLOAD                                           :Unload all
STR_ORDER_DROP_TRANSFER                                         :Transfer
STR_ORDER_DROP_NO_UNLOADING                                     :No unloading
STR_ORDER_TOOLTIP_UNLOAD                                        :{BLACK}Change the unloading behaviour of the highlighted order

STR_ORDER_REFIT                                                 :{BLACK}Refit
STR_ORDER_REFIT_TOOLTIP                                         :{BLACK}Select what cargo type to refit to in this order. Ctrl+Click to remove refit instruction
STR_ORDER_REFIT_AUTO                                            :{BLACK}Auto-refit
STR_ORDER_REFIT_AUTO_TOOLTIP                                    :{BLACK}Select what cargo type to auto-refit to in this order. Ctrl+Click to remove refit instruction. Auto-refitting will only be done if the vehicle allows it
STR_ORDER_DROP_REFIT_AUTO                                       :Fixed cargo
STR_ORDER_DROP_REFIT_AUTO_ANY                                   :Available cargo

STR_ORDER_SERVICE                                               :{BLACK}Service
STR_ORDER_DROP_GO_ALWAYS_DEPOT                                  :Always go
STR_ORDER_DROP_SERVICE_DEPOT                                    :Service if needed
STR_ORDER_DROP_HALT_DEPOT                                       :Stop
STR_ORDER_SERVICE_TOOLTIP                                       :{BLACK}Skip this order unless a service is needed

STR_ORDER_CONDITIONAL_VARIABLE_TOOLTIP                          :{BLACK}Vehicle data to base jumping on

# Conditional order variables, must follow order of OrderConditionVariable enum
STR_ORDER_CONDITIONAL_LOAD_PERCENTAGE                           :Load percentage
STR_ORDER_CONDITIONAL_RELIABILITY                               :Reliability
STR_ORDER_CONDITIONAL_MAX_SPEED                                 :Maximum speed
STR_ORDER_CONDITIONAL_AGE                                       :Age (years)
STR_ORDER_CONDITIONAL_REQUIRES_SERVICE                          :Requires service
STR_ORDER_CONDITIONAL_UNCONDITIONALLY                           :Always
STR_ORDER_CONDITIONAL_REMAINING_LIFETIME                        :Remaining lifetime (years)

STR_ORDER_CONDITIONAL_COMPARATOR_TOOLTIP                        :{BLACK}How to compare the vehicle data to the given value
STR_ORDER_CONDITIONAL_COMPARATOR_EQUALS                         :is equal to
STR_ORDER_CONDITIONAL_COMPARATOR_NOT_EQUALS                     :is not equal to
STR_ORDER_CONDITIONAL_COMPARATOR_LESS_THAN                      :is less than
STR_ORDER_CONDITIONAL_COMPARATOR_LESS_EQUALS                    :is less or equal to
STR_ORDER_CONDITIONAL_COMPARATOR_MORE_THAN                      :is more than
STR_ORDER_CONDITIONAL_COMPARATOR_MORE_EQUALS                    :is more or equal to
STR_ORDER_CONDITIONAL_COMPARATOR_IS_TRUE                        :is true
STR_ORDER_CONDITIONAL_COMPARATOR_IS_FALSE                       :is false

STR_ORDER_CONDITIONAL_VALUE_TOOLTIP                             :{BLACK}The value to compare the vehicle data against
STR_ORDER_CONDITIONAL_VALUE_CAPT                                :{WHITE}Enter value to compare against

STR_ORDERS_SKIP_BUTTON                                          :{BLACK}Skip
STR_ORDERS_SKIP_TOOLTIP                                         :{BLACK}Skip the current order, and start the next. Ctrl+Click skips to the selected order

STR_ORDERS_DELETE_BUTTON                                        :{BLACK}Delete
STR_ORDERS_DELETE_TOOLTIP                                       :{BLACK}Delete the highlighted order
STR_ORDERS_DELETE_ALL_TOOLTIP                                   :{BLACK}Delete all orders
STR_ORDERS_STOP_SHARING_BUTTON                                  :{BLACK}Stop sharing
STR_ORDERS_STOP_SHARING_TOOLTIP                                 :{BLACK}Stop sharing the order list. Ctrl+Click additionally deletes all orders for this vehicle

STR_ORDERS_GO_TO_BUTTON                                         :{BLACK}Go To
STR_ORDER_GO_TO_NEAREST_DEPOT                                   :Go to nearest depot
STR_ORDER_GO_TO_NEAREST_HANGAR                                  :Go to nearest hangar
STR_ORDER_CONDITIONAL                                           :Conditional order jump
STR_ORDER_SHARE                                                 :Share orders
STR_ORDERS_GO_TO_TOOLTIP                                        :{BLACK}Insert a new order before the highlighted order, or add to end of list. Ctrl makes station orders 'full load any cargo', waypoint orders 'non-stop' and depot orders 'service'. 'Share orders' or Ctrl lets this vehicle share orders with the selected vehicle. Clicking a vehicle copies the orders from that vehicle. A depot order disables automatic servicing of the vehicle

STR_ORDERS_VEH_WITH_SHARED_ORDERS_LIST_TOOLTIP                  :{BLACK}Show all vehicles that share this schedule

# String parts to build the order string
STR_ORDER_GO_TO_WAYPOINT                                        :Go via {WAYPOINT}
STR_ORDER_GO_NON_STOP_TO_WAYPOINT                               :Go non-stop via {WAYPOINT}

STR_ORDER_SERVICE_AT                                            :Service at
STR_ORDER_SERVICE_NON_STOP_AT                                   :Service non-stop at

STR_ORDER_NEAREST_DEPOT                                         :the nearest
STR_ORDER_NEAREST_HANGAR                                        :the nearest Hangar
STR_ORDER_TRAIN_DEPOT                                           :Train Depot
STR_ORDER_ROAD_VEHICLE_DEPOT                                    :Road Vehicle Depot
STR_ORDER_SHIP_DEPOT                                            :Ship Depot
STR_ORDER_GO_TO_NEAREST_DEPOT_FORMAT                            :{STRING} {STRING} {STRING}
STR_ORDER_GO_TO_DEPOT_FORMAT                                    :{STRING} {DEPOT}

STR_ORDER_REFIT_ORDER                                           :(Refit to {STRING})
STR_ORDER_REFIT_STOP_ORDER                                      :(Refit to {STRING} and stop)
STR_ORDER_STOP_ORDER                                            :(Stop)

STR_ORDER_GO_TO_STATION                                         :{STRING} {STATION} {STRING}

STR_ORDER_IMPLICIT                                              :(Implicit)

STR_ORDER_FULL_LOAD                                             :(Full load)
STR_ORDER_FULL_LOAD_ANY                                         :(Full load any cargo)
STR_ORDER_NO_LOAD                                               :(No loading)
STR_ORDER_UNLOAD                                                :(Unload and take cargo)
STR_ORDER_UNLOAD_FULL_LOAD                                      :(Unload and wait for full load)
STR_ORDER_UNLOAD_FULL_LOAD_ANY                                  :(Unload and wait for any full load)
STR_ORDER_UNLOAD_NO_LOAD                                        :(Unload and leave empty)
STR_ORDER_TRANSFER                                              :(Transfer and take cargo)
STR_ORDER_TRANSFER_FULL_LOAD                                    :(Transfer and wait for full load)
STR_ORDER_TRANSFER_FULL_LOAD_ANY                                :(Transfer and wait for any full load)
STR_ORDER_TRANSFER_NO_LOAD                                      :(Transfer and leave empty)
STR_ORDER_NO_UNLOAD                                             :(No unloading and take cargo)
STR_ORDER_NO_UNLOAD_FULL_LOAD                                   :(No unloading and wait for full load)
STR_ORDER_NO_UNLOAD_FULL_LOAD_ANY                               :(No unloading and wait for any full load)
STR_ORDER_NO_UNLOAD_NO_LOAD                                     :(No unloading and no loading)

STR_ORDER_AUTO_REFIT                                            :(Auto-refit to {STRING})
STR_ORDER_FULL_LOAD_REFIT                                       :(Full load with auto-refit to {STRING})
STR_ORDER_FULL_LOAD_ANY_REFIT                                   :(Full load any cargo with auto-refit to {STRING})
STR_ORDER_UNLOAD_REFIT                                          :(Unload and take cargo with auto-refit to {STRING})
STR_ORDER_UNLOAD_FULL_LOAD_REFIT                                :(Unload and wait for full load with auto-refit to {STRING})
STR_ORDER_UNLOAD_FULL_LOAD_ANY_REFIT                            :(Unload and wait for any full load with auto-refit to {STRING})
STR_ORDER_TRANSFER_REFIT                                        :(Transfer and take cargo with auto-refit to {STRING})
STR_ORDER_TRANSFER_FULL_LOAD_REFIT                              :(Transfer and wait for full load with auto-refit to {STRING})
STR_ORDER_TRANSFER_FULL_LOAD_ANY_REFIT                          :(Transfer and wait for any full load with auto-refit to {STRING})
STR_ORDER_NO_UNLOAD_REFIT                                       :(No unloading and take cargo with auto-refit to {STRING})
STR_ORDER_NO_UNLOAD_FULL_LOAD_REFIT                             :(No unloading and wait for full load with auto-refit to {STRING})
STR_ORDER_NO_UNLOAD_FULL_LOAD_ANY_REFIT                         :(No unloading and wait for any full load with auto-refit to {STRING})

STR_ORDER_AUTO_REFIT_ANY                                        :available cargo

STR_ORDER_STOP_LOCATION_NEAR_END                                :[near end]
STR_ORDER_STOP_LOCATION_MIDDLE                                  :[middle]
STR_ORDER_STOP_LOCATION_FAR_END                                 :[far end]

STR_ORDER_OUT_OF_RANGE                                          :{RED} (Next destination is out of range)

STR_ORDER_CONDITIONAL_UNCONDITIONAL                             :Jump to order {COMMA}
STR_ORDER_CONDITIONAL_NUM                                       :Jump to order {COMMA} when {STRING} {STRING} {COMMA}
STR_ORDER_CONDITIONAL_TRUE_FALSE                                :Jump to order {COMMA} when {STRING} {STRING}

STR_INVALID_ORDER                                               :{RED} (Invalid Order)

# Time table window
STR_TIMETABLE_TITLE                                             :{WHITE}{VEHICLE} (Timetable)
STR_TIMETABLE_ORDER_VIEW                                        :{BLACK}Orders
STR_TIMETABLE_ORDER_VIEW_TOOLTIP                                :{BLACK}Switch to the order view

STR_TIMETABLE_TOOLTIP                                           :{BLACK}Timetable - click on an order to highlight it

STR_TIMETABLE_NO_TRAVEL                                         :No travel
STR_TIMETABLE_NOT_TIMETABLEABLE                                 :Travel (automatic; timetabled by next manual order)
STR_TIMETABLE_TRAVEL_NOT_TIMETABLED                             :Travel (not timetabled)
STR_TIMETABLE_TRAVEL_NOT_TIMETABLED_SPEED                       :Travel with at most {2:VELOCITY} (not timetabled)
STR_TIMETABLE_TRAVEL_FOR                                        :Travel for {STRING1}
STR_TIMETABLE_TRAVEL_FOR_SPEED                                  :Travel for {STRING1} with at most {VELOCITY}
STR_TIMETABLE_STAY_FOR                                          :and stay for {STRING1}
STR_TIMETABLE_AND_TRAVEL_FOR                                    :and travel for {STRING1}
STR_TIMETABLE_DAYS                                              :{COMMA} day{P "" s}
STR_TIMETABLE_TICKS                                             :{COMMA} tick{P "" s}

STR_TIMETABLE_TOTAL_TIME                                        :{BLACK}This timetable will take {STRING1} to complete
STR_TIMETABLE_TOTAL_TIME_INCOMPLETE                             :{BLACK}This timetable will take at least {STRING1} to complete (not all timetabled)

STR_TIMETABLE_STATUS_ON_TIME                                    :{BLACK}This vehicle is currently running on time
STR_TIMETABLE_STATUS_LATE                                       :{BLACK}This vehicle is currently running {STRING1} late
STR_TIMETABLE_STATUS_EARLY                                      :{BLACK}This vehicle is currently running {STRING1} early
STR_TIMETABLE_STATUS_NOT_STARTED                                :{BLACK}This timetable has not yet started
STR_TIMETABLE_STATUS_START_AT                                   :{BLACK}This timetable will start at {STRING1}

STR_TIMETABLE_STARTING_DATE                                     :{BLACK}Start date
STR_TIMETABLE_STARTING_DATE_TOOLTIP                             :{BLACK}Select a date as starting point of this timetable. Ctrl+Click sets the starting point of this timetable and distributes all vehicles sharing this order evenly based on their relative order, if the order is completely timetabled

STR_TIMETABLE_CHANGE_TIME                                       :{BLACK}Change Time
STR_TIMETABLE_WAIT_TIME_TOOLTIP                                 :{BLACK}Change the amount of time that the highlighted order should take

STR_TIMETABLE_CLEAR_TIME                                        :{BLACK}Clear Time
STR_TIMETABLE_CLEAR_TIME_TOOLTIP                                :{BLACK}Clear the amount of time for the highlighted order

STR_TIMETABLE_CHANGE_SPEED                                      :{BLACK}Change Speed Limit
STR_TIMETABLE_CHANGE_SPEED_TOOLTIP                              :{BLACK}Change the maximum travel speed of the highlighted order

STR_TIMETABLE_CLEAR_SPEED                                       :{BLACK}Clear Speed Limit
STR_TIMETABLE_CLEAR_SPEED_TOOLTIP                               :{BLACK}Clear the maximum travel speed of the highlighted order

STR_TIMETABLE_RESET_LATENESS                                    :{BLACK}Reset Late Counter
STR_TIMETABLE_RESET_LATENESS_TOOLTIP                            :{BLACK}Reset the lateness counter, so the vehicle will be on time

STR_TIMETABLE_AUTOFILL                                          :{BLACK}Autofill
STR_TIMETABLE_AUTOFILL_TOOLTIP                                  :{BLACK}Fill the timetable automatically with the values from the next journey (Ctrl+Click to try to keep waiting times)

STR_TIMETABLE_AUTOMATE											:{BLACK}Automate
STR_TIMETABLE_AUTOMATE_TOOLTIP									:{BLACK}Manage the timetables automatically by updating the values for each journey

STR_TIMETABLE_EXPECTED                                          :{BLACK}Expected
STR_TIMETABLE_SCHEDULED                                         :{BLACK}Scheduled
STR_TIMETABLE_EXPECTED_TOOLTIP                                  :{BLACK}Switch between expected and scheduled

STR_TIMETABLE_ARRIVAL_ABBREVIATION                              :A:
STR_TIMETABLE_DEPARTURE_ABBREVIATION                            :D:


# Date window (for timetable)
STR_DATE_CAPTION                                                :{WHITE}Set date
STR_DATE_SET_DATE                                               :{BLACK}Set date
STR_DATE_SET_DATE_TOOLTIP                                       :{BLACK}Use the selected date as starting date for the timetable
STR_DATE_DAY_TOOLTIP                                            :{BLACK}Select day
STR_DATE_MONTH_TOOLTIP                                          :{BLACK}Select month
STR_DATE_YEAR_TOOLTIP                                           :{BLACK}Select year


# AI debug window
STR_AI_DEBUG                                                    :{WHITE}AI/Game Script Debug
STR_AI_DEBUG_NAME_AND_VERSION                                   :{BLACK}{RAW_STRING} (v{NUM})
STR_AI_DEBUG_NAME_TOOLTIP                                       :{BLACK}Name of the script
STR_AI_DEBUG_SETTINGS                                           :{BLACK}Settings
STR_AI_DEBUG_SETTINGS_TOOLTIP                                   :{BLACK}Change the settings of the script
STR_AI_DEBUG_RELOAD                                             :{BLACK}Reload AI
STR_AI_DEBUG_RELOAD_TOOLTIP                                     :{BLACK}Kill the AI, reload the script, and restart the AI
STR_AI_DEBUG_BREAK_STR_ON_OFF_TOOLTIP                           :{BLACK}Enable/disable breaking when an AI log message matches the break string
STR_AI_DEBUG_BREAK_ON_LABEL                                     :{BLACK}Break on:
STR_AI_DEBUG_BREAK_STR_OSKTITLE                                 :{BLACK}Break on
STR_AI_DEBUG_BREAK_STR_TOOLTIP                                  :{BLACK}When an AI log message matches this string, the game is paused
STR_AI_DEBUG_MATCH_CASE                                         :{BLACK}Match case
STR_AI_DEBUG_MATCH_CASE_TOOLTIP                                 :{BLACK}Toggle matching case when comparing AI log messages against the break string
STR_AI_DEBUG_CONTINUE                                           :{BLACK}Continue
STR_AI_DEBUG_CONTINUE_TOOLTIP                                   :{BLACK}Unpause and continue the AI
STR_AI_DEBUG_SELECT_AI_TOOLTIP                                  :{BLACK}View debug output of this AI
STR_AI_GAME_SCRIPT                                              :{BLACK}Game Script
STR_AI_GAME_SCRIPT_TOOLTIP                                      :{BLACK}Check the Game Script log

STR_ERROR_AI_NO_AI_FOUND                                        :No suitable AI found to load.{}This AI is a dummy AI and won't do anything.{}You can download several AIs via the 'Online Content' system
STR_ERROR_AI_PLEASE_REPORT_CRASH                                :{WHITE}One of the running scripts crashed. Please report this to the script author with a screenshot of the AI/Game Script Debug Window
STR_ERROR_AI_DEBUG_SERVER_ONLY                                  :{YELLOW}AI/Game Script Debug window is only available for the server

# AI configuration window
STR_AI_CONFIG_CAPTION                                           :{WHITE}AI/Game Script Configuration
STR_AI_CONFIG_GAMELIST_TOOLTIP                                  :{BLACK}The Game Script that will be loaded in the next game
STR_AI_CONFIG_AILIST_TOOLTIP                                    :{BLACK}The AIs that will be loaded in the next game
STR_AI_CONFIG_HUMAN_PLAYER                                      :Human player
STR_AI_CONFIG_RANDOM_AI                                         :Random AI
STR_AI_CONFIG_NONE                                              :(none)

STR_AI_CONFIG_MOVE_UP                                           :{BLACK}Move Up
STR_AI_CONFIG_MOVE_UP_TOOLTIP                                   :{BLACK}Move selected AI up in the list
STR_AI_CONFIG_MOVE_DOWN                                         :{BLACK}Move Down
STR_AI_CONFIG_MOVE_DOWN_TOOLTIP                                 :{BLACK}Move selected AI down in the list

STR_AI_CONFIG_GAMESCRIPT                                        :{SILVER}Game Script
STR_AI_CONFIG_AI                                                :{SILVER}AIs

STR_AI_CONFIG_CHANGE                                            :{BLACK}Select {STRING}
STR_AI_CONFIG_CHANGE_NONE                                       :
STR_AI_CONFIG_CHANGE_AI                                         :AI
STR_AI_CONFIG_CHANGE_GAMESCRIPT                                 :Game Script
STR_AI_CONFIG_CHANGE_TOOLTIP                                    :{BLACK}Load another script
STR_AI_CONFIG_CONFIGURE                                         :{BLACK}Configure
STR_AI_CONFIG_CONFIGURE_TOOLTIP                                 :{BLACK}Configure the parameters of the Script

# Available AIs window
STR_AI_LIST_CAPTION                                             :{WHITE}Available {STRING}
STR_AI_LIST_CAPTION_AI                                          :AIs
STR_AI_LIST_CAPTION_GAMESCRIPT                                  :Game Scripts
STR_AI_LIST_TOOLTIP                                             :{BLACK}Click to select a script

STR_AI_LIST_AUTHOR                                              :{LTBLUE}Author: {ORANGE}{RAW_STRING}
STR_AI_LIST_VERSION                                             :{LTBLUE}Version: {ORANGE}{NUM}
STR_AI_LIST_URL                                                 :{LTBLUE}URL: {ORANGE}{RAW_STRING}

######## Trip History
STR_TRIP_HISTORY                                                :{BLACK}History
STR_TRIP_HISTORY_TOOLTIP                                        :{BLACK}Shows the history of the last 10 trips
STR_TRIP_HISTORY_RECEIVED_LABEL                                 :{BLACK}Received
STR_TRIP_HISTORY_RECEIVED_LABEL_TIP                             :{BLACK}The date when the cargo was received
STR_TRIP_HISTORY_PROFIT_LABEL                                   :{BLACK}Profit
STR_TRIP_HISTORY_PROFIT_LABEL_TIP                               :{BLACK}The profit received from each trip
STR_TRIP_HISTORY_PERCHANGE_LABEL                                :{BLACK}% Change
STR_TRIP_HISTORY_PERCHANGE_LABEL_TIP                            :{BLACK}Percentage change between the current and last trips profit
STR_TRIP_HISTORY_TBT_LABEL                                      :{BLACK}TBT
STR_TRIP_HISTORY_TBT_LABEL_TIP                                  :{BLACK}Time taken between the current and last trip
STR_TRIP_HISTORY_DAYCHANGE_LABEL                                :{BLACK}Change
STR_TRIP_HISTORY_DAYCHANGE_LABEL_TIP                            :{BLACK}Change (in days) between the current and last trips length
STR_TRIP_HISTORY_TOTALINCOME                                    :{BLACK}Total income for the last {NUM} trip{P "" s}:{LTBLUE} {CURRENCY_SHORT} {BLACK}({LTBLUE}{CURRENCY_SHORT} {BLACK} per day)
STR_TRIP_HISTORY_DAYAVERAGE                                     :{BLACK}Average trip length:{LTBLUE} {NUM} day{P "" s}
STR_TRIP_HISTORY_DAYAVERAGE_IMPROVEMENT                         :{BLACK}Improvement over last {NUM} trip{P "" s}:{LTBLUE} {NUM}%
STR_TRIP_HISTORY_CAPTION                                        :{WHITE}{VEHICLE} Trip History
STR_TRIP_HISTORY_DATE                                           :{BLACK}{DATE_LONG}
STR_TRIP_HISTORY_PROFIT                                         :{BLACK}{CURRENCY_SHORT}
STR_TRIP_HISTORY_VIRTUAL_PROFIT                                 :{YELLOW}{CURRENCY_SHORT}
STR_TRIP_HISTORY_PROFITCHANGEPOS                                :{GREEN}+{NUM}%
STR_TRIP_HISTORY_PROFITCHANGENEG                                :{RED}{NUM}%
STR_TRIP_HISTORY_TBT                                            :{BLACK}{NUM} day{P "" s}
STR_TRIP_HISTORY_TBTCHANGEPOS                                   :{RED}+{NUM}
STR_TRIP_HISTORY_TBTCHANGENEG                                   :{GREEN}{NUM}

STR_AI_LIST_ACCEPT                                              :{BLACK}Accept
STR_AI_LIST_ACCEPT_TOOLTIP                                      :{BLACK}Select highlighted script
STR_AI_LIST_CANCEL                                              :{BLACK}Cancel
STR_AI_LIST_CANCEL_TOOLTIP                                      :{BLACK}Don't change the script

# AI Parameters
STR_AI_SETTINGS_CAPTION                                         :{WHITE}{STRING} Parameters
STR_AI_SETTINGS_CAPTION_AI                                      :AI
STR_AI_SETTINGS_CAPTION_GAMESCRIPT                              :Game Script
STR_AI_SETTINGS_CLOSE                                           :{BLACK}Close
STR_AI_SETTINGS_RESET                                           :{BLACK}Reset
STR_AI_SETTINGS_SETTING                                         :{RAW_STRING}: {ORANGE}{STRING1}
STR_AI_SETTINGS_START_DELAY                                     :Number of days to start this AI after the previous one (give or take): {ORANGE}{STRING1}


# Textfile window
STR_TEXTFILE_README_CAPTION                                     :{WHITE}{STRING} readme of {RAW_STRING}
STR_TEXTFILE_CHANGELOG_CAPTION                                  :{WHITE}{STRING} changelog of {RAW_STRING}
STR_TEXTFILE_LICENCE_CAPTION                                    :{WHITE}{STRING} licence of {RAW_STRING}
STR_TEXTFILE_VIEW_README                                        :{BLACK}View readme
STR_TEXTFILE_VIEW_CHANGELOG                                     :{BLACK}Changelog
STR_TEXTFILE_VIEW_LICENCE                                       :{BLACK}Licence


# Vehicle loading indicators
STR_PERCENT_UP_SMALL                                            :{TINY_FONT}{WHITE}{NUM}%{UP_ARROW}
STR_PERCENT_UP                                                  :{WHITE}{NUM}%{UP_ARROW}
STR_PERCENT_DOWN_SMALL                                          :{TINY_FONT}{WHITE}{NUM}%{DOWN_ARROW}
STR_PERCENT_DOWN                                                :{WHITE}{NUM}%{DOWN_ARROW}
STR_PERCENT_UP_DOWN_SMALL                                       :{TINY_FONT}{WHITE}{NUM}%{UP_ARROW}{DOWN_ARROW}
STR_PERCENT_UP_DOWN                                             :{WHITE}{NUM}%{UP_ARROW}{DOWN_ARROW}
STR_PERCENT_NONE_SMALL                                          :{TINY_FONT}{WHITE}{NUM}%
STR_PERCENT_NONE                                                :{WHITE}{NUM}%

# Income 'floats'
STR_INCOME_FLOAT_COST_SMALL                                     :{TINY_FONT}{RED}Cost: {CURRENCY_LONG}
STR_INCOME_FLOAT_COST                                           :{RED}Cost: {CURRENCY_LONG}
STR_INCOME_FLOAT_INCOME_SMALL                                   :{TINY_FONT}{GREEN}Income: {CURRENCY_LONG}
STR_INCOME_FLOAT_INCOME                                         :{GREEN}Income: {CURRENCY_LONG}
STR_FEEDER_TINY                                                 :{TINY_FONT}{YELLOW}Transfer: {CURRENCY_LONG}
STR_FEEDER                                                      :{YELLOW}Transfer: {CURRENCY_LONG}
STR_FEEDER_INCOME_TINY                                          :{TINY_FONT}{YELLOW}Transfer: {CURRENCY_LONG}{WHITE} / {GREEN}Income: {CURRENCY_LONG}
STR_FEEDER_INCOME                                               :{YELLOW}Transfer: {CURRENCY_LONG}{WHITE} / {GREEN}Income: {CURRENCY_LONG}
STR_FEEDER_COST_TINY                                            :{TINY_FONT}{YELLOW}Transfer: {CURRENCY_LONG}{WHITE} / {RED}Cost: {CURRENCY_LONG}
STR_FEEDER_COST                                                 :{YELLOW}Transfer: {CURRENCY_LONG}{WHITE} / {RED}Cost: {CURRENCY_LONG}
STR_MESSAGE_ESTIMATED_COST                                      :{WHITE}Estimated Cost: {CURRENCY_LONG}
STR_MESSAGE_ESTIMATED_INCOME                                    :{WHITE}Estimated Income: {CURRENCY_LONG}

# Saveload messages
STR_ERROR_SAVE_STILL_IN_PROGRESS                                :{WHITE}Saving still in progress,{}please wait until it is finished!
STR_ERROR_AUTOSAVE_FAILED                                       :{WHITE}Autosave failed
STR_ERROR_UNABLE_TO_READ_DRIVE                                  :{BLACK}Unable to read drive
STR_ERROR_GAME_SAVE_FAILED                                      :{WHITE}Game Save Failed{}{STRING}
STR_ERROR_UNABLE_TO_DELETE_FILE                                 :{WHITE}Unable to delete file
STR_ERROR_GAME_LOAD_FAILED                                      :{WHITE}Game Load Failed{}{STRING}
STR_GAME_SAVELOAD_ERROR_BROKEN_INTERNAL_ERROR                   :Internal error: {RAW_STRING}
STR_GAME_SAVELOAD_ERROR_BROKEN_SAVEGAME                         :Broken savegame - {RAW_STRING}
STR_GAME_SAVELOAD_ERROR_TOO_NEW_SAVEGAME                        :Savegame is made with newer version
STR_GAME_SAVELOAD_ERROR_FILE_NOT_READABLE                       :File not readable
STR_GAME_SAVELOAD_ERROR_FILE_NOT_WRITEABLE                      :File not writeable
STR_GAME_SAVELOAD_ERROR_DATA_INTEGRITY_CHECK_FAILED             :Data integrity check failed
STR_GAME_SAVELOAD_NOT_AVAILABLE                                 :<not available>
STR_WARNING_LOADGAME_REMOVED_TRAMS                              :{WHITE}Game was saved in version without tram support. All trams have been removed

# Map generation messages
STR_ERROR_COULD_NOT_CREATE_TOWN                                 :{WHITE}Map generation aborted...{}... no suitable town locations
STR_ERROR_NO_TOWN_IN_SCENARIO                                   :{WHITE}... there is no town in this scenario

STR_ERROR_PNGMAP                                                :{WHITE}Can't load landscape from PNG...
STR_ERROR_PNGMAP_FILE_NOT_FOUND                                 :{WHITE}... file not found
STR_ERROR_PNGMAP_IMAGE_TYPE                                     :{WHITE}... could not convert image type. 8 or 24-bit PNG image needed
STR_ERROR_PNGMAP_MISC                                           :{WHITE}... something just went wrong (probably corrupted file)

STR_ERROR_BMPMAP                                                :{WHITE}Can't load landscape from BMP...
STR_ERROR_BMPMAP_IMAGE_TYPE                                     :{WHITE}... could not convert image type

STR_ERROR_HEIGHTMAP_TOO_LARGE                                   :{WHITE}... image is too large

STR_WARNING_HEIGHTMAP_SCALE_CAPTION                             :{WHITE}Scale warning
STR_WARNING_HEIGHTMAP_SCALE_MESSAGE                             :{YELLOW}Resizing source map too much is not recommended. Continue with the generation?

# Soundset messages
STR_WARNING_FALLBACK_SOUNDSET                                   :{WHITE}Only a fallback sound set was found. If you want sounds, install a sound set via the content download system

# Screenshot related messages
STR_WARNING_SCREENSHOT_SIZE_CAPTION                             :{WHITE}Huge screenshot
STR_WARNING_SCREENSHOT_SIZE_MESSAGE                             :{YELLOW}The screenshot will have a resolution of {COMMA} x {COMMA} pixels. Taking the screenshot may take a while. Do you want to continue?

STR_MESSAGE_SCREENSHOT_SUCCESSFULLY                             :{WHITE}Screenshot successfully saved as '{RAW_STRING}'
STR_ERROR_SCREENSHOT_FAILED                                     :{WHITE}Screenshot failed!

# Error message titles
STR_ERROR_MESSAGE_CAPTION                                       :{YELLOW}Message
STR_ERROR_MESSAGE_CAPTION_OTHER_COMPANY                         :{YELLOW}Message from {STRING1}

# Generic construction errors
STR_ERROR_OFF_EDGE_OF_MAP                                       :{WHITE}Off edge of map
STR_ERROR_TOO_CLOSE_TO_EDGE_OF_MAP                              :{WHITE}Too close to edge of map
STR_ERROR_NOT_ENOUGH_CASH_REQUIRES_CURRENCY                     :{WHITE}Not enough cash - requires {CURRENCY_LONG}
STR_ERROR_FLAT_LAND_REQUIRED                                    :{WHITE}Flat land required
STR_ERROR_LAND_SLOPED_IN_WRONG_DIRECTION                        :{WHITE}Land sloped in wrong direction
STR_ERROR_CAN_T_DO_THIS                                         :{WHITE}Can't do this...
STR_ERROR_BUILDING_MUST_BE_DEMOLISHED                           :{WHITE}Building must be demolished first
STR_ERROR_CAN_T_CLEAR_THIS_AREA                                 :{WHITE}Can't clear this area...
STR_ERROR_SITE_UNSUITABLE                                       :{WHITE}... site unsuitable
STR_ERROR_ALREADY_BUILT                                         :{WHITE}... already built
STR_ERROR_OWNED_BY                                              :{WHITE}... owned by {STRING2}
STR_ERROR_AREA_IS_OWNED_BY_ANOTHER                              :{WHITE}... area is owned by another company
STR_ERROR_TERRAFORM_LIMIT_REACHED                               :{WHITE}... landscaping limit reached
STR_ERROR_CLEARING_LIMIT_REACHED                                :{WHITE}... tile clearing limit reached
STR_ERROR_TREE_PLANT_LIMIT_REACHED                              :{WHITE}... tree planting limit reached
STR_ERROR_NAME_MUST_BE_UNIQUE                                   :{WHITE}Name must be unique
STR_ERROR_GENERIC_OBJECT_IN_THE_WAY                             :{WHITE}{1:STRING} in the way
STR_ERROR_NOT_ALLOWED_WHILE_PAUSED                              :{WHITE}Not allowed while paused
STR_ERROR_NOTHING_TO_DO                                         :{WHITE}... there is nothing to do
STR_ERROR_INAPPLICABLE_TRANSFORMATION                           :{WHITE}... inapplicable transformation

# Local authority errors
STR_ERROR_LOCAL_AUTHORITY_REFUSES_TO_ALLOW_THIS                 :{WHITE}{TOWN} local authority refuses to allow this
STR_ERROR_LOCAL_AUTHORITY_REFUSES_AIRPORT                       :{WHITE}{TOWN} local authority refuses to allow another airport to be built in this town
STR_ERROR_LOCAL_AUTHORITY_REFUSES_NOISE                         :{WHITE}{TOWN} local authority refuses permission for airport due to noise concerns
STR_ERROR_BRIBE_FAILED                                          :{WHITE}Your attempted bribe has been discovered by a regional investigator

# Levelling errors
STR_ERROR_CAN_T_RAISE_LAND_HERE                                 :{WHITE}Can't raise land here...
STR_ERROR_CAN_T_LOWER_LAND_HERE                                 :{WHITE}Can't lower land here...
STR_ERROR_CAN_T_LEVEL_LAND_HERE                                 :{WHITE}Can't level land here...
STR_ERROR_EXCAVATION_WOULD_DAMAGE                               :{WHITE}Excavation would damage tunnel
STR_ERROR_ALREADY_AT_SEA_LEVEL                                  :{WHITE}... already at sea level
STR_ERROR_TOO_HIGH                                              :{WHITE}... too high
STR_ERROR_ALREADY_LEVELLED                                      :{WHITE}... already flat

# Company related errors
STR_ERROR_CAN_T_CHANGE_COMPANY_NAME                             :{WHITE}Can't change company name...
STR_ERROR_CAN_T_CHANGE_PRESIDENT                                :{WHITE}Can't change manager's name...

STR_ERROR_MAXIMUM_PERMITTED_LOAN                                :{WHITE}... maximum permitted loan size is {CURRENCY_LONG}
STR_ERROR_CAN_T_BORROW_ANY_MORE_MONEY                           :{WHITE}Can't borrow any more money...
STR_ERROR_LOAN_ALREADY_REPAYED                                  :{WHITE}... no loan to repay
STR_ERROR_CURRENCY_REQUIRED                                     :{WHITE}... {CURRENCY_LONG} required
STR_ERROR_CAN_T_REPAY_LOAN                                      :{WHITE}Can't repay loan...
STR_ERROR_INSUFFICIENT_FUNDS                                    :{WHITE}Can't give away money that is loaned from the bank...
STR_ERROR_CAN_T_BUY_COMPANY                                     :{WHITE}Can't buy company...
STR_ERROR_CAN_T_BUILD_COMPANY_HEADQUARTERS                      :{WHITE}Can't build company headquarters...
STR_ERROR_CAN_T_BUY_25_SHARE_IN_THIS                            :{WHITE}Can't buy 25% share in this company...
STR_ERROR_CAN_T_SELL_25_SHARE_IN                                :{WHITE}Can't sell 25% share in this company...
STR_ERROR_PROTECTED                                             :{WHITE}This company is not old enough to trade shares yet...

# Town related errors
STR_ERROR_CAN_T_GENERATE_TOWN                                   :{WHITE}Can't build any towns
STR_ERROR_CAN_T_RENAME_TOWN                                     :{WHITE}Can't rename town...
STR_ERROR_CAN_T_FOUND_TOWN_HERE                                 :{WHITE}Can't found town here...
STR_ERROR_CAN_T_EXPAND_TOWN                                     :{WHITE}Can't expand town...
STR_ERROR_TOO_CLOSE_TO_EDGE_OF_MAP_SUB                          :{WHITE}... too close to edge of map
STR_ERROR_TOO_CLOSE_TO_ANOTHER_TOWN                             :{WHITE}... too close to another town
STR_ERROR_TOO_MANY_TOWNS                                        :{WHITE}... too many towns
STR_ERROR_NO_SPACE_FOR_TOWN                                     :{WHITE}... there is no more space on the map
STR_ERROR_TOWN_EXPAND_WARN_NO_ROADS                             :{WHITE}The town will not build roads. You can enable building of roads via Advanced Settings->Economy->Towns
STR_ERROR_ROAD_WORKS_IN_PROGRESS                                :{WHITE}Road works in progress
STR_ERROR_TOWN_CAN_T_DELETE                                     :{WHITE}Can't delete this town...{}A station or depot is referring to the town or a town owned tile can't be removed
STR_ERROR_STATUE_NO_SUITABLE_PLACE                              :{WHITE}... there is no suitable place for a statue in the centre of this town

# Industry related errors
STR_ERROR_TOO_MANY_INDUSTRIES                                   :{WHITE}... too many industries
STR_ERROR_CAN_T_GENERATE_INDUSTRIES                             :{WHITE}Can't generate industries...
STR_ERROR_CAN_T_BUILD_HERE                                      :{WHITE}Can't build {STRING} here...
STR_ERROR_CAN_T_CONSTRUCT_THIS_INDUSTRY                         :{WHITE}Can't construct this industry type here...
STR_ERROR_INDUSTRY_TOO_CLOSE                                    :{WHITE}... too close to another industry
STR_ERROR_MUST_FOUND_TOWN_FIRST                                 :{WHITE}... must found town first
STR_ERROR_ONLY_ONE_ALLOWED_PER_TOWN                             :{WHITE}... only one allowed per town
STR_ERROR_CAN_ONLY_BE_BUILT_IN_TOWNS_WITH_POPULATION_OF_1200    :{WHITE}... can only be built in towns with a population of at least 1200
STR_ERROR_CAN_ONLY_BE_BUILT_IN_RAINFOREST                       :{WHITE}... can only be built in rainforest areas
STR_ERROR_CAN_ONLY_BE_BUILT_IN_DESERT                           :{WHITE}... can only be built in desert areas
STR_ERROR_CAN_ONLY_BE_BUILT_IN_TOWNS                            :{WHITE}... can only be built in towns (replacing houses)
STR_ERROR_CAN_ONLY_BE_BUILT_NEAR_TOWN_CENTER                    :{WHITE}... can only be built near the center of towns
STR_ERROR_CAN_ONLY_BE_BUILT_IN_LOW_AREAS                        :{WHITE}... can only be built in low areas
STR_ERROR_CAN_ONLY_BE_POSITIONED                                :{WHITE}... can only be positioned near edges of map
STR_ERROR_FOREST_CAN_ONLY_BE_PLANTED                            :{WHITE}... forest can only be planted above snow-line
STR_ERROR_CAN_ONLY_BE_BUILT_ABOVE_SNOW_LINE                     :{WHITE}... can only be built above the snow-line
STR_ERROR_CAN_ONLY_BE_BUILT_BELOW_SNOW_LINE                     :{WHITE}... can only be built below the snow-line

# Station construction related errors
STR_ERROR_CAN_T_BUILD_RAILROAD_STATION                          :{WHITE}Can't build railway station here...
STR_ERROR_CAN_T_BUILD_BUS_STATION                               :{WHITE}Can't build bus station...
STR_ERROR_CAN_T_BUILD_TRUCK_STATION                             :{WHITE}Can't build lorry station...
STR_ERROR_CAN_T_BUILD_PASSENGER_TRAM_STATION                    :{WHITE}Can't build passenger tram station...
STR_ERROR_CAN_T_BUILD_CARGO_TRAM_STATION                        :{WHITE}Can't build freight tram station...
STR_ERROR_CAN_T_BUILD_DOCK_HERE                                 :{WHITE}Can't build dock here...
STR_ERROR_CAN_T_BUILD_AIRPORT_HERE                              :{WHITE}Can't build airport here...

STR_ERROR_ADJOINS_EXISTING                                      :{WHITE}Adjoins existing station/loading area
STR_ERROR_ADJOINS_MORE_THAN_ONE_EXISTING                        :{WHITE}Adjoins more than one existing station/loading area
STR_ERROR_CAN_T_DISTANT_JOIN                                    :{WHITE}Can't distant-join station/loading area
STR_ERROR_STATION_TOO_SPREAD_OUT                                :{WHITE}... station too spread out
STR_ERROR_TOO_MANY_STATIONS_LOADING                             :{WHITE}Too many stations/loading areas
STR_ERROR_TOO_MANY_STATION_SPECS                                :{WHITE}Too many railway station parts
STR_ERROR_TOO_MANY_BUS_STOPS                                    :{WHITE}Too many bus stops
STR_ERROR_TOO_MANY_TRUCK_STOPS                                  :{WHITE}Too many lorry stations
STR_ERROR_TOO_CLOSE_TO_ANOTHER_STATION                          :{WHITE}Too close to another station/loading area
STR_ERROR_TOO_CLOSE_TO_ANOTHER_DOCK                             :{WHITE}Too close to another dock
STR_ERROR_TOO_CLOSE_TO_ANOTHER_AIRPORT                          :{WHITE}Too close to another airport
STR_ERROR_CAN_T_RENAME_STATION                                  :{WHITE}Can't rename station...
STR_ERROR_DRIVE_THROUGH_ON_TOWN_ROAD                            :{WHITE}... this is a town owned road
STR_ERROR_DRIVE_THROUGH_DIRECTION                               :{WHITE}... road facing in the wrong direction
STR_ERROR_DRIVE_THROUGH_CORNER                                  :{WHITE}... drive through stops can't have corners
STR_ERROR_DRIVE_THROUGH_JUNCTION                                :{WHITE}... drive through stops can't have junctions

# Station destruction related errors
STR_ERROR_CAN_T_REMOVE_PART_OF_STATION                          :{WHITE}Can't remove part of station...
STR_ERROR_MUST_REMOVE_RAILWAY_STATION_FIRST                     :{WHITE}Must remove railway station first
STR_ERROR_CAN_T_REMOVE_BUS_STATION                              :{WHITE}Can't remove bus station...
STR_ERROR_CAN_T_REMOVE_TRUCK_STATION                            :{WHITE}Can't remove lorry station...
STR_ERROR_CAN_T_REMOVE_PASSENGER_TRAM_STATION                   :{WHITE}Can't remove passenger tram station...
STR_ERROR_CAN_T_REMOVE_CARGO_TRAM_STATION                       :{WHITE}Can't remove freight tram station...
STR_ERROR_MUST_REMOVE_ROAD_STOP_FIRST                           :{WHITE}Must remove road stop first
STR_ERROR_THERE_IS_NO_STATION                                   :{WHITE}... there is no station here

STR_ERROR_MUST_DEMOLISH_RAILROAD                                :{WHITE}Must demolish railway station first
STR_ERROR_MUST_DEMOLISH_BUS_STATION_FIRST                       :{WHITE}Must demolish bus station first
STR_ERROR_MUST_DEMOLISH_TRUCK_STATION_FIRST                     :{WHITE}Must demolish lorry station first
STR_ERROR_MUST_DEMOLISH_PASSENGER_TRAM_STATION_FIRST            :{WHITE}Must demolish passenger tram station first
STR_ERROR_MUST_DEMOLISH_CARGO_TRAM_STATION_FIRST                :{WHITE}Must demolish freight tram station first
STR_ERROR_MUST_DEMOLISH_DOCK_FIRST                              :{WHITE}Must demolish dock first
STR_ERROR_MUST_DEMOLISH_AIRPORT_FIRST                           :{WHITE}Must demolish airport first

# Waypoint related errors
STR_ERROR_WAYPOINT_ADJOINS_MORE_THAN_ONE_EXISTING               :{WHITE}Adjoins more than one existing waypoint
STR_ERROR_TOO_CLOSE_TO_ANOTHER_WAYPOINT                         :{WHITE}Too close to another waypoint

STR_ERROR_CAN_T_BUILD_TRAIN_WAYPOINT                            :{WHITE}Can't build train waypoint here...
STR_ERROR_CAN_T_POSITION_BUOY_HERE                              :{WHITE}Can't place buoy here...
STR_ERROR_CAN_T_CHANGE_WAYPOINT_NAME                            :{WHITE}Can't change waypoint name...

STR_ERROR_CAN_T_REMOVE_TRAIN_WAYPOINT                           :{WHITE}Can't remove train waypoint here...
STR_ERROR_MUST_REMOVE_RAILWAYPOINT_FIRST                        :{WHITE}Must remove rail waypoint first
STR_ERROR_BUOY_IN_THE_WAY                                       :{WHITE}... buoy in the way
STR_ERROR_BUOY_IS_IN_USE                                        :{WHITE}... buoy is in use by another company!

# Depot related errors
STR_ERROR_CAN_T_BUILD_TRAIN_DEPOT                               :{WHITE}Can't build train depot here...
STR_ERROR_CAN_T_BUILD_ROAD_DEPOT                                :{WHITE}Can't build road vehicle depot here...
STR_ERROR_CAN_T_BUILD_TRAM_DEPOT                                :{WHITE}Can't build tram vehicle depot here...
STR_ERROR_CAN_T_BUILD_SHIP_DEPOT                                :{WHITE}Can't build ship depot here...

STR_ERROR_CAN_T_RENAME_DEPOT                                    :{WHITE}Can't rename depot...

STR_ERROR_TRAIN_MUST_BE_STOPPED_INSIDE_DEPOT                    :{WHITE}... must be stopped inside a depot
STR_ERROR_ROAD_VEHICLE_MUST_BE_STOPPED_INSIDE_DEPOT             :{WHITE}... must be stopped inside a depot
STR_ERROR_SHIP_MUST_BE_STOPPED_INSIDE_DEPOT                     :{WHITE}... must be stopped inside a depot
STR_ERROR_AIRCRAFT_MUST_BE_STOPPED_INSIDE_HANGAR                :{WHITE}... must be stopped inside a hangar

STR_ERROR_TRAINS_CAN_ONLY_BE_ALTERED_INSIDE_A_DEPOT             :{WHITE}Trains can only be altered when stopped inside a depot
STR_ERROR_TRAIN_TOO_LONG                                        :{WHITE}Train too long
STR_ERROR_CAN_T_REVERSE_DIRECTION_RAIL_VEHICLE                  :{WHITE}Can't reverse direction of vehicle...
STR_ERROR_CAN_T_REVERSE_DIRECTION_RAIL_VEHICLE_MULTIPLE_UNITS   :{WHITE}... consists of multiple units
STR_ERROR_INCOMPATIBLE_RAIL_TYPES                               :Incompatible rail types

STR_ERROR_CAN_T_MOVE_VEHICLE                                    :{WHITE}Can't move vehicle...
STR_ERROR_REAR_ENGINE_FOLLOW_FRONT                              :{WHITE}The rear engine will always follow its front counterpart
STR_ERROR_UNABLE_TO_FIND_ROUTE_TO                               :{WHITE}Unable to find route to local depot
STR_ERROR_UNABLE_TO_FIND_LOCAL_DEPOT                            :{WHITE}Unable to find local depot

STR_ERROR_DEPOT_WRONG_DEPOT_TYPE                                :Wrong depot type

# Autoreplace related errors
STR_ERROR_TRAIN_TOO_LONG_AFTER_REPLACEMENT                      :{WHITE}{VEHICLE} is too long after replacement
STR_ERROR_AUTOREPLACE_NOTHING_TO_DO                             :{WHITE}No autoreplace/renew rules applied
STR_ERROR_AUTOREPLACE_MONEY_LIMIT                               :(money limit)

# Rail construction errors
STR_ERROR_IMPOSSIBLE_TRACK_COMBINATION                          :{WHITE}Impossible track combination
STR_ERROR_MUST_REMOVE_SIGNALS_FIRST                             :{WHITE}Must remove signals first
STR_ERROR_NO_SUITABLE_RAILROAD_TRACK                            :{WHITE}No suitable railway track
STR_ERROR_MUST_REMOVE_RAILROAD_TRACK                            :{WHITE}Must remove railway track first
STR_ERROR_CROSSING_ON_ONEWAY_ROAD                               :{WHITE}Road is one way or blocked
STR_ERROR_CROSSING_DISALLOWED                                   :{WHITE}Level crossings not allowed for this rail type
STR_ERROR_CAN_T_BUILD_SIGNALS_HERE                              :{WHITE}Can't build signals here...
STR_ERROR_CAN_T_BUILD_RAILROAD_TRACK                            :{WHITE}Can't build railway track here...
STR_ERROR_CAN_T_REMOVE_RAILROAD_TRACK                           :{WHITE}Can't remove railway track from here...
STR_ERROR_CAN_T_REMOVE_SIGNALS_FROM                             :{WHITE}Can't remove signals from here...
STR_ERROR_SIGNAL_CAN_T_CONVERT_SIGNALS_HERE                     :{WHITE}Can't convert signals here...
STR_ERROR_THERE_IS_NO_RAILROAD_TRACK                            :{WHITE}... there is no railway track
STR_ERROR_THERE_ARE_NO_SIGNALS                                  :{WHITE}... there are no signals

STR_ERROR_CAN_T_CONVERT_RAIL                                    :{WHITE}Can't convert rail type here...

# Road construction errors
STR_ERROR_MUST_REMOVE_ROAD_FIRST                                :{WHITE}Must remove road first
STR_ERROR_ONEWAY_ROADS_CAN_T_HAVE_JUNCTION                      :{WHITE}... one way roads can't have junctions
STR_ERROR_CAN_T_BUILD_ROAD_HERE                                 :{WHITE}Can't build road here...
STR_ERROR_CAN_T_BUILD_TRAMWAY_HERE                              :{WHITE}Can't build tramway here...
STR_ERROR_CAN_T_REMOVE_ROAD_FROM                                :{WHITE}Can't remove road from here...
STR_ERROR_CAN_T_REMOVE_TRAMWAY_FROM                             :{WHITE}Can't remove tramway from here...
STR_ERROR_THERE_IS_NO_ROAD                                      :{WHITE}... there is no road
STR_ERROR_THERE_IS_NO_TRAMWAY                                   :{WHITE}... there is no tramway

# Waterway construction errors
STR_ERROR_CAN_T_BUILD_CANALS                                    :{WHITE}Can't build canals here...
STR_ERROR_CAN_T_BUILD_LOCKS                                     :{WHITE}Can't build locks here...
STR_ERROR_CAN_T_PLACE_RIVERS                                    :{WHITE}Can't place rivers here...
STR_ERROR_MUST_BE_BUILT_ON_WATER                                :{WHITE}... must be built on water
STR_ERROR_CAN_T_BUILD_ON_WATER                                  :{WHITE}... can't build on water
STR_ERROR_CAN_T_BUILD_ON_SEA                                    :{WHITE}... can't build on open sea
STR_ERROR_CAN_T_BUILD_ON_CANAL                                  :{WHITE}... can't build on canal
STR_ERROR_CAN_T_BUILD_ON_RIVER                                  :{WHITE}... can't build on river
STR_ERROR_MUST_DEMOLISH_CANAL_FIRST                             :{WHITE}Must demolish canal first
STR_ERROR_CAN_T_BUILD_AQUEDUCT_HERE                             :{WHITE}Can't build aqueduct here...

# Tree related errors
STR_ERROR_TREE_ALREADY_HERE                                     :{WHITE}... tree already here
STR_ERROR_TREE_WRONG_TERRAIN_FOR_TREE_TYPE                      :{WHITE}... wrong terrain for tree type
STR_ERROR_CAN_T_PLANT_TREE_HERE                                 :{WHITE}Can't plant tree here...

# Bridge related errors
STR_ERROR_CAN_T_BUILD_BRIDGE_HERE                               :{WHITE}Can't build bridge here...
STR_ERROR_MUST_DEMOLISH_BRIDGE_FIRST                            :{WHITE}Must demolish bridge first
STR_ERROR_CAN_T_START_AND_END_ON                                :{WHITE}Can't start and end in the same spot
STR_ERROR_BRIDGEHEADS_NOT_SAME_HEIGHT                           :{WHITE}Bridge heads not at the same level
STR_ERROR_BRIDGE_TOO_LOW_FOR_TERRAIN                            :{WHITE}Bridge is too low for the terrain
STR_ERROR_START_AND_END_MUST_BE_IN                              :{WHITE}Start and end must be in line
STR_ERROR_ENDS_OF_BRIDGE_MUST_BOTH                              :{WHITE}... ends of bridge must both be on land
STR_ERROR_BRIDGE_TOO_LONG                                       :{WHITE}... bridge too long
STR_ERROR_BRIDGE_THROUGH_MAP_BORDER                             :{WHITE}Bridge would end out of the map

# Tunnel related errors
STR_ERROR_CAN_T_BUILD_TUNNEL_HERE                               :{WHITE}Can't build tunnel here...
STR_ERROR_SITE_UNSUITABLE_FOR_TUNNEL                            :{WHITE}Site unsuitable for tunnel entrance
STR_ERROR_MUST_DEMOLISH_TUNNEL_FIRST                            :{WHITE}Must demolish tunnel first
STR_ERROR_ANOTHER_TUNNEL_IN_THE_WAY                             :{WHITE}Another tunnel in the way
STR_ERROR_TUNNEL_THROUGH_MAP_BORDER                             :{WHITE}Tunnel would end out of the map
STR_ERROR_UNABLE_TO_EXCAVATE_LAND                               :{WHITE}Unable to excavate land for other end of tunnel
STR_ERROR_TUNNEL_TOO_LONG                                       :{WHITE}... tunnel too long

# Object related errors
STR_ERROR_TOO_MANY_OBJECTS                                      :{WHITE}... too many objects
STR_ERROR_CAN_T_BUILD_OBJECT                                    :{WHITE}Can't build object...
STR_ERROR_OBJECT_IN_THE_WAY                                     :{WHITE}Object in the way
STR_ERROR_COMPANY_HEADQUARTERS_IN                               :{WHITE}... company headquarters in the way
STR_ERROR_CAN_T_PURCHASE_THIS_LAND                              :{WHITE}Can't purchase this land area...
STR_ERROR_YOU_ALREADY_OWN_IT                                    :{WHITE}... you already own it!

# Clipboard related errors
STR_COPY_PASTE_ERROR_SUMMARY                                    :{WHITE}{8:STRING}
STR_ERROR_CAN_T_PASTE_HERE                                      :{WHITE}Can't paste here...

# Group related errors
STR_ERROR_GROUP_CAN_T_CREATE                                    :{WHITE}Can't create group...
STR_ERROR_GROUP_CAN_T_DELETE                                    :{WHITE}Can't delete this group...
STR_ERROR_GROUP_CAN_T_RENAME                                    :{WHITE}Can't rename group...
STR_ERROR_GROUP_CAN_T_REMOVE_ALL_VEHICLES                       :{WHITE}Can't remove all vehicles from this group...
STR_ERROR_GROUP_CAN_T_ADD_VEHICLE                               :{WHITE}Can't add the vehicle to this group...
STR_ERROR_GROUP_CAN_T_ADD_SHARED_VEHICLE                        :{WHITE}Can't add shared vehicles to group...

# Generic vehicle errors
STR_ERROR_TRAIN_IN_THE_WAY                                      :{WHITE}Train in the way
STR_ERROR_ROAD_VEHICLE_IN_THE_WAY                               :{WHITE}Road vehicle in the way
STR_ERROR_SHIP_IN_THE_WAY                                       :{WHITE}Ship in the way
STR_ERROR_AIRCRAFT_IN_THE_WAY                                   :{WHITE}Aircraft in the way

STR_ERROR_CAN_T_REFIT_TRAIN                                     :{WHITE}Can't refit train...
STR_ERROR_CAN_T_REFIT_ROAD_VEHICLE                              :{WHITE}Can't refit road vehicle...
STR_ERROR_CAN_T_REFIT_SHIP                                      :{WHITE}Can't refit ship...
STR_ERROR_CAN_T_REFIT_AIRCRAFT                                  :{WHITE}Can't refit aircraft...

STR_ERROR_CAN_T_RENAME_TRAIN                                    :{WHITE}Can't name train...
STR_ERROR_CAN_T_RENAME_ROAD_VEHICLE                             :{WHITE}Can't name road vehicle...
STR_ERROR_CAN_T_RENAME_SHIP                                     :{WHITE}Can't name ship...
STR_ERROR_CAN_T_RENAME_AIRCRAFT                                 :{WHITE}Can't name aircraft...

STR_ERROR_CAN_T_STOP_START_TRAIN                                :{WHITE}Can't stop/start train...
STR_ERROR_CAN_T_STOP_START_ROAD_VEHICLE                         :{WHITE}Can't stop/start road vehicle...
STR_ERROR_CAN_T_STOP_START_SHIP                                 :{WHITE}Can't stop/start ship...
STR_ERROR_CAN_T_STOP_START_AIRCRAFT                             :{WHITE}Can't stop/start aircraft...

STR_ERROR_CAN_T_SEND_TRAIN_TO_DEPOT                             :{WHITE}Can't send train to depot...
STR_ERROR_CAN_T_SEND_ROAD_VEHICLE_TO_DEPOT                      :{WHITE}Can't send road vehicle to depot...
STR_ERROR_CAN_T_SEND_SHIP_TO_DEPOT                              :{WHITE}Can't send ship to depot...
STR_ERROR_CAN_T_SEND_AIRCRAFT_TO_HANGAR                         :{WHITE}Can't send aircraft to hangar...

STR_ERROR_CAN_T_BUY_TRAIN                                       :{WHITE}Can't buy railway vehicle...
STR_ERROR_CAN_T_BUY_ROAD_VEHICLE                                :{WHITE}Can't buy road vehicle...
STR_ERROR_CAN_T_BUY_SHIP                                        :{WHITE}Can't buy ship...
STR_ERROR_CAN_T_BUY_AIRCRAFT                                    :{WHITE}Can't buy aircraft...

STR_ERROR_CAN_T_RENAME_TRAIN_TYPE                               :{WHITE}Can't rename train vehicle type...
STR_ERROR_CAN_T_RENAME_ROAD_VEHICLE_TYPE                        :{WHITE}Can't rename road vehicle type...
STR_ERROR_CAN_T_RENAME_SHIP_TYPE                                :{WHITE}Can't rename ship type...
STR_ERROR_CAN_T_RENAME_AIRCRAFT_TYPE                            :{WHITE}Can't rename aircraft type...

STR_ERROR_CAN_T_SELL_TRAIN                                      :{WHITE}Can't sell railway vehicle...
STR_ERROR_CAN_T_SELL_ROAD_VEHICLE                               :{WHITE}Can't sell road vehicle...
STR_ERROR_CAN_T_SELL_SHIP                                       :{WHITE}Can't sell ship...
STR_ERROR_CAN_T_SELL_AIRCRAFT                                   :{WHITE}Can't sell aircraft...

STR_ERROR_RAIL_VEHICLE_NOT_AVAILABLE                            :{WHITE}Vehicle is not available
STR_ERROR_ROAD_VEHICLE_NOT_AVAILABLE                            :{WHITE}Vehicle is not available
STR_ERROR_SHIP_NOT_AVAILABLE                                    :{WHITE}Ship is not available
STR_ERROR_AIRCRAFT_NOT_AVAILABLE                                :{WHITE}Aircraft is not available

STR_ERROR_TOO_MANY_VEHICLES_IN_GAME                             :{WHITE}Too many vehicles in game
STR_ERROR_CAN_T_CHANGE_SERVICING                                :{WHITE}Can't change servicing interval...

STR_ERROR_VEHICLE_IS_DESTROYED                                  :{WHITE}... vehicle is destroyed

STR_ERROR_NO_VEHICLES_AVAILABLE                                 :{WHITE}No vehicles are available yet
STR_ERROR_NO_VEHICLES_AVAILABLE_EXPLANATION                     :{WHITE}Start a new game after {DATE_SHORT} or use a NewGRF that provides early vehicles

# Specific vehicle errors
STR_ERROR_CAN_T_MAKE_TRAIN_PASS_SIGNAL                          :{WHITE}Can't make train pass signal at danger...
STR_ERROR_CAN_T_REVERSE_DIRECTION_TRAIN                         :{WHITE}Can't reverse direction of train...
STR_ERROR_TRAIN_START_NO_POWER                                  :Train has no power

STR_ERROR_CAN_T_MAKE_ROAD_VEHICLE_TURN                          :{WHITE}Can't make road vehicle turn around...

STR_ERROR_AIRCRAFT_IS_IN_FLIGHT                                 :{WHITE}Aircraft is in flight

# Order related errors
STR_ERROR_NO_MORE_SPACE_FOR_ORDERS                              :{WHITE}No more space for orders
STR_ERROR_TOO_MANY_ORDERS                                       :{WHITE}Too many orders
STR_ERROR_CAN_T_INSERT_NEW_ORDER                                :{WHITE}Can't insert new order...
STR_ERROR_CAN_T_DELETE_THIS_ORDER                               :{WHITE}Can't delete this order...
STR_ERROR_CAN_T_MODIFY_THIS_ORDER                               :{WHITE}Can't modify this order...
STR_ERROR_CAN_T_MOVE_THIS_ORDER                                 :{WHITE}Can't move this order...
STR_ERROR_CAN_T_SKIP_ORDER                                      :{WHITE}Can't skip current order...
STR_ERROR_CAN_T_SKIP_TO_ORDER                                   :{WHITE}Can't skip to selected order...
STR_ERROR_CAN_T_COPY_SHARE_ORDER                                :{WHITE}... vehicle can't go to all stations
STR_ERROR_CAN_T_ADD_ORDER                                       :{WHITE}... vehicle can't go to that station
STR_ERROR_CAN_T_ADD_ORDER_SHARED                                :{WHITE}... a vehicle sharing this order can't go to that station

STR_ERROR_CAN_T_SHARE_ORDER_LIST                                :{WHITE}Can't share order list...
STR_ERROR_CAN_T_STOP_SHARING_ORDER_LIST                         :{WHITE}Can't stop sharing order list...
STR_ERROR_CAN_T_COPY_ORDER_LIST                                 :{WHITE}Can't copy order list...
STR_ERROR_TOO_FAR_FROM_PREVIOUS_DESTINATION                     :{WHITE}... too far from previous destination
STR_ERROR_AIRCRAFT_NOT_ENOUGH_RANGE                             :{WHITE}... aircraft has not enough range

# Timetable related errors
STR_ERROR_CAN_T_TIMETABLE_VEHICLE                               :{WHITE}Can't timetable vehicle...
STR_ERROR_TIMETABLE_ONLY_WAIT_AT_STATIONS                       :{WHITE}Vehicles can only wait at stations
STR_ERROR_TIMETABLE_NOT_STOPPING_HERE                           :{WHITE}This vehicle is not stopping at this station

# Sign related errors
STR_ERROR_TOO_MANY_SIGNS                                        :{WHITE}... too many signs
STR_ERROR_CAN_T_PLACE_SIGN_HERE                                 :{WHITE}Can't place sign here...
STR_ERROR_CAN_T_CHANGE_SIGN_NAME                                :{WHITE}Can't change sign name...
STR_ERROR_CAN_T_DELETE_SIGN                                     :{WHITE}Can't delete sign...

# Translatable comment for OpenTTD's desktop shortcut
STR_DESKTOP_SHORTCUT_COMMENT                                    :A simulation game based on Transport Tycoon Deluxe

# Translatable descriptions in media/baseset/*.ob* files
STR_BASEGRAPHICS_DOS_DESCRIPTION                                :Original Transport Tycoon Deluxe DOS edition graphics.
STR_BASEGRAPHICS_DOS_DE_DESCRIPTION                             :Original Transport Tycoon Deluxe DOS (German) edition graphics.
STR_BASEGRAPHICS_WIN_DESCRIPTION                                :Original Transport Tycoon Deluxe Windows edition graphics.
STR_BASESOUNDS_DOS_DESCRIPTION                                  :Original Transport Tycoon Deluxe DOS edition sounds.
STR_BASESOUNDS_WIN_DESCRIPTION                                  :Original Transport Tycoon Deluxe Windows edition sounds.
STR_BASESOUNDS_NONE_DESCRIPTION                                 :A sound pack without any sounds.
STR_BASEMUSIC_WIN_DESCRIPTION                                   :Original Transport Tycoon Deluxe Windows edition music.
STR_BASEMUSIC_NONE_DESCRIPTION                                  :A music pack without actual music.

##id 0x2000
# Town building names
STR_TOWN_BUILDING_NAME_TALL_OFFICE_BLOCK_1                      :Tall office block
STR_TOWN_BUILDING_NAME_OFFICE_BLOCK_1                           :Office block
STR_TOWN_BUILDING_NAME_SMALL_BLOCK_OF_FLATS_1                   :Small block of flats
STR_TOWN_BUILDING_NAME_CHURCH_1                                 :Church
STR_TOWN_BUILDING_NAME_LARGE_OFFICE_BLOCK_1                     :Large office block
STR_TOWN_BUILDING_NAME_TOWN_HOUSES_1                            :Town houses
STR_TOWN_BUILDING_NAME_HOTEL_1                                  :Hotel
STR_TOWN_BUILDING_NAME_STATUE_1                                 :Statue
STR_TOWN_BUILDING_NAME_FOUNTAIN_1                               :Fountain
STR_TOWN_BUILDING_NAME_PARK_1                                   :Park
STR_TOWN_BUILDING_NAME_OFFICE_BLOCK_2                           :Office block
STR_TOWN_BUILDING_NAME_SHOPS_AND_OFFICES_1                      :Shops and offices
STR_TOWN_BUILDING_NAME_MODERN_OFFICE_BUILDING_1                 :Modern office building
STR_TOWN_BUILDING_NAME_WAREHOUSE_1                              :Warehouse
STR_TOWN_BUILDING_NAME_OFFICE_BLOCK_3                           :Office block
STR_TOWN_BUILDING_NAME_STADIUM_1                                :Stadium
STR_TOWN_BUILDING_NAME_OLD_HOUSES_1                             :Old houses
STR_TOWN_BUILDING_NAME_COTTAGES_1                               :Cottages
STR_TOWN_BUILDING_NAME_HOUSES_1                                 :Houses
STR_TOWN_BUILDING_NAME_FLATS_1                                  :Flats
STR_TOWN_BUILDING_NAME_TALL_OFFICE_BLOCK_2                      :Tall office block
STR_TOWN_BUILDING_NAME_SHOPS_AND_OFFICES_2                      :Shops and offices
STR_TOWN_BUILDING_NAME_SHOPS_AND_OFFICES_3                      :Shops and offices
STR_TOWN_BUILDING_NAME_THEATER_1                                :Theatre
STR_TOWN_BUILDING_NAME_STADIUM_2                                :Stadium
STR_TOWN_BUILDING_NAME_OFFICES_1                                :Offices
STR_TOWN_BUILDING_NAME_HOUSES_2                                 :Houses
STR_TOWN_BUILDING_NAME_CINEMA_1                                 :Cinema
STR_TOWN_BUILDING_NAME_SHOPPING_MALL_1                          :Shopping centre
STR_TOWN_BUILDING_NAME_IGLOO_1                                  :Igloo
STR_TOWN_BUILDING_NAME_TEPEES_1                                 :Tepees
STR_TOWN_BUILDING_NAME_TEAPOT_HOUSE_1                           :Teapot-House
STR_TOWN_BUILDING_NAME_PIGGY_BANK_1                             :Piggy-Bank

##id 0x4800
# industry names
STR_INDUSTRY_NAME_COAL_MINE                                     :Coal Mine
STR_INDUSTRY_NAME_POWER_STATION                                 :Power Station
STR_INDUSTRY_NAME_SAWMILL                                       :Sawmill
STR_INDUSTRY_NAME_FOREST                                        :Forest
STR_INDUSTRY_NAME_OIL_REFINERY                                  :Oil Refinery
STR_INDUSTRY_NAME_OIL_RIG                                       :Oil Rig
STR_INDUSTRY_NAME_FACTORY                                       :Factory
STR_INDUSTRY_NAME_PRINTING_WORKS                                :Printing Works
STR_INDUSTRY_NAME_STEEL_MILL                                    :Steel Mill
STR_INDUSTRY_NAME_FARM                                          :Farm
STR_INDUSTRY_NAME_COPPER_ORE_MINE                               :Copper Ore Mine
STR_INDUSTRY_NAME_OIL_WELLS                                     :Oil Wells
STR_INDUSTRY_NAME_BANK                                          :Bank
STR_INDUSTRY_NAME_FOOD_PROCESSING_PLANT                         :Food Processing Plant
STR_INDUSTRY_NAME_PAPER_MILL                                    :Paper Mill
STR_INDUSTRY_NAME_GOLD_MINE                                     :Gold Mine
STR_INDUSTRY_NAME_BANK_TROPIC_ARCTIC                            :Bank
STR_INDUSTRY_NAME_DIAMOND_MINE                                  :Diamond Mine
STR_INDUSTRY_NAME_IRON_ORE_MINE                                 :Iron Ore Mine
STR_INDUSTRY_NAME_FRUIT_PLANTATION                              :Fruit Plantation
STR_INDUSTRY_NAME_RUBBER_PLANTATION                             :Rubber Plantation
STR_INDUSTRY_NAME_WATER_SUPPLY                                  :Water Supply
STR_INDUSTRY_NAME_WATER_TOWER                                   :Water Tower
STR_INDUSTRY_NAME_FACTORY_2                                     :Factory
STR_INDUSTRY_NAME_FARM_2                                        :Farm
STR_INDUSTRY_NAME_LUMBER_MILL                                   :Lumber Mill
STR_INDUSTRY_NAME_COTTON_CANDY_FOREST                           :Candyfloss Forest
STR_INDUSTRY_NAME_CANDY_FACTORY                                 :Sweet Factory
STR_INDUSTRY_NAME_BATTERY_FARM                                  :Battery Farm
STR_INDUSTRY_NAME_COLA_WELLS                                    :Cola Wells
STR_INDUSTRY_NAME_TOY_SHOP                                      :Toy Shop
STR_INDUSTRY_NAME_TOY_FACTORY                                   :Toy Factory
STR_INDUSTRY_NAME_PLASTIC_FOUNTAINS                             :Plastic Fountains
STR_INDUSTRY_NAME_FIZZY_DRINK_FACTORY                           :Fizzy Drink Factory
STR_INDUSTRY_NAME_BUBBLE_GENERATOR                              :Bubble Generator
STR_INDUSTRY_NAME_TOFFEE_QUARRY                                 :Toffee Quarry
STR_INDUSTRY_NAME_SUGAR_MINE                                    :Sugar Mine

############ WARNING, using range 0x6000 for strings that are stored in the savegame
############ These strings may never get a new id, or savegames will break!
##id 0x6000
STR_SV_EMPTY                                                    :
STR_SV_UNNAMED                                                  :Unnamed
STR_SV_TRAIN_NAME                                               :Train {COMMA}
STR_SV_ROAD_VEHICLE_NAME                                        :Road Vehicle {COMMA}
STR_SV_SHIP_NAME                                                :Ship {COMMA}
STR_SV_AIRCRAFT_NAME                                            :Aircraft {COMMA}

STR_SV_STNAME                                                   :{STRING1}
STR_SV_STNAME_NORTH                                             :{STRING1} North
STR_SV_STNAME_SOUTH                                             :{STRING1} South
STR_SV_STNAME_EAST                                              :{STRING1} East
STR_SV_STNAME_WEST                                              :{STRING1} West
STR_SV_STNAME_CENTRAL                                           :{STRING1} Central
STR_SV_STNAME_TRANSFER                                          :{STRING1} Transfer
STR_SV_STNAME_HALT                                              :{STRING1} Halt
STR_SV_STNAME_VALLEY                                            :{STRING1} Valley
STR_SV_STNAME_HEIGHTS                                           :{STRING1} Heights
STR_SV_STNAME_WOODS                                             :{STRING1} Woods
STR_SV_STNAME_LAKESIDE                                          :{STRING1} Lakeside
STR_SV_STNAME_EXCHANGE                                          :{STRING1} Exchange
STR_SV_STNAME_AIRPORT                                           :{STRING1} Airport
STR_SV_STNAME_OILFIELD                                          :{STRING1} Oilfield
STR_SV_STNAME_MINES                                             :{STRING1} Mines
STR_SV_STNAME_DOCKS                                             :{STRING1} Docks
STR_SV_STNAME_BUOY                                              :{STRING2}
STR_SV_STNAME_WAYPOINT                                          :{STRING2}
##id 0x6020
STR_SV_STNAME_ANNEXE                                            :{STRING1} Annexe
STR_SV_STNAME_SIDINGS                                           :{STRING1} Sidings
STR_SV_STNAME_BRANCH                                            :{STRING1} Branch
STR_SV_STNAME_UPPER                                             :Upper {STRING1}
STR_SV_STNAME_LOWER                                             :Lower {STRING1}
STR_SV_STNAME_HELIPORT                                          :{STRING1} Heliport
STR_SV_STNAME_FOREST                                            :{STRING1} Forest
STR_SV_STNAME_FALLBACK                                          :{STRING1} Station #{NUM}
############ end of savegame specific region!

##id 0x8000
# Vehicle names
STR_VEHICLE_NAME_TRAIN_ENGINE_RAIL_KIRBY_PAUL_TANK_STEAM        :Kirby Paul Tank (Steam)
STR_VEHICLE_NAME_TRAIN_ENGINE_RAIL_MJS_250_DIESEL               :MJS 250 (Diesel)
STR_VEHICLE_NAME_TRAIN_ENGINE_RAIL_PLODDYPHUT_CHOO_CHOO         :Ploddyphut Choo-Choo
STR_VEHICLE_NAME_TRAIN_ENGINE_RAIL_POWERNAUT_CHOO_CHOO          :Powernaut Choo-Choo
STR_VEHICLE_NAME_TRAIN_ENGINE_RAIL_MIGHTYMOVER_CHOO_CHOO        :Mightymover Choo-Choo
STR_VEHICLE_NAME_TRAIN_ENGINE_RAIL_PLODDYPHUT_DIESEL            :Ploddyphut Diesel
STR_VEHICLE_NAME_TRAIN_ENGINE_RAIL_POWERNAUT_DIESEL             :Powernaut Diesel
STR_VEHICLE_NAME_TRAIN_ENGINE_RAIL_WILLS_2_8_0_STEAM            :Wills 2-8-0 (Steam)
STR_VEHICLE_NAME_TRAIN_ENGINE_RAIL_CHANEY_JUBILEE_STEAM         :Chaney 'Jubilee' (Steam)
STR_VEHICLE_NAME_TRAIN_ENGINE_RAIL_GINZU_A4_STEAM               :Ginzu 'A4' (Steam)
STR_VEHICLE_NAME_TRAIN_ENGINE_RAIL_SH_8P_STEAM                  :SH '8P' (Steam)
STR_VEHICLE_NAME_TRAIN_ENGINE_RAIL_MANLEY_MOREL_DMU_DIESEL      :Manley-Morel DMU (Diesel)
STR_VEHICLE_NAME_TRAIN_ENGINE_RAIL_DASH_DIESEL                  :'Dash' (Diesel)
STR_VEHICLE_NAME_TRAIN_ENGINE_RAIL_SH_HENDRY_25_DIESEL          :SH/Hendry '25' (Diesel)
STR_VEHICLE_NAME_TRAIN_ENGINE_RAIL_UU_37_DIESEL                 :UU '37' (Diesel)
STR_VEHICLE_NAME_TRAIN_ENGINE_RAIL_FLOSS_47_DIESEL              :Floss '47' (Diesel)
STR_VEHICLE_NAME_TRAIN_ENGINE_RAIL_CS_4000_DIESEL               :CS 4000 (Diesel)
STR_VEHICLE_NAME_TRAIN_ENGINE_RAIL_CS_2400_DIESEL               :CS 2400 (Diesel)
STR_VEHICLE_NAME_TRAIN_ENGINE_RAIL_CENTENNIAL_DIESEL            :Centennial (Diesel)
STR_VEHICLE_NAME_TRAIN_ENGINE_RAIL_KELLING_3100_DIESEL          :Kelling 3100 (Diesel)
STR_VEHICLE_NAME_TRAIN_ENGINE_RAIL_TURNER_TURBO_DIESEL          :Turner Turbo (Diesel)
STR_VEHICLE_NAME_TRAIN_ENGINE_RAIL_MJS_1000_DIESEL              :MJS 1000 (Diesel)
STR_VEHICLE_NAME_TRAIN_ENGINE_RAIL_SH_125_DIESEL                :SH '125' (Diesel)
STR_VEHICLE_NAME_TRAIN_ENGINE_RAIL_SH_30_ELECTRIC               :SH '30' (Electric)
STR_VEHICLE_NAME_TRAIN_ENGINE_RAIL_SH_40_ELECTRIC               :SH '40' (Electric)
STR_VEHICLE_NAME_TRAIN_ENGINE_RAIL_T_I_M_ELECTRIC               :'T.I.M.' (Electric)
STR_VEHICLE_NAME_TRAIN_ENGINE_RAIL_ASIASTAR_ELECTRIC            :'AsiaStar' (Electric)
STR_VEHICLE_NAME_TRAIN_WAGON_RAIL_PASSENGER_CAR                 :Passenger Carriage
STR_VEHICLE_NAME_TRAIN_WAGON_RAIL_MAIL_VAN                      :Mail Van
STR_VEHICLE_NAME_TRAIN_WAGON_RAIL_COAL_CAR                      :Coal Truck
STR_VEHICLE_NAME_TRAIN_WAGON_RAIL_OIL_TANKER                    :Oil Tanker
STR_VEHICLE_NAME_TRAIN_WAGON_RAIL_LIVESTOCK_VAN                 :Livestock Van
STR_VEHICLE_NAME_TRAIN_WAGON_RAIL_GOODS_VAN                     :Goods Van
STR_VEHICLE_NAME_TRAIN_WAGON_RAIL_GRAIN_HOPPER                  :Grain Hopper
STR_VEHICLE_NAME_TRAIN_WAGON_RAIL_WOOD_TRUCK                    :Wood Truck
STR_VEHICLE_NAME_TRAIN_WAGON_RAIL_IRON_ORE_HOPPER               :Iron Ore Hopper
STR_VEHICLE_NAME_TRAIN_WAGON_RAIL_STEEL_TRUCK                   :Steel Truck
STR_VEHICLE_NAME_TRAIN_WAGON_RAIL_ARMORED_VAN                   :Armoured Van
STR_VEHICLE_NAME_TRAIN_WAGON_RAIL_FOOD_VAN                      :Food Van
STR_VEHICLE_NAME_TRAIN_WAGON_RAIL_PAPER_TRUCK                   :Paper Truck
STR_VEHICLE_NAME_TRAIN_WAGON_RAIL_COPPER_ORE_HOPPER             :Copper Ore Hopper
STR_VEHICLE_NAME_TRAIN_WAGON_RAIL_WATER_TANKER                  :Water Tanker
STR_VEHICLE_NAME_TRAIN_WAGON_RAIL_FRUIT_TRUCK                   :Fruit Truck
STR_VEHICLE_NAME_TRAIN_WAGON_RAIL_RUBBER_TRUCK                  :Rubber Truck
STR_VEHICLE_NAME_TRAIN_WAGON_RAIL_SUGAR_TRUCK                   :Sugar Truck
STR_VEHICLE_NAME_TRAIN_WAGON_RAIL_COTTON_CANDY_HOPPER           :Candyfloss Hopper
STR_VEHICLE_NAME_TRAIN_WAGON_RAIL_TOFFEE_HOPPER                 :Toffee Hopper
STR_VEHICLE_NAME_TRAIN_WAGON_RAIL_BUBBLE_VAN                    :Bubble Van
STR_VEHICLE_NAME_TRAIN_WAGON_RAIL_COLA_TANKER                   :Cola Tanker
STR_VEHICLE_NAME_TRAIN_WAGON_RAIL_CANDY_VAN                     :Sweet Van
STR_VEHICLE_NAME_TRAIN_WAGON_RAIL_TOY_VAN                       :Toy Van
STR_VEHICLE_NAME_TRAIN_WAGON_RAIL_BATTERY_TRUCK                 :Battery Truck
STR_VEHICLE_NAME_TRAIN_WAGON_RAIL_FIZZY_DRINK_TRUCK             :Fizzy Drink Truck
STR_VEHICLE_NAME_TRAIN_WAGON_RAIL_PLASTIC_TRUCK                 :Plastic Truck
STR_VEHICLE_NAME_TRAIN_ENGINE_MONORAIL_X2001_ELECTRIC           :'X2001' (Electric)
STR_VEHICLE_NAME_TRAIN_ENGINE_MONORAIL_MILLENNIUM_Z1_ELECTRIC   :'Millennium Z1' (Electric)
STR_VEHICLE_NAME_TRAIN_ENGINE_MONORAIL_WIZZOWOW_Z99             :Wizzowow Z99
STR_VEHICLE_NAME_TRAIN_WAGON_MONORAIL_PASSENGER_CAR             :Passenger Carriage
STR_VEHICLE_NAME_TRAIN_WAGON_MONORAIL_MAIL_VAN                  :Mail Van
STR_VEHICLE_NAME_TRAIN_WAGON_MONORAIL_COAL_CAR                  :Coal Truck
STR_VEHICLE_NAME_TRAIN_WAGON_MONORAIL_OIL_TANKER                :Oil Tanker
STR_VEHICLE_NAME_TRAIN_WAGON_MONORAIL_LIVESTOCK_VAN             :Livestock Van
STR_VEHICLE_NAME_TRAIN_WAGON_MONORAIL_GOODS_VAN                 :Goods Van
STR_VEHICLE_NAME_TRAIN_WAGON_MONORAIL_GRAIN_HOPPER              :Grain Hopper
STR_VEHICLE_NAME_TRAIN_WAGON_MONORAIL_WOOD_TRUCK                :Wood Truck
STR_VEHICLE_NAME_TRAIN_WAGON_MONORAIL_IRON_ORE_HOPPER           :Iron Ore Hopper
STR_VEHICLE_NAME_TRAIN_WAGON_MONORAIL_STEEL_TRUCK               :Steel Truck
STR_VEHICLE_NAME_TRAIN_WAGON_MONORAIL_ARMORED_VAN               :Armoured Van
STR_VEHICLE_NAME_TRAIN_WAGON_MONORAIL_FOOD_VAN                  :Food Van
STR_VEHICLE_NAME_TRAIN_WAGON_MONORAIL_PAPER_TRUCK               :Paper Truck
STR_VEHICLE_NAME_TRAIN_WAGON_MONORAIL_COPPER_ORE_HOPPER         :Copper Ore Hopper
STR_VEHICLE_NAME_TRAIN_WAGON_MONORAIL_WATER_TANKER              :Water Tanker
STR_VEHICLE_NAME_TRAIN_WAGON_MONORAIL_FRUIT_TRUCK               :Fruit Truck
STR_VEHICLE_NAME_TRAIN_WAGON_MONORAIL_RUBBER_TRUCK              :Rubber Truck
STR_VEHICLE_NAME_TRAIN_WAGON_MONORAIL_SUGAR_TRUCK               :Sugar Truck
STR_VEHICLE_NAME_TRAIN_WAGON_MONORAIL_COTTON_CANDY_HOPPER       :Candyfloss Hopper
STR_VEHICLE_NAME_TRAIN_WAGON_MONORAIL_TOFFEE_HOPPER             :Toffee Hopper
STR_VEHICLE_NAME_TRAIN_WAGON_MONORAIL_BUBBLE_VAN                :Bubble Van
STR_VEHICLE_NAME_TRAIN_WAGON_MONORAIL_COLA_TANKER               :Cola Tanker
STR_VEHICLE_NAME_TRAIN_WAGON_MONORAIL_CANDY_VAN                 :Sweet Van
STR_VEHICLE_NAME_TRAIN_WAGON_MONORAIL_TOY_VAN                   :Toy Van
STR_VEHICLE_NAME_TRAIN_WAGON_MONORAIL_BATTERY_TRUCK             :Battery Truck
STR_VEHICLE_NAME_TRAIN_WAGON_MONORAIL_FIZZY_DRINK_TRUCK         :Fizzy Drink Truck
STR_VEHICLE_NAME_TRAIN_WAGON_MONORAIL_PLASTIC_TRUCK             :Plastic Truck
STR_VEHICLE_NAME_TRAIN_ENGINE_MAGLEV_LEV1_LEVIATHAN_ELECTRIC    :Lev1 'Leviathan' (Electric)
STR_VEHICLE_NAME_TRAIN_ENGINE_MAGLEV_LEV2_CYCLOPS_ELECTRIC      :Lev2 'Cyclops' (Electric)
STR_VEHICLE_NAME_TRAIN_ENGINE_MAGLEV_LEV3_PEGASUS_ELECTRIC      :Lev3 'Pegasus' (Electric)
STR_VEHICLE_NAME_TRAIN_ENGINE_MAGLEV_LEV4_CHIMAERA_ELECTRIC     :Lev4 'Chimaera' (Electric)
STR_VEHICLE_NAME_TRAIN_ENGINE_MAGLEV_WIZZOWOW_ROCKETEER         :Wizzowow Rocketeer
STR_VEHICLE_NAME_TRAIN_WAGON_MAGLEV_PASSENGER_CAR               :Passenger Carriage
STR_VEHICLE_NAME_TRAIN_WAGON_MAGLEV_MAIL_VAN                    :Mail Van
STR_VEHICLE_NAME_TRAIN_WAGON_MAGLEV_COAL_CAR                    :Coal Truck
STR_VEHICLE_NAME_TRAIN_WAGON_MAGLEV_OIL_TANKER                  :Oil Tanker
STR_VEHICLE_NAME_TRAIN_WAGON_MAGLEV_LIVESTOCK_VAN               :Livestock Van
STR_VEHICLE_NAME_TRAIN_WAGON_MAGLEV_GOODS_VAN                   :Goods Van
STR_VEHICLE_NAME_TRAIN_WAGON_MAGLEV_GRAIN_HOPPER                :Grain Hopper
STR_VEHICLE_NAME_TRAIN_WAGON_MAGLEV_WOOD_TRUCK                  :Wood Truck
STR_VEHICLE_NAME_TRAIN_WAGON_MAGLEV_IRON_ORE_HOPPER             :Iron Ore Hopper
STR_VEHICLE_NAME_TRAIN_WAGON_MAGLEV_STEEL_TRUCK                 :Steel Truck
STR_VEHICLE_NAME_TRAIN_WAGON_MAGLEV_ARMORED_VAN                 :Armoured Van
STR_VEHICLE_NAME_TRAIN_WAGON_MAGLEV_FOOD_VAN                    :Food Van
STR_VEHICLE_NAME_TRAIN_WAGON_MAGLEV_PAPER_TRUCK                 :Paper Truck
STR_VEHICLE_NAME_TRAIN_WAGON_MAGLEV_COPPER_ORE_HOPPER           :Copper Ore Hopper
STR_VEHICLE_NAME_TRAIN_WAGON_MAGLEV_WATER_TANKER                :Water Tanker
STR_VEHICLE_NAME_TRAIN_WAGON_MAGLEV_FRUIT_TRUCK                 :Fruit Truck
STR_VEHICLE_NAME_TRAIN_WAGON_MAGLEV_RUBBER_TRUCK                :Rubber Truck
STR_VEHICLE_NAME_TRAIN_WAGON_MAGLEV_SUGAR_TRUCK                 :Sugar Truck
STR_VEHICLE_NAME_TRAIN_WAGON_MAGLEV_COTTON_CANDY_HOPPER         :Candyfloss Hopper
STR_VEHICLE_NAME_TRAIN_WAGON_MAGLEV_TOFFEE_HOPPER               :Toffee Hopper
STR_VEHICLE_NAME_TRAIN_WAGON_MAGLEV_BUBBLE_VAN                  :Bubble Van
STR_VEHICLE_NAME_TRAIN_WAGON_MAGLEV_COLA_TANKER                 :Cola Tanker
STR_VEHICLE_NAME_TRAIN_WAGON_MAGLEV_CANDY_VAN                   :Sweet Van
STR_VEHICLE_NAME_TRAIN_WAGON_MAGLEV_TOY_VAN                     :Toy Van
STR_VEHICLE_NAME_TRAIN_WAGON_MAGLEV_BATTERY_TRUCK               :Battery Truck
STR_VEHICLE_NAME_TRAIN_WAGON_MAGLEV_FIZZY_DRINK_TRUCK           :Fizzy Drink Truck
STR_VEHICLE_NAME_TRAIN_WAGON_MAGLEV_PLASTIC_TRUCK               :Plastic Truck
STR_VEHICLE_NAME_ROAD_VEHICLE_MPS_REGAL_BUS                     :MPS Regal Bus
STR_VEHICLE_NAME_ROAD_VEHICLE_HEREFORD_LEOPARD_BUS              :Hereford Leopard Bus
STR_VEHICLE_NAME_ROAD_VEHICLE_FOSTER_BUS                        :Foster Bus
STR_VEHICLE_NAME_ROAD_VEHICLE_FOSTER_MKII_SUPERBUS              :Foster MkII Superbus
STR_VEHICLE_NAME_ROAD_VEHICLE_PLODDYPHUT_MKI_BUS                :Ploddyphut MkI Bus
STR_VEHICLE_NAME_ROAD_VEHICLE_PLODDYPHUT_MKII_BUS               :Ploddyphut MkII Bus
STR_VEHICLE_NAME_ROAD_VEHICLE_PLODDYPHUT_MKIII_BUS              :Ploddyphut MkIII Bus
STR_VEHICLE_NAME_ROAD_VEHICLE_BALOGH_COAL_TRUCK                 :Balogh Coal Truck
STR_VEHICLE_NAME_ROAD_VEHICLE_UHL_COAL_TRUCK                    :Uhl Coal Truck
STR_VEHICLE_NAME_ROAD_VEHICLE_DW_COAL_TRUCK                     :DW Coal Truck
STR_VEHICLE_NAME_ROAD_VEHICLE_MPS_MAIL_TRUCK                    :MPS Mail Truck
STR_VEHICLE_NAME_ROAD_VEHICLE_REYNARD_MAIL_TRUCK                :Reynard Mail Truck
STR_VEHICLE_NAME_ROAD_VEHICLE_PERRY_MAIL_TRUCK                  :Perry Mail Truck
STR_VEHICLE_NAME_ROAD_VEHICLE_MIGHTYMOVER_MAIL_TRUCK            :MightyMover Mail Truck
STR_VEHICLE_NAME_ROAD_VEHICLE_POWERNAUGHT_MAIL_TRUCK            :Powernaught Mail Truck
STR_VEHICLE_NAME_ROAD_VEHICLE_WIZZOWOW_MAIL_TRUCK               :Wizzowow Mail Truck
STR_VEHICLE_NAME_ROAD_VEHICLE_WITCOMBE_OIL_TANKER               :Witcombe Oil Tanker
STR_VEHICLE_NAME_ROAD_VEHICLE_FOSTER_OIL_TANKER                 :Foster Oil Tanker
STR_VEHICLE_NAME_ROAD_VEHICLE_PERRY_OIL_TANKER                  :Perry Oil Tanker
STR_VEHICLE_NAME_ROAD_VEHICLE_TALBOTT_LIVESTOCK_VAN             :Talbott Livestock Van
STR_VEHICLE_NAME_ROAD_VEHICLE_UHL_LIVESTOCK_VAN                 :Uhl Livestock Van
STR_VEHICLE_NAME_ROAD_VEHICLE_FOSTER_LIVESTOCK_VAN              :Foster Livestock Van
STR_VEHICLE_NAME_ROAD_VEHICLE_BALOGH_GOODS_TRUCK                :Balogh Goods Truck
STR_VEHICLE_NAME_ROAD_VEHICLE_CRAIGHEAD_GOODS_TRUCK             :Craighead Goods Truck
STR_VEHICLE_NAME_ROAD_VEHICLE_GOSS_GOODS_TRUCK                  :Goss Goods Truck
STR_VEHICLE_NAME_ROAD_VEHICLE_HEREFORD_GRAIN_TRUCK              :Hereford Grain Truck
STR_VEHICLE_NAME_ROAD_VEHICLE_THOMAS_GRAIN_TRUCK                :Thomas Grain Truck
STR_VEHICLE_NAME_ROAD_VEHICLE_GOSS_GRAIN_TRUCK                  :Goss Grain Truck
STR_VEHICLE_NAME_ROAD_VEHICLE_WITCOMBE_WOOD_TRUCK               :Witcombe Wood Truck
STR_VEHICLE_NAME_ROAD_VEHICLE_FOSTER_WOOD_TRUCK                 :Foster Wood Truck
STR_VEHICLE_NAME_ROAD_VEHICLE_MORELAND_WOOD_TRUCK               :Moreland Wood Truck
STR_VEHICLE_NAME_ROAD_VEHICLE_MPS_IRON_ORE_TRUCK                :MPS Iron Ore Truck
STR_VEHICLE_NAME_ROAD_VEHICLE_UHL_IRON_ORE_TRUCK                :Uhl Iron Ore Truck
STR_VEHICLE_NAME_ROAD_VEHICLE_CHIPPY_IRON_ORE_TRUCK             :Chippy Iron Ore Truck
STR_VEHICLE_NAME_ROAD_VEHICLE_BALOGH_STEEL_TRUCK                :Balogh Steel Truck
STR_VEHICLE_NAME_ROAD_VEHICLE_UHL_STEEL_TRUCK                   :Uhl Steel Truck
STR_VEHICLE_NAME_ROAD_VEHICLE_KELLING_STEEL_TRUCK               :Kelling Steel Truck
STR_VEHICLE_NAME_ROAD_VEHICLE_BALOGH_ARMORED_TRUCK              :Balogh Armoured Truck
STR_VEHICLE_NAME_ROAD_VEHICLE_UHL_ARMORED_TRUCK                 :Uhl Armoured Truck
STR_VEHICLE_NAME_ROAD_VEHICLE_FOSTER_ARMORED_TRUCK              :Foster Armoured Truck
STR_VEHICLE_NAME_ROAD_VEHICLE_FOSTER_FOOD_VAN                   :Foster Food Van
STR_VEHICLE_NAME_ROAD_VEHICLE_PERRY_FOOD_VAN                    :Perry Food Van
STR_VEHICLE_NAME_ROAD_VEHICLE_CHIPPY_FOOD_VAN                   :Chippy Food Van
STR_VEHICLE_NAME_ROAD_VEHICLE_UHL_PAPER_TRUCK                   :Uhl Paper Truck
STR_VEHICLE_NAME_ROAD_VEHICLE_BALOGH_PAPER_TRUCK                :Balogh Paper Truck
STR_VEHICLE_NAME_ROAD_VEHICLE_MPS_PAPER_TRUCK                   :MPS Paper Truck
STR_VEHICLE_NAME_ROAD_VEHICLE_MPS_COPPER_ORE_TRUCK              :MPS Copper Ore Truck
STR_VEHICLE_NAME_ROAD_VEHICLE_UHL_COPPER_ORE_TRUCK              :Uhl Copper Ore Truck
STR_VEHICLE_NAME_ROAD_VEHICLE_GOSS_COPPER_ORE_TRUCK             :Goss Copper Ore Truck
STR_VEHICLE_NAME_ROAD_VEHICLE_UHL_WATER_TANKER                  :Uhl Water Tanker
STR_VEHICLE_NAME_ROAD_VEHICLE_BALOGH_WATER_TANKER               :Balogh Water Tanker
STR_VEHICLE_NAME_ROAD_VEHICLE_MPS_WATER_TANKER                  :MPS Water Tanker
STR_VEHICLE_NAME_ROAD_VEHICLE_BALOGH_FRUIT_TRUCK                :Balogh Fruit Truck
STR_VEHICLE_NAME_ROAD_VEHICLE_UHL_FRUIT_TRUCK                   :Uhl Fruit Truck
STR_VEHICLE_NAME_ROAD_VEHICLE_KELLING_FRUIT_TRUCK               :Kelling Fruit Truck
STR_VEHICLE_NAME_ROAD_VEHICLE_BALOGH_RUBBER_TRUCK               :Balogh Rubber Truck
STR_VEHICLE_NAME_ROAD_VEHICLE_UHL_RUBBER_TRUCK                  :Uhl Rubber Truck
STR_VEHICLE_NAME_ROAD_VEHICLE_RMT_RUBBER_TRUCK                  :RMT Rubber Truck
STR_VEHICLE_NAME_ROAD_VEHICLE_MIGHTYMOVER_SUGAR_TRUCK           :MightyMover Sugar Truck
STR_VEHICLE_NAME_ROAD_VEHICLE_POWERNAUGHT_SUGAR_TRUCK           :Powernaught Sugar Truck
STR_VEHICLE_NAME_ROAD_VEHICLE_WIZZOWOW_SUGAR_TRUCK              :Wizzowow Sugar Truck
STR_VEHICLE_NAME_ROAD_VEHICLE_MIGHTYMOVER_COLA_TRUCK            :MightyMover Cola Truck
STR_VEHICLE_NAME_ROAD_VEHICLE_POWERNAUGHT_COLA_TRUCK            :Powernaught Cola Truck
STR_VEHICLE_NAME_ROAD_VEHICLE_WIZZOWOW_COLA_TRUCK               :Wizzowow Cola Truck
STR_VEHICLE_NAME_ROAD_VEHICLE_MIGHTYMOVER_COTTON_CANDY          :MightyMover Candyfloss Truck
STR_VEHICLE_NAME_ROAD_VEHICLE_POWERNAUGHT_COTTON_CANDY          :Powernaught Candyfloss Truck
STR_VEHICLE_NAME_ROAD_VEHICLE_WIZZOWOW_COTTON_CANDY_TRUCK       :Wizzowow Candyfloss Truck
STR_VEHICLE_NAME_ROAD_VEHICLE_MIGHTYMOVER_TOFFEE_TRUCK          :MightyMover Toffee Truck
STR_VEHICLE_NAME_ROAD_VEHICLE_POWERNAUGHT_TOFFEE_TRUCK          :Powernaught Toffee Truck
STR_VEHICLE_NAME_ROAD_VEHICLE_WIZZOWOW_TOFFEE_TRUCK             :Wizzowow Toffee Truck
STR_VEHICLE_NAME_ROAD_VEHICLE_MIGHTYMOVER_TOY_VAN               :MightyMover Toy Van
STR_VEHICLE_NAME_ROAD_VEHICLE_POWERNAUGHT_TOY_VAN               :Powernaught Toy Van
STR_VEHICLE_NAME_ROAD_VEHICLE_WIZZOWOW_TOY_VAN                  :Wizzowow Toy Van
STR_VEHICLE_NAME_ROAD_VEHICLE_MIGHTYMOVER_CANDY_TRUCK           :MightyMover Sweet Truck
STR_VEHICLE_NAME_ROAD_VEHICLE_POWERNAUGHT_CANDY_TRUCK           :Powernaught Sweet Truck
STR_VEHICLE_NAME_ROAD_VEHICLE_WIZZOWOW_CANDY_TRUCK              :Wizzowow Sweet Truck
STR_VEHICLE_NAME_ROAD_VEHICLE_MIGHTYMOVER_BATTERY_TRUCK         :MightyMover Battery Truck
STR_VEHICLE_NAME_ROAD_VEHICLE_POWERNAUGHT_BATTERY_TRUCK         :Powernaught Battery Truck
STR_VEHICLE_NAME_ROAD_VEHICLE_WIZZOWOW_BATTERY_TRUCK            :Wizzowow Battery Truck
STR_VEHICLE_NAME_ROAD_VEHICLE_MIGHTYMOVER_FIZZY_DRINK           :MightyMover Fizzy Drink Truck
STR_VEHICLE_NAME_ROAD_VEHICLE_POWERNAUGHT_FIZZY_DRINK           :Powernaught Fizzy Drink Truck
STR_VEHICLE_NAME_ROAD_VEHICLE_WIZZOWOW_FIZZY_DRINK_TRUCK        :Wizzowow Fizzy Drink Truck
STR_VEHICLE_NAME_ROAD_VEHICLE_MIGHTYMOVER_PLASTIC_TRUCK         :MightyMover Plastic Truck
STR_VEHICLE_NAME_ROAD_VEHICLE_POWERNAUGHT_PLASTIC_TRUCK         :Powernaught Plastic Truck
STR_VEHICLE_NAME_ROAD_VEHICLE_WIZZOWOW_PLASTIC_TRUCK            :Wizzowow Plastic Truck
STR_VEHICLE_NAME_ROAD_VEHICLE_MIGHTYMOVER_BUBBLE_TRUCK          :MightyMover Bubble Truck
STR_VEHICLE_NAME_ROAD_VEHICLE_POWERNAUGHT_BUBBLE_TRUCK          :Powernaught Bubble Truck
STR_VEHICLE_NAME_ROAD_VEHICLE_WIZZOWOW_BUBBLE_TRUCK             :Wizzowow Bubble Truck
STR_VEHICLE_NAME_SHIP_MPS_OIL_TANKER                            :MPS Oil Tanker
STR_VEHICLE_NAME_SHIP_CS_INC_OIL_TANKER                         :CS-Inc. Oil Tanker
STR_VEHICLE_NAME_SHIP_MPS_PASSENGER_FERRY                       :MPS Passenger Ferry
STR_VEHICLE_NAME_SHIP_FFP_PASSENGER_FERRY                       :FFP Passenger Ferry
STR_VEHICLE_NAME_SHIP_BAKEWELL_300_HOVERCRAFT                   :Bakewell 300 Hovercraft
STR_VEHICLE_NAME_SHIP_CHUGGER_CHUG_PASSENGER                    :Chugger-Chug Passenger Ferry
STR_VEHICLE_NAME_SHIP_SHIVERSHAKE_PASSENGER_FERRY               :Shivershake Passenger Ferry
STR_VEHICLE_NAME_SHIP_YATE_CARGO_SHIP                           :Yate Cargo Ship
STR_VEHICLE_NAME_SHIP_BAKEWELL_CARGO_SHIP                       :Bakewell Cargo Ship
STR_VEHICLE_NAME_SHIP_MIGHTYMOVER_CARGO_SHIP                    :Mightymover Cargo Ship
STR_VEHICLE_NAME_SHIP_POWERNAUT_CARGO_SHIP                      :Powernaut Cargo Ship
STR_VEHICLE_NAME_AIRCRAFT_SAMPSON_U52                           :Sampson U52
STR_VEHICLE_NAME_AIRCRAFT_COLEMAN_COUNT                         :Coleman Count
STR_VEHICLE_NAME_AIRCRAFT_FFP_DART                              :FFP Dart
STR_VEHICLE_NAME_AIRCRAFT_YATE_HAUGAN                           :Yate Haugan
STR_VEHICLE_NAME_AIRCRAFT_BAKEWELL_COTSWALD_LB_3                :Bakewell Cotswald LB-3
STR_VEHICLE_NAME_AIRCRAFT_BAKEWELL_LUCKETT_LB_8                 :Bakewell Luckett LB-8
STR_VEHICLE_NAME_AIRCRAFT_BAKEWELL_LUCKETT_LB_9                 :Bakewell Luckett LB-9
STR_VEHICLE_NAME_AIRCRAFT_BAKEWELL_LUCKETT_LB80                 :Bakewell Luckett LB80
STR_VEHICLE_NAME_AIRCRAFT_BAKEWELL_LUCKETT_LB_10                :Bakewell Luckett LB-10
STR_VEHICLE_NAME_AIRCRAFT_BAKEWELL_LUCKETT_LB_11                :Bakewell Luckett LB-11
STR_VEHICLE_NAME_AIRCRAFT_YATE_AEROSPACE_YAC_1_11               :Yate Aerospace YAC 1-11
STR_VEHICLE_NAME_AIRCRAFT_DARWIN_100                            :Darwin 100
STR_VEHICLE_NAME_AIRCRAFT_DARWIN_200                            :Darwin 200
STR_VEHICLE_NAME_AIRCRAFT_DARWIN_300                            :Darwin 300
STR_VEHICLE_NAME_AIRCRAFT_DARWIN_400                            :Darwin 400
STR_VEHICLE_NAME_AIRCRAFT_DARWIN_500                            :Darwin 500
STR_VEHICLE_NAME_AIRCRAFT_DARWIN_600                            :Darwin 600
STR_VEHICLE_NAME_AIRCRAFT_GURU_GALAXY                           :Guru Galaxy
STR_VEHICLE_NAME_AIRCRAFT_AIRTAXI_A21                           :Airtaxi A21
STR_VEHICLE_NAME_AIRCRAFT_AIRTAXI_A31                           :Airtaxi A31
STR_VEHICLE_NAME_AIRCRAFT_AIRTAXI_A32                           :Airtaxi A32
STR_VEHICLE_NAME_AIRCRAFT_AIRTAXI_A33                           :Airtaxi A33
STR_VEHICLE_NAME_AIRCRAFT_YATE_AEROSPACE_YAE46                  :Yate Aerospace YAe46
STR_VEHICLE_NAME_AIRCRAFT_DINGER_100                            :Dinger 100
STR_VEHICLE_NAME_AIRCRAFT_AIRTAXI_A34_1000                      :AirTaxi A34-1000
STR_VEHICLE_NAME_AIRCRAFT_YATE_Z_SHUTTLE                        :Yate Z-Shuttle
STR_VEHICLE_NAME_AIRCRAFT_KELLING_K1                            :Kelling K1
STR_VEHICLE_NAME_AIRCRAFT_KELLING_K6                            :Kelling K6
STR_VEHICLE_NAME_AIRCRAFT_KELLING_K7                            :Kelling K7
STR_VEHICLE_NAME_AIRCRAFT_DARWIN_700                            :Darwin 700
STR_VEHICLE_NAME_AIRCRAFT_FFP_HYPERDART_2                       :FFP Hyperdart 2
STR_VEHICLE_NAME_AIRCRAFT_DINGER_200                            :Dinger 200
STR_VEHICLE_NAME_AIRCRAFT_DINGER_1000                           :Dinger 1000
STR_VEHICLE_NAME_AIRCRAFT_PLODDYPHUT_100                        :Ploddyphut 100
STR_VEHICLE_NAME_AIRCRAFT_PLODDYPHUT_500                        :Ploddyphut 500
STR_VEHICLE_NAME_AIRCRAFT_FLASHBANG_X1                          :Flashbang X1
STR_VEHICLE_NAME_AIRCRAFT_JUGGERPLANE_M1                        :Juggerplane M1
STR_VEHICLE_NAME_AIRCRAFT_FLASHBANG_WIZZER                      :Flashbang Wizzer
STR_VEHICLE_NAME_AIRCRAFT_TRICARIO_HELICOPTER                   :Tricario Helicopter
STR_VEHICLE_NAME_AIRCRAFT_GURU_X2_HELICOPTER                    :Guru X2 Helicopter
STR_VEHICLE_NAME_AIRCRAFT_POWERNAUT_HELICOPTER                  :Powernaut Helicopter

##id 0x8800
# Formatting of some strings
STR_FORMAT_DATE_TINY                                            :{RAW_STRING}-{RAW_STRING}-{NUM}
STR_FORMAT_DATE_SHORT                                           :{STRING} {NUM}
STR_FORMAT_DATE_LONG                                            :{STRING} {STRING} {NUM}
STR_FORMAT_DATE_ISO                                             :{2:NUM}-{1:RAW_STRING}-{0:RAW_STRING}

STR_FORMAT_BUOY_NAME                                            :{TOWN} Buoy
STR_FORMAT_BUOY_NAME_SERIAL                                     :{TOWN} Buoy #{COMMA}
STR_FORMAT_COMPANY_NUM                                          :(Company {COMMA})
STR_FORMAT_GROUP_NAME                                           :Group {COMMA}
STR_FORMAT_INDUSTRY_NAME                                        :{TOWN} {STRING}
STR_FORMAT_WAYPOINT_NAME                                        :{TOWN} Waypoint
STR_FORMAT_WAYPOINT_NAME_SERIAL                                 :{TOWN} Waypoint #{COMMA}

STR_FORMAT_DEPOT_NAME_TRAIN                                     :{TOWN} Train Depot
STR_FORMAT_DEPOT_NAME_TRAIN_SERIAL                              :{TOWN} Train Depot #{COMMA}
STR_FORMAT_DEPOT_NAME_ROAD_VEHICLE                              :{TOWN} Road Vehicle Depot
STR_FORMAT_DEPOT_NAME_ROAD_VEHICLE_SERIAL                       :{TOWN} Road Vehicle Depot #{COMMA}
STR_FORMAT_DEPOT_NAME_SHIP                                      :{TOWN} Ship Depot
STR_FORMAT_DEPOT_NAME_SHIP_SERIAL                               :{TOWN} Ship Depot #{COMMA}
STR_FORMAT_DEPOT_NAME_AIRCRAFT                                  :{STATION} Hangar

STR_UNKNOWN_STATION                                             :unknown station
STR_DEFAULT_SIGN_NAME                                           :Sign
STR_COMPANY_SOMEONE                                             :someone

STR_SAVEGAME_NAME_DEFAULT                                       :{COMPANY}, {STRING1}
STR_SAVEGAME_NAME_SPECTATOR                                     :Spectator, {1:STRING1}

# Viewport strings
STR_VIEWPORT_TOWN_POP_VERY_POOR_RATING                          :{WHITE}{TOWN} {RED}({COMMA})
STR_VIEWPORT_TOWN_POP_MEDIOCRE_RATING                           :{WHITE}{TOWN} {ORANGE}({COMMA})
STR_VIEWPORT_TOWN_POP_GOOD_RATING                               :{WHITE}{TOWN} {YELLOW}({COMMA})
STR_VIEWPORT_TOWN_POP                                           :{WHITE}{TOWN} ({COMMA})
STR_VIEWPORT_TOWN_POP_EXCELLENT_RATING                          :{WHITE}{TOWN} {GREEN}({COMMA})
STR_VIEWPORT_TOWN                                               :{WHITE}{TOWN}
STR_VIEWPORT_TOWN_TINY_BLACK                                    :{TINY_FONT}{BLACK}{TOWN}
STR_VIEWPORT_TOWN_TINY_VERY_POOR_RATING                         :{TINY_FONT}{RED}{TOWN}
STR_VIEWPORT_TOWN_TINY_MEDIOCRE_RATING                          :{TINY_FONT}{ORANGE}{TOWN}
STR_VIEWPORT_TOWN_TINY_GOOD_RATING                              :{TINY_FONT}{YELLOW}{TOWN}
STR_VIEWPORT_TOWN_TINY_WHITE                                    :{TINY_FONT}{WHITE}{TOWN}
STR_VIEWPORT_TOWN_TINY_EXCELLENT_RATING                         :{TINY_FONT}{GREEN}{TOWN}

STR_VIEWPORT_SIGN_SMALL_BLACK                                   :{TINY_FONT}{BLACK}{SIGN}
STR_VIEWPORT_SIGN_SMALL_WHITE                                   :{TINY_FONT}{WHITE}{SIGN}

STR_VIEWPORT_STATION                                            :{STATION} {STATION_FEATURES}
STR_VIEWPORT_STATION_TINY                                       :{TINY_FONT}{STATION}

STR_VIEWPORT_WAYPOINT                                           :{WAYPOINT}
STR_VIEWPORT_WAYPOINT_TINY                                      :{TINY_FONT}{WAYPOINT}

# Simple strings to get specific types of data
STR_COMPANY_NAME                                                :{COMPANY}
STR_COMPANY_NAME_COMPANY_NUM                                    :{COMPANY} {COMPANY_NUM}
STR_DEPOT_NAME                                                  :{DEPOT}
STR_ENGINE_NAME                                                 :{ENGINE}
STR_GROUP_NAME                                                  :{GROUP}
STR_INDUSTRY_NAME                                               :{INDUSTRY}
STR_PRESIDENT_NAME                                              :{PRESIDENT_NAME}
STR_SIGN_NAME                                                   :{SIGN}
STR_STATION_NAME                                                :{STATION}
STR_TOWN_NAME                                                   :{TOWN}
STR_VEHICLE_NAME                                                :{VEHICLE}
STR_WAYPOINT_NAME                                               :{WAYPOINT}

STR_JUST_CARGO                                                  :{CARGO_LONG}
STR_JUST_CHECKMARK                                              :{CHECKMARK}
STR_JUST_COMMA                                                  :{COMMA}
STR_JUST_CURRENCY_SHORT                                         :{CURRENCY_SHORT}
STR_JUST_CURRENCY_LONG                                          :{CURRENCY_LONG}
STR_JUST_CARGO_LIST                                             :{CARGO_LIST}
STR_JUST_INT                                                    :{NUM}
STR_JUST_DATE_TINY                                              :{DATE_TINY}
STR_JUST_DATE_SHORT                                             :{DATE_SHORT}
STR_JUST_DATE_LONG                                              :{DATE_LONG}
STR_JUST_DATE_ISO                                               :{DATE_ISO}
STR_JUST_STRING                                                 :{STRING}
STR_JUST_STRING_STRING                                          :{STRING}{STRING}
STR_JUST_RAW_STRING                                             :{RAW_STRING}
STR_JUST_BIG_RAW_STRING                                         :{BIG_FONT}{RAW_STRING}

# Slightly 'raw' stringcodes with colour or size
STR_BLACK_COMMA                                                 :{BLACK}{COMMA}
STR_TINY_BLACK_COMA                                             :{TINY_FONT}{BLACK}{COMMA}
STR_TINY_COMMA                                                  :{TINY_FONT}{COMMA}
STR_BLUE_COMMA                                                  :{BLUE}{COMMA}
STR_RED_COMMA                                                   :{RED}{COMMA}
STR_WHITE_COMMA                                                 :{WHITE}{COMMA}
STR_TINY_BLACK_DECIMAL                                          :{TINY_FONT}{BLACK}{DECIMAL}
STR_COMPANY_MONEY                                               :{WHITE}{CURRENCY_LONG}
STR_BLACK_DATE_LONG                                             :{BLACK}{DATE_LONG}
STR_BLACK_CROSS                                                 :{BLACK}{CROSS}
STR_SILVER_CROSS                                                :{SILVER}{CROSS}
STR_WHITE_DATE_LONG                                             :{WHITE}{DATE_LONG}
STR_SHORT_DATE                                                  :{WHITE}{DATE_TINY}
STR_DATE_LONG_SMALL                                             :{TINY_FONT}{BLACK}{DATE_LONG}
STR_TINY_GROUP                                                  :{TINY_FONT}{GROUP}
STR_BLACK_INT                                                   :{BLACK}{NUM}
STR_ORANGE_INT                                                  :{ORANGE}{NUM}
STR_WHITE_SIGN                                                  :{WHITE}{SIGN}
STR_TINY_BLACK_STATION                                          :{TINY_FONT}{BLACK}{STATION}
STR_BLACK_STRING                                                :{BLACK}{STRING}
STR_BLACK_RAW_STRING                                            :{BLACK}{RAW_STRING}
STR_GREEN_STRING                                                :{GREEN}{STRING}
STR_ORANGE_STRING                                               :{ORANGE}{STRING}
STR_RED_STRING                                                  :{RED}{STRING}
STR_LTBLUE_STRING                                               :{LTBLUE}{STRING}
STR_WHITE_STRING                                                :{WHITE}{STRING}
STR_ORANGE_STRING1_WHITE                                        :{ORANGE}{STRING1}{WHITE}
STR_ORANGE_STRING1_LTBLUE                                       :{ORANGE}{STRING1}{LTBLUE}
STR_TINY_BLACK_HEIGHT                                           :{TINY_FONT}{BLACK}{HEIGHT}
STR_TINY_BLACK_VEHICLE                                          :{TINY_FONT}{BLACK}{VEHICLE}
STR_TINY_RIGHT_ARROW                                            :{TINY_FONT}{RIGHT_ARROW}

STR_BLACK_1                                                     :{BLACK}1
STR_BLACK_2                                                     :{BLACK}2
STR_BLACK_3                                                     :{BLACK}3
STR_BLACK_4                                                     :{BLACK}4
STR_BLACK_5                                                     :{BLACK}5
STR_BLACK_6                                                     :{BLACK}6
STR_BLACK_7                                                     :{BLACK}7

STR_TRAIN                                                       :{BLACK}{TRAIN}
STR_BUS                                                         :{BLACK}{BUS}
STR_LORRY                                                       :{BLACK}{LORRY}
STR_PLANE                                                       :{BLACK}{PLANE}
STR_SHIP                                                        :{BLACK}{SHIP}

STR_TOOLBAR_RAILTYPE_VELOCITY                                   :{STRING} ({VELOCITY})<|MERGE_RESOLUTION|>--- conflicted
+++ resolved
@@ -1537,11 +1537,8 @@
 STR_CONFIG_SETTING_TOWN_FOUNDING_FORBIDDEN                      :Forbidden
 STR_CONFIG_SETTING_TOWN_FOUNDING_ALLOWED                        :Allowed
 STR_CONFIG_SETTING_TOWN_FOUNDING_ALLOWED_CUSTOM_LAYOUT          :Allowed, custom town layout
-<<<<<<< HEAD
 STR_CONFIG_SETTING_DAYLENGTH_FACTOR                             :{LTBLUE}Day length factor: {ORANGE}{STRING2}
-=======
 STR_CONFIG_SETTING_TOWN_CARGO_FACTOR                            :{LTBLUE}Town cargo generation factor (less < 0 < more): {ORANGE}{STRING2}
->>>>>>> 0aff46af
 
 STR_CONFIG_SETTING_EXTRA_TREE_PLACEMENT                         :In game placement of trees: {STRING2}
 STR_CONFIG_SETTING_EXTRA_TREE_PLACEMENT_HELPTEXT                :Control random appearance of trees during the game. This might affect industries which rely on tree growth, for example lumber mills
