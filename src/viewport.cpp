/* $Id$ */

/*
 * This file is part of OpenTTD.
 * OpenTTD is free software; you can redistribute it and/or modify it under the terms of the GNU General Public License as published by the Free Software Foundation, version 2.
 * OpenTTD is distributed in the hope that it will be useful, but WITHOUT ANY WARRANTY; without even the implied warranty of MERCHANTABILITY or FITNESS FOR A PARTICULAR PURPOSE.
 * See the GNU General Public License for more details. You should have received a copy of the GNU General Public License along with OpenTTD. If not, see <http://www.gnu.org/licenses/>.
 */

/**
 * @file viewport.cpp Handling of all viewports.
 *
 * \verbatim
 * The in-game coordinate system looks like this *
 *                                               *
 *                    ^ Z                        *
 *                    |                          *
 *                    |                          *
 *                    |                          *
 *                    |                          *
 *                 /     \                       *
 *              /           \                    *
 *           /                 \                 *
 *        /                       \              *
 *   X <                             > Y         *
 * \endverbatim
 */

#include "stdafx.h"
#include "core/math_func.hpp"
#include "core/smallvec_type.hpp"
#include "landscape.h"
#include "viewport_func.h"
#include "station_base.h"
#include "waypoint_base.h"
#include "town.h"
#include "signs_base.h"
#include "signs_func.h"
#include "vehicle_base.h"
#include "vehicle_gui.h"
#include "blitter/factory.hpp"
#include "strings_func.h"
#include "zoom_func.h"
#include "vehicle_func.h"
#include "company_func.h"
#include "waypoint_func.h"
#include "window_func.h"
#include "tilehighlight_func.h"
#include "clipboard_gui.h"
#include "window_gui.h"
#include "linkgraph/linkgraph_gui.h"

#include "table/strings.h"
#include "table/palettes.h"

Point _tile_fract_coords;

struct StringSpriteToDraw {
	StringID string;
	Colours colour;
	int32 x;
	int32 y;
	uint64 params[2];
	uint16 width;
};

struct TileSpriteToDraw {
	SpriteID image;
	PaletteID pal;
	const SubSprite *sub;           ///< only draw a rectangular part of the sprite
	int32 x;                        ///< screen X coordinate of sprite
	int32 y;                        ///< screen Y coordinate of sprite
};

struct ChildScreenSpriteToDraw {
	SpriteID image;
	PaletteID pal;
	const SubSprite *sub;           ///< only draw a rectangular part of the sprite
	int32 x;
	int32 y;
	int next;                       ///< next child to draw (-1 at the end)
};

/** Parent sprite that should be drawn */
struct ParentSpriteToDraw {
	SpriteID image;                 ///< sprite to draw
	PaletteID pal;                  ///< palette to use
	const SubSprite *sub;           ///< only draw a rectangular part of the sprite

	int32 x;                        ///< screen X coordinate of sprite
	int32 y;                        ///< screen Y coordinate of sprite

	int32 left;                     ///< minimal screen X coordinate of sprite (= x + sprite->x_offs), reference point for child sprites
	int32 top;                      ///< minimal screen Y coordinate of sprite (= y + sprite->y_offs), reference point for child sprites

	int32 xmin;                     ///< minimal world X coordinate of bounding box
	int32 xmax;                     ///< maximal world X coordinate of bounding box
	int32 ymin;                     ///< minimal world Y coordinate of bounding box
	int32 ymax;                     ///< maximal world Y coordinate of bounding box
	int zmin;                       ///< minimal world Z coordinate of bounding box
	int zmax;                       ///< maximal world Z coordinate of bounding box

	int first_child;                ///< the first child to draw.
	bool comparison_done;           ///< Used during sprite sorting: true if sprite has been compared with all other sprites
};

/** Enumeration of multi-part foundations */
enum FoundationPart {
	FOUNDATION_PART_NONE     = 0xFF,  ///< Neither foundation nor groundsprite drawn yet.
	FOUNDATION_PART_NORMAL   = 0,     ///< First part (normal foundation or no foundation)
	FOUNDATION_PART_HALFTILE = 1,     ///< Second part (halftile foundation)
	FOUNDATION_PART_END
};

/**
 * Mode of "sprite combining"
 * @see StartSpriteCombine
 */
enum SpriteCombineMode {
	SPRITE_COMBINE_NONE,     ///< Every #AddSortableSpriteToDraw start its own bounding box
	SPRITE_COMBINE_PENDING,  ///< %Sprite combining will start with the next unclipped sprite.
	SPRITE_COMBINE_ACTIVE,   ///< %Sprite combining is active. #AddSortableSpriteToDraw outputs child sprites.
};

typedef SmallVector<TileSpriteToDraw, 64> TileSpriteToDrawVector;
typedef SmallVector<StringSpriteToDraw, 4> StringSpriteToDrawVector;
typedef SmallVector<ParentSpriteToDraw, 64> ParentSpriteToDrawVector;
typedef SmallVector<ParentSpriteToDraw*, 64> ParentSpriteToSortVector;
typedef SmallVector<ChildScreenSpriteToDraw, 16> ChildScreenSpriteToDrawVector;

/**
 * Snapping point for a track.
 *
 * Point where a track (rail/road/other) can be snapped to while selecting tracks with polyline
 * tool (HT_POLY). Besides of x/y coordinates expressed in tile "units" it contains a set of
 * allowed line directions.
 */
struct LineSnapPoint : Point {
	uint8 dirs; ///< Allowed line directions, set of #Direction bits.
};

typedef SmallVector<LineSnapPoint, 4> LineSnapPoints; ///< Set of snapping points

/** Coordinates of a polyline track made of 2 connected line segments. */
struct Polyline {
	Point start;           ///< The point where the first segment starts (as given in LineSnapPoint).
	Direction first_dir;   ///< Direction of the first line segment.
	uint first_len;        ///< Length of the first segment - number of track pieces.
	Direction second_dir;  ///< Direction of the second line segment.
	uint second_len;       ///< Length of the second segment - number of track pieces.
};

/** Data structure storing rendering information */
struct ViewportDrawer {
	DrawPixelInfo dpi;

	StringSpriteToDrawVector string_sprites_to_draw;
	TileSpriteToDrawVector tile_sprites_to_draw;
	ParentSpriteToDrawVector parent_sprites_to_draw;
	ParentSpriteToSortVector parent_sprites_to_sort; ///< Parent sprite pointer array used for sorting
	ChildScreenSpriteToDrawVector child_screen_sprites_to_draw;

	int *last_child;

	SpriteCombineMode combine_sprites;               ///< Current mode of "sprite combining". @see StartSpriteCombine

	int foundation[FOUNDATION_PART_END];             ///< Foundation sprites (index into parent_sprites_to_draw).
	FoundationPart foundation_part;                  ///< Currently active foundation for ground sprite drawing.
	int *last_foundation_child[FOUNDATION_PART_END]; ///< Tail of ChildSprite list of the foundations. (index into child_screen_sprites_to_draw)
	Point foundation_offset[FOUNDATION_PART_END];    ///< Pixel offset for ground sprites on the foundations.
};

static void MarkViewportDirty(const ViewPort *vp, int left, int top, int right, int bottom);

static ViewportDrawer _vd;

TileHighlightData _thd;
static LineSnapPoints _rail_snap_points; ///< Set of points where a rail track will be snapped to (polyline tool).
static LineSnapPoint _current_snap_lock; ///< Start point and direction at which selected track is locked on currently (while dragging in polyline mode).
static TileInfo *_cur_ti;
bool _draw_bounding_boxes = false;
bool _draw_dirty_blocks = false;
uint _dirty_block_colour = 0;

static Point MapXYZToViewport(const ViewPort *vp, int x, int y, int z)
{
	Point p = RemapCoords(x, y, z);
	p.x -= vp->virtual_width / 2;
	p.y -= vp->virtual_height / 2;
	return p;
}

void DeleteWindowViewport(Window *w)
{
	if (w->viewport == NULL) return;

	delete w->viewport->overlay;
	free(w->viewport);
	w->viewport = NULL;
}

/**
 * Initialize viewport of the window for use.
 * @param w Window to use/display the viewport in
 * @param x Offset of left edge of viewport with respect to left edge window \a w
 * @param y Offset of top edge of viewport with respect to top edge window \a w
 * @param width Width of the viewport
 * @param height Height of the viewport
 * @param follow_flags Flags controlling the viewport.
 *        - If bit 31 is set, the lower 20 bits are the vehicle that the viewport should follow.
 *        - If bit 31 is clear, it is a #TileIndex.
 * @param zoom Zoomlevel to display
 */
void InitializeWindowViewport(Window *w, int x, int y,
	int width, int height, uint32 follow_flags, ZoomLevel zoom)
{
	assert(w->viewport == NULL);

	ViewportData *vp = CallocT<ViewportData>(1);

	vp->left = x + w->left;
	vp->top = y + w->top;
	vp->width = width;
	vp->height = height;

	vp->zoom = static_cast<ZoomLevel>(Clamp(zoom, _settings_client.gui.zoom_min, _settings_client.gui.zoom_max));

	vp->virtual_width = ScaleByZoom(width, zoom);
	vp->virtual_height = ScaleByZoom(height, zoom);

	Point pt;

	if (follow_flags & 0x80000000) {
		const Vehicle *veh;

		vp->follow_vehicle = (VehicleID)(follow_flags & 0xFFFFF);
		veh = Vehicle::Get(vp->follow_vehicle);
		pt = MapXYZToViewport(vp, veh->x_pos, veh->y_pos, veh->z_pos);
	} else {
		uint x = TileX(follow_flags) * TILE_SIZE;
		uint y = TileY(follow_flags) * TILE_SIZE;

		vp->follow_vehicle = INVALID_VEHICLE;
		pt = MapXYZToViewport(vp, x, y, GetSlopePixelZ(x, y));
	}

	vp->scrollpos_x = pt.x;
	vp->scrollpos_y = pt.y;
	vp->dest_scrollpos_x = pt.x;
	vp->dest_scrollpos_y = pt.y;

	vp->overlay = NULL;

	w->viewport = vp;
	vp->virtual_left = 0;//pt.x;
	vp->virtual_top = 0;//pt.y;
}

static Point _vp_move_offs;

static void DoSetViewportPosition(const Window *w, int left, int top, int width, int height)
{
	FOR_ALL_WINDOWS_FROM_BACK_FROM(w, w) {
		if (left + width > w->left &&
				w->left + w->width > left &&
				top + height > w->top &&
				w->top + w->height > top) {

			if (left < w->left) {
				DoSetViewportPosition(w, left, top, w->left - left, height);
				DoSetViewportPosition(w, left + (w->left - left), top, width - (w->left - left), height);
				return;
			}

			if (left + width > w->left + w->width) {
				DoSetViewportPosition(w, left, top, (w->left + w->width - left), height);
				DoSetViewportPosition(w, left + (w->left + w->width - left), top, width - (w->left + w->width - left), height);
				return;
			}

			if (top < w->top) {
				DoSetViewportPosition(w, left, top, width, (w->top - top));
				DoSetViewportPosition(w, left, top + (w->top - top), width, height - (w->top - top));
				return;
			}

			if (top + height > w->top + w->height) {
				DoSetViewportPosition(w, left, top, width, (w->top + w->height - top));
				DoSetViewportPosition(w, left, top + (w->top + w->height - top), width, height - (w->top + w->height - top));
				return;
			}

			return;
		}
	}

	{
		int xo = _vp_move_offs.x;
		int yo = _vp_move_offs.y;

		if (abs(xo) >= width || abs(yo) >= height) {
			/* fully_outside */
			RedrawScreenRect(left, top, left + width, top + height);
			return;
		}

		GfxScroll(left, top, width, height, xo, yo);

		if (xo > 0) {
			RedrawScreenRect(left, top, xo + left, top + height);
			left += xo;
			width -= xo;
		} else if (xo < 0) {
			RedrawScreenRect(left + width + xo, top, left + width, top + height);
			width += xo;
		}

		if (yo > 0) {
			RedrawScreenRect(left, top, width + left, top + yo);
		} else if (yo < 0) {
			RedrawScreenRect(left, top + height + yo, width + left, top + height);
		}
	}
}

static void SetViewportPosition(Window *w, int x, int y)
{
	ViewPort *vp = w->viewport;
	int old_left = vp->virtual_left;
	int old_top = vp->virtual_top;
	int i;
	int left, top, width, height;

	vp->virtual_left = x;
	vp->virtual_top = y;

	/* Viewport is bound to its left top corner, so it must be rounded down (UnScaleByZoomLower)
	 * else glitch described in FS#1412 will happen (offset by 1 pixel with zoom level > NORMAL)
	 */
	old_left = UnScaleByZoomLower(old_left, vp->zoom);
	old_top = UnScaleByZoomLower(old_top, vp->zoom);
	x = UnScaleByZoomLower(x, vp->zoom);
	y = UnScaleByZoomLower(y, vp->zoom);

	old_left -= x;
	old_top -= y;

	if (old_top == 0 && old_left == 0) return;

	_vp_move_offs.x = old_left;
	_vp_move_offs.y = old_top;

	left = vp->left;
	top = vp->top;
	width = vp->width;
	height = vp->height;

	if (left < 0) {
		width += left;
		left = 0;
	}

	i = left + width - _screen.width;
	if (i >= 0) width -= i;

	if (width > 0) {
		if (top < 0) {
			height += top;
			top = 0;
		}

		i = top + height - _screen.height;
		if (i >= 0) height -= i;

		if (height > 0) DoSetViewportPosition(w->z_front, left, top, width, height);
	}
}

/**
 * Is a xy position inside the viewport of the window?
 * @param w Window to examine its viewport
 * @param x X coordinate of the xy position
 * @param y Y coordinate of the xy position
 * @return Pointer to the viewport if the xy position is in the viewport of the window,
 *         otherwise \c NULL is returned.
 */
ViewPort *IsPtInWindowViewport(const Window *w, int x, int y)
{
	ViewPort *vp = w->viewport;

	if (vp != NULL &&
			IsInsideMM(x, vp->left, vp->left + vp->width) &&
			IsInsideMM(y, vp->top, vp->top + vp->height))
		return vp;

	return NULL;
}

/**
 * Translate screen coordinate in a viewport to a tile coordinate
 * @param vp  Viewport that contains the (\a x, \a y) screen coordinate
 * @param x   Screen x coordinate
 * @param y   Screen y coordinate
 * @return Tile coordinate
 */
static Point TranslateXYToTileCoord(const ViewPort *vp, int x, int y)
{
	Point pt;
	int a, b;
	int z;

	if ( (uint)(x -= vp->left) >= (uint)vp->width ||
				(uint)(y -= vp->top) >= (uint)vp->height) {
				Point pt = {-1, -1};
				return pt;
	}

	x = (ScaleByZoom(x, vp->zoom) + vp->virtual_left) >> (2 + ZOOM_LVL_SHIFT);
	y = (ScaleByZoom(y, vp->zoom) + vp->virtual_top) >> (1 + ZOOM_LVL_SHIFT);

	a = y - x;
	b = y + x;

	/* we need to move variables in to the valid range, as the
	 * GetTileZoomCenterWindow() function can call here with invalid x and/or y,
	 * when the user tries to zoom out along the sides of the map */
	a = Clamp(a, -4 * (int)TILE_SIZE, (int)(MapMaxX() * TILE_SIZE) - 1);
	b = Clamp(b, -4 * (int)TILE_SIZE, (int)(MapMaxY() * TILE_SIZE) - 1);

	/* (a, b) is the X/Y-world coordinate that belongs to (x,y) if the landscape would be completely flat on height 0.
	 * Now find the Z-world coordinate by fix point iteration.
	 * This is a bit tricky because the tile height is non-continuous at foundations.
	 * The clicked point should be approached from the back, otherwise there are regions that are not clickable.
	 * (FOUNDATION_HALFTILE_LOWER on SLOPE_STEEP_S hides north halftile completely)
	 * So give it a z-malus of 4 in the first iterations.
	 */
	z = 0;

	int min_coord = _settings_game.construction.freeform_edges ? TILE_SIZE : 0;

	for (int i = 0; i < 5; i++) z = GetSlopePixelZ(Clamp(a + max(z, 4) - 4, min_coord, MapMaxX() * TILE_SIZE - 1), Clamp(b + max(z, 4) - 4, min_coord, MapMaxY() * TILE_SIZE - 1)) / 2;
	for (int malus = 3; malus > 0; malus--) z = GetSlopePixelZ(Clamp(a + max(z, malus) - malus, min_coord, MapMaxX() * TILE_SIZE - 1), Clamp(b + max(z, malus) - malus, min_coord, MapMaxY() * TILE_SIZE - 1)) / 2;
	for (int i = 0; i < 5; i++) z = GetSlopePixelZ(Clamp(a + z, min_coord, MapMaxX() * TILE_SIZE - 1), Clamp(b + z, min_coord, MapMaxY() * TILE_SIZE - 1)) / 2;

	pt.x = Clamp(a + z, min_coord, MapMaxX() * TILE_SIZE - 1);
	pt.y = Clamp(b + z, min_coord, MapMaxY() * TILE_SIZE - 1);

	return pt;
}

/* When used for zooming, check area below current coordinates (x,y)
 * and return the tile of the zoomed out/in position (zoom_x, zoom_y)
 * when you just want the tile, make x = zoom_x and y = zoom_y */
static Point GetTileFromScreenXY(int x, int y, int zoom_x, int zoom_y)
{
	Window *w;
	ViewPort *vp;
	Point pt;

	if ( (w = FindWindowFromPt(x, y)) != NULL &&
			 (vp = IsPtInWindowViewport(w, x, y)) != NULL)
				return TranslateXYToTileCoord(vp, zoom_x, zoom_y);

	pt.y = pt.x = -1;
	return pt;
}

Point GetTileBelowCursor()
{
	return GetTileFromScreenXY(_cursor.pos.x, _cursor.pos.y, _cursor.pos.x, _cursor.pos.y);
}


Point GetTileZoomCenterWindow(bool in, Window * w)
{
	int x, y;
	ViewPort *vp = w->viewport;

	if (in) {
		x = ((_cursor.pos.x - vp->left) >> 1) + (vp->width >> 2);
		y = ((_cursor.pos.y - vp->top) >> 1) + (vp->height >> 2);
	} else {
		x = vp->width - (_cursor.pos.x - vp->left);
		y = vp->height - (_cursor.pos.y - vp->top);
	}
	/* Get the tile below the cursor and center on the zoomed-out center */
	return GetTileFromScreenXY(_cursor.pos.x, _cursor.pos.y, x + vp->left, y + vp->top);
}

/**
 * Update the status of the zoom-buttons according to the zoom-level
 * of the viewport. This will update their status and invalidate accordingly
 * @param w Window pointer to the window that has the zoom buttons
 * @param vp pointer to the viewport whose zoom-level the buttons represent
 * @param widget_zoom_in widget index for window with zoom-in button
 * @param widget_zoom_out widget index for window with zoom-out button
 */
void HandleZoomMessage(Window *w, const ViewPort *vp, byte widget_zoom_in, byte widget_zoom_out)
{
	w->SetWidgetDisabledState(widget_zoom_in, vp->zoom <= _settings_client.gui.zoom_min);
	w->SetWidgetDirty(widget_zoom_in);

	w->SetWidgetDisabledState(widget_zoom_out, vp->zoom >= _settings_client.gui.zoom_max);
	w->SetWidgetDirty(widget_zoom_out);
}

/**
 * Schedules a tile sprite for drawing.
 *
 * @param image the image to draw.
 * @param pal the provided palette.
 * @param x position x (world coordinates) of the sprite.
 * @param y position y (world coordinates) of the sprite.
 * @param z position z (world coordinates) of the sprite.
 * @param sub Only draw a part of the sprite.
 * @param extra_offs_x Pixel X offset for the sprite position.
 * @param extra_offs_y Pixel Y offset for the sprite position.
 */
static void AddTileSpriteToDraw(SpriteID image, PaletteID pal, int32 x, int32 y, int z, const SubSprite *sub = NULL, int extra_offs_x = 0, int extra_offs_y = 0)
{
	assert((image & SPRITE_MASK) < MAX_SPRITES);

	TileSpriteToDraw *ts = _vd.tile_sprites_to_draw.Append();
	ts->image = image;
	ts->pal = pal;
	ts->sub = sub;
	Point pt = RemapCoords(x, y, z);
	ts->x = pt.x + extra_offs_x;
	ts->y = pt.y + extra_offs_y;
}

/**
 * Adds a child sprite to the active foundation.
 *
 * The pixel offset of the sprite relative to the ParentSprite is the sum of the offset passed to OffsetGroundSprite() and extra_offs_?.
 *
 * @param image the image to draw.
 * @param pal the provided palette.
 * @param sub Only draw a part of the sprite.
 * @param foundation_part Foundation part.
 * @param extra_offs_x Pixel X offset for the sprite position.
 * @param extra_offs_y Pixel Y offset for the sprite position.
 */
static void AddChildSpriteToFoundation(SpriteID image, PaletteID pal, const SubSprite *sub, FoundationPart foundation_part, int extra_offs_x, int extra_offs_y)
{
	assert(IsInsideMM(foundation_part, 0, FOUNDATION_PART_END));
	assert(_vd.foundation[foundation_part] != -1);
	Point offs = _vd.foundation_offset[foundation_part];

	/* Change the active ChildSprite list to the one of the foundation */
	int *old_child = _vd.last_child;
	_vd.last_child = _vd.last_foundation_child[foundation_part];

	AddChildSpriteScreen(image, pal, offs.x + extra_offs_x, offs.y + extra_offs_y, false, sub, false);

	/* Switch back to last ChildSprite list */
	_vd.last_child = old_child;
}

/**
 * Draws a ground sprite at a specific world-coordinate relative to the current tile.
 * If the current tile is drawn on top of a foundation the sprite is added as child sprite to the "foundation"-ParentSprite.
 *
 * @param image the image to draw.
 * @param pal the provided palette.
 * @param x position x (world coordinates) of the sprite relative to current tile.
 * @param y position y (world coordinates) of the sprite relative to current tile.
 * @param z position z (world coordinates) of the sprite relative to current tile.
 * @param sub Only draw a part of the sprite.
 * @param extra_offs_x Pixel X offset for the sprite position.
 * @param extra_offs_y Pixel Y offset for the sprite position.
 */
void DrawGroundSpriteAt(SpriteID image, PaletteID pal, int32 x, int32 y, int z, const SubSprite *sub, int extra_offs_x, int extra_offs_y)
{
	/* Switch to first foundation part, if no foundation was drawn */
	if (_vd.foundation_part == FOUNDATION_PART_NONE) _vd.foundation_part = FOUNDATION_PART_NORMAL;

	if (_vd.foundation[_vd.foundation_part] != -1) {
		Point pt = RemapCoords(x, y, z);
		AddChildSpriteToFoundation(image, pal, sub, _vd.foundation_part, pt.x + extra_offs_x * ZOOM_LVL_BASE, pt.y + extra_offs_y * ZOOM_LVL_BASE);
	} else {
		AddTileSpriteToDraw(image, pal, _cur_ti->x + x, _cur_ti->y + y, _cur_ti->z + z, sub, extra_offs_x * ZOOM_LVL_BASE, extra_offs_y * ZOOM_LVL_BASE);
	}
}

/**
 * Draws a ground sprite for the current tile.
 * If the current tile is drawn on top of a foundation the sprite is added as child sprite to the "foundation"-ParentSprite.
 *
 * @param image the image to draw.
 * @param pal the provided palette.
 * @param sub Only draw a part of the sprite.
 * @param extra_offs_x Pixel X offset for the sprite position.
 * @param extra_offs_y Pixel Y offset for the sprite position.
 */
void DrawGroundSprite(SpriteID image, PaletteID pal, const SubSprite *sub, int extra_offs_x, int extra_offs_y)
{
	DrawGroundSpriteAt(image, pal, 0, 0, 0, sub, extra_offs_x, extra_offs_y);
}

/**
 * Called when a foundation has been drawn for the current tile.
 * Successive ground sprites for the current tile will be drawn as child sprites of the "foundation"-ParentSprite, not as TileSprites.
 *
 * @param x sprite x-offset (screen coordinates) of ground sprites relative to the "foundation"-ParentSprite.
 * @param y sprite y-offset (screen coordinates) of ground sprites relative to the "foundation"-ParentSprite.
 */
void OffsetGroundSprite(int x, int y)
{
	/* Switch to next foundation part */
	switch (_vd.foundation_part) {
		case FOUNDATION_PART_NONE:
			_vd.foundation_part = FOUNDATION_PART_NORMAL;
			break;
		case FOUNDATION_PART_NORMAL:
			_vd.foundation_part = FOUNDATION_PART_HALFTILE;
			break;
		default: NOT_REACHED();
	}

	/* _vd.last_child == NULL if foundation sprite was clipped by the viewport bounds */
	if (_vd.last_child != NULL) _vd.foundation[_vd.foundation_part] = _vd.parent_sprites_to_draw.Length() - 1;

	_vd.foundation_offset[_vd.foundation_part].x = x * ZOOM_LVL_BASE;
	_vd.foundation_offset[_vd.foundation_part].y = y * ZOOM_LVL_BASE;
	_vd.last_foundation_child[_vd.foundation_part] = _vd.last_child;
}

/**
 * Adds a child sprite to a parent sprite.
 * In contrast to "AddChildSpriteScreen()" the sprite position is in world coordinates
 *
 * @param image the image to draw.
 * @param pal the provided palette.
 * @param x position x of the sprite.
 * @param y position y of the sprite.
 * @param z position z of the sprite.
 * @param sub Only draw a part of the sprite.
 */
static void AddCombinedSprite(SpriteID image, PaletteID pal, int x, int y, int z, const SubSprite *sub)
{
	Point pt = RemapCoords(x, y, z);
	const Sprite *spr = GetSprite(image & SPRITE_MASK, ST_NORMAL);

	if (pt.x + spr->x_offs >= _vd.dpi.left + _vd.dpi.width ||
			pt.x + spr->x_offs + spr->width <= _vd.dpi.left ||
			pt.y + spr->y_offs >= _vd.dpi.top + _vd.dpi.height ||
			pt.y + spr->y_offs + spr->height <= _vd.dpi.top)
		return;

	const ParentSpriteToDraw *pstd = _vd.parent_sprites_to_draw.End() - 1;
	AddChildSpriteScreen(image, pal, pt.x - pstd->left, pt.y - pstd->top, false, sub, false);
}

/**
 * Draw a (transparent) sprite at given coordinates with a given bounding box.
 * The bounding box extends from (x + bb_offset_x, y + bb_offset_y, z + bb_offset_z) to (x + w - 1, y + h - 1, z + dz - 1), both corners included.
 * Bounding boxes with bb_offset_x == w or bb_offset_y == h or bb_offset_z == dz are allowed and produce thin slices.
 *
 * @note Bounding boxes are normally specified with bb_offset_x = bb_offset_y = bb_offset_z = 0. The extent of the bounding box in negative direction is
 *       defined by the sprite offset in the grf file.
 *       However if modifying the sprite offsets is not suitable (e.g. when using existing graphics), the bounding box can be tuned by bb_offset.
 *
 * @pre w >= bb_offset_x, h >= bb_offset_y, dz >= bb_offset_z. Else w, h or dz are ignored.
 *
 * @param image the image to combine and draw,
 * @param pal the provided palette,
 * @param x position X (world) of the sprite,
 * @param y position Y (world) of the sprite,
 * @param w bounding box extent towards positive X (world),
 * @param h bounding box extent towards positive Y (world),
 * @param dz bounding box extent towards positive Z (world),
 * @param z position Z (world) of the sprite,
 * @param transparent if true, switch the palette between the provided palette and the transparent palette,
 * @param bb_offset_x bounding box extent towards negative X (world),
 * @param bb_offset_y bounding box extent towards negative Y (world),
 * @param bb_offset_z bounding box extent towards negative Z (world)
 * @param sub Only draw a part of the sprite.
 */
void AddSortableSpriteToDraw(SpriteID image, PaletteID pal, int x, int y, int w, int h, int dz, int z, bool transparent, int bb_offset_x, int bb_offset_y, int bb_offset_z, const SubSprite *sub)
{
	int32 left, right, top, bottom;

	assert((image & SPRITE_MASK) < MAX_SPRITES);

	/* make the sprites transparent with the right palette */
	if (transparent) {
		SetBit(image, PALETTE_MODIFIER_TRANSPARENT);
		pal = PALETTE_TO_TRANSPARENT;
	}

	if (_vd.combine_sprites == SPRITE_COMBINE_ACTIVE) {
		AddCombinedSprite(image, pal, x, y, z, sub);
		return;
	}

	_vd.last_child = NULL;

	Point pt = RemapCoords(x, y, z);
	int tmp_left, tmp_top, tmp_x = pt.x, tmp_y = pt.y;

	/* Compute screen extents of sprite */
	if (image == SPR_EMPTY_BOUNDING_BOX) {
		left = tmp_left = RemapCoords(x + w          , y + bb_offset_y, z + bb_offset_z).x;
		right           = RemapCoords(x + bb_offset_x, y + h          , z + bb_offset_z).x + 1;
		top  = tmp_top  = RemapCoords(x + bb_offset_x, y + bb_offset_y, z + dz         ).y;
		bottom          = RemapCoords(x + w          , y + h          , z + bb_offset_z).y + 1;
	} else {
		const Sprite *spr = GetSprite(image & SPRITE_MASK, ST_NORMAL);
		left = tmp_left = (pt.x += spr->x_offs);
		right           = (pt.x +  spr->width );
		top  = tmp_top  = (pt.y += spr->y_offs);
		bottom          = (pt.y +  spr->height);
	}

	if (_draw_bounding_boxes && (image != SPR_EMPTY_BOUNDING_BOX)) {
		/* Compute maximal extents of sprite and its bounding box */
		left   = min(left  , RemapCoords(x + w          , y + bb_offset_y, z + bb_offset_z).x);
		right  = max(right , RemapCoords(x + bb_offset_x, y + h          , z + bb_offset_z).x + 1);
		top    = min(top   , RemapCoords(x + bb_offset_x, y + bb_offset_y, z + dz         ).y);
		bottom = max(bottom, RemapCoords(x + w          , y + h          , z + bb_offset_z).y + 1);
	}

	/* Do not add the sprite to the viewport, if it is outside */
	if (left   >= _vd.dpi.left + _vd.dpi.width ||
	    right  <= _vd.dpi.left                 ||
	    top    >= _vd.dpi.top + _vd.dpi.height ||
	    bottom <= _vd.dpi.top) {
		return;
	}

	ParentSpriteToDraw *ps = _vd.parent_sprites_to_draw.Append();
	ps->x = tmp_x;
	ps->y = tmp_y;

	ps->left = tmp_left;
	ps->top  = tmp_top;

	ps->image = image;
	ps->pal = pal;
	ps->sub = sub;
	ps->xmin = x + bb_offset_x;
	ps->xmax = x + max(bb_offset_x, w) - 1;

	ps->ymin = y + bb_offset_y;
	ps->ymax = y + max(bb_offset_y, h) - 1;

	ps->zmin = z + bb_offset_z;
	ps->zmax = z + max(bb_offset_z, dz) - 1;

	ps->comparison_done = false;
	ps->first_child = -1;

	_vd.last_child = &ps->first_child;

	if (_vd.combine_sprites == SPRITE_COMBINE_PENDING) _vd.combine_sprites = SPRITE_COMBINE_ACTIVE;
}

/**
 * Starts a block of sprites, which are "combined" into a single bounding box.
 *
 * Subsequent calls to #AddSortableSpriteToDraw will be drawn into the same bounding box.
 * That is: The first sprite that is not clipped by the viewport defines the bounding box, and
 * the following sprites will be child sprites to that one.
 *
 * That implies:
 *  - The drawing order is definite. No other sprites will be sorted between those of the block.
 *  - You have to provide a valid bounding box for all sprites,
 *    as you won't know which one is the first non-clipped one.
 *    Preferable you use the same bounding box for all.
 *  - You cannot use #AddChildSpriteScreen inside the block, as its result will be indefinite.
 *
 * The block is terminated by #EndSpriteCombine.
 *
 * You cannot nest "combined" blocks.
 */
void StartSpriteCombine()
{
	assert(_vd.combine_sprites == SPRITE_COMBINE_NONE);
	_vd.combine_sprites = SPRITE_COMBINE_PENDING;
}

/**
 * Terminates a block of sprites started by #StartSpriteCombine.
 * Take a look there for details.
 */
void EndSpriteCombine()
{
	assert(_vd.combine_sprites != SPRITE_COMBINE_NONE);
	_vd.combine_sprites = SPRITE_COMBINE_NONE;
}

/**
 * Check if the parameter "check" is inside the interval between
 * begin and end, including both begin and end.
 * @note Whether \c begin or \c end is the biggest does not matter.
 *       This method will account for that.
 * @param begin The begin of the interval.
 * @param end   The end of the interval.
 * @param check The value to check.
 */
static bool IsInRangeInclusive(int begin, int end, int check)
{
	if (begin > end) Swap(begin, end);
	return begin <= check && check <= end;
}

/**
 * Checks whether a point is inside the selected rectangle given by _thd.size, _thd.pos and _thd.diagonal
 * @param x The x coordinate of the point to be checked.
 * @param y The y coordinate of the point to be checked.
 * @return True if the point is inside the rectangle, else false.
 */
static bool IsInsideSelectedRectangle(int x, int y)
{
	if (!_thd.diagonal) {
		return IsInsideBS(x, _thd.pos.x, _thd.size.x) && IsInsideBS(y, _thd.pos.y, _thd.size.y);
	}

	int dist_a = (_thd.size.x + _thd.size.y);      // Rotated coordinate system for selected rectangle.
	int dist_b = (_thd.size.x - _thd.size.y);      // We don't have to divide by 2. It's all relative!
	int a = ((x - _thd.pos.x) + (y - _thd.pos.y)); // Rotated coordinate system for the point under scrutiny.
	int b = ((x - _thd.pos.x) - (y - _thd.pos.y));

	/* Check if a and b are between 0 and dist_a or dist_b respectively. */
	return IsInRangeInclusive(dist_a, 0, a) && IsInRangeInclusive(dist_b, 0, b);
}

/**
 * Add a child sprite to a parent sprite.
 *
 * @param image the image to draw.
 * @param pal the provided palette.
 * @param x sprite x-offset (screen coordinates) relative to parent sprite.
 * @param y sprite y-offset (screen coordinates) relative to parent sprite.
 * @param transparent if true, switch the palette between the provided palette and the transparent palette,
 * @param sub Only draw a part of the sprite.
 */
void AddChildSpriteScreen(SpriteID image, PaletteID pal, int x, int y, bool transparent, const SubSprite *sub, bool scale)
{
	assert((image & SPRITE_MASK) < MAX_SPRITES);

	/* If the ParentSprite was clipped by the viewport bounds, do not draw the ChildSprites either */
	if (_vd.last_child == NULL) return;

	/* make the sprites transparent with the right palette */
	if (transparent) {
		SetBit(image, PALETTE_MODIFIER_TRANSPARENT);
		pal = PALETTE_TO_TRANSPARENT;
	}

	*_vd.last_child = _vd.child_screen_sprites_to_draw.Length();

	ChildScreenSpriteToDraw *cs = _vd.child_screen_sprites_to_draw.Append();
	cs->image = image;
	cs->pal = pal;
	cs->sub = sub;
	cs->x = scale ? x * ZOOM_LVL_BASE : x;
	cs->y = scale ? y * ZOOM_LVL_BASE : y;
	cs->next = -1;

	/* Append the sprite to the active ChildSprite list.
	 * If the active ParentSprite is a foundation, update last_foundation_child as well.
	 * Note: ChildSprites of foundations are NOT sequential in the vector, as selection sprites are added at last. */
	if (_vd.last_foundation_child[0] == _vd.last_child) _vd.last_foundation_child[0] = &cs->next;
	if (_vd.last_foundation_child[1] == _vd.last_child) _vd.last_foundation_child[1] = &cs->next;
	_vd.last_child = &cs->next;
}

static void AddStringToDraw(int x, int y, StringID string, uint64 params_1, uint64 params_2, Colours colour, uint16 width)
{
	assert(width != 0);
	StringSpriteToDraw *ss = _vd.string_sprites_to_draw.Append();
	ss->string = string;
	ss->x = x;
	ss->y = y;
	ss->params[0] = params_1;
	ss->params[1] = params_2;
	ss->width = width;
	ss->colour = colour;
}


/**
 * Draws sprites between ground sprite and everything above.
 *
 * The sprite is either drawn as TileSprite or as ChildSprite of the active foundation.
 *
 * @param image the image to draw.
 * @param pal the provided palette.
 * @param ti TileInfo Tile that is being drawn
 * @param z_offset Z offset relative to the groundsprite. Only used for the sprite position, not for sprite sorting.
 * @param foundation_part Foundation part the sprite belongs to.
 */
static void DrawSelectionSprite(SpriteID image, PaletteID pal, const TileInfo *ti, int z_offset, FoundationPart foundation_part)
{
	/* FIXME: This is not totally valid for some autorail highlights that extend over the edges of the tile. */
	if (_vd.foundation[foundation_part] == -1) {
		/* draw on real ground */
		AddTileSpriteToDraw(image, pal, ti->x, ti->y, ti->z + z_offset);
	} else {
		/* draw on top of foundation */
		AddChildSpriteToFoundation(image, pal, NULL, foundation_part, 0, -z_offset * ZOOM_LVL_BASE);
	}
}

/**
 * Draws a selection rectangle on a tile.
 *
 * @param ti TileInfo Tile that is being drawn
 * @param pal Palette to apply.
 */
static void DrawTileSelectionRect(const TileInfo *ti, PaletteID pal)
{
	if (!IsValidTile(ti->tile)) return;

	SpriteID sel;
	if (IsHalftileSlope(ti->tileh)) {
		Corner halftile_corner = GetHalftileSlopeCorner(ti->tileh);
		SpriteID sel2 = SPR_HALFTILE_SELECTION_FLAT + halftile_corner;
		DrawSelectionSprite(sel2, pal, ti, 7 + TILE_HEIGHT, FOUNDATION_PART_HALFTILE);

		Corner opposite_corner = OppositeCorner(halftile_corner);
		if (IsSteepSlope(ti->tileh)) {
			sel = SPR_HALFTILE_SELECTION_DOWN;
		} else {
			sel = ((ti->tileh & SlopeWithOneCornerRaised(opposite_corner)) != 0 ? SPR_HALFTILE_SELECTION_UP : SPR_HALFTILE_SELECTION_FLAT);
		}
		sel += opposite_corner;
	} else {
		sel = SPR_SELECT_TILE + SlopeToSpriteOffset(ti->tileh);
	}
	DrawSelectionSprite(sel, pal, ti, 7, FOUNDATION_PART_NORMAL);
}

<<<<<<< HEAD
static HighLightStyle GetPartOfAutoLine(int px, int py, const Point &selstart, const Point &selend, HighLightStyle dir)
=======
/**
 * Draws a selection point on a tile.
 *
 * @param ti TileInfo Tile that is being drawn
 * @param pal Palette to apply.
 */
static void DrawPointSelection(const TileInfo *ti, PaletteID pal)
{
	/* Figure out the Z coordinate for the single dot. */
	int z = 0;
	FoundationPart foundation_part = FOUNDATION_PART_NORMAL;
	if (ti->tileh & SLOPE_N) {
		z += TILE_HEIGHT;
		if (RemoveHalftileSlope(ti->tileh) == SLOPE_STEEP_N) z += TILE_HEIGHT;
	}
	if (IsHalftileSlope(ti->tileh)) {
		Corner halftile_corner = GetHalftileSlopeCorner(ti->tileh);
		if ((halftile_corner == CORNER_W) || (halftile_corner == CORNER_E)) z += TILE_HEIGHT;
		if (halftile_corner != CORNER_S) {
			foundation_part = FOUNDATION_PART_HALFTILE;
			if (IsSteepSlope(ti->tileh)) z -= TILE_HEIGHT;
		}
	}
	DrawSelectionSprite(_cur_dpi->zoom <= ZOOM_LVL_DETAIL ? SPR_DOT : SPR_DOT_SMALL, pal, ti, z, foundation_part);
}

static bool IsPartOfAutoLine(int px, int py)
>>>>>>> a4ac74ef
{
	if (!IsInRangeInclusive(selstart.x & ~TILE_UNIT_MASK, selend.x & ~TILE_UNIT_MASK, px)) return HT_DIR_END;
	if (!IsInRangeInclusive(selstart.y & ~TILE_UNIT_MASK, selend.y & ~TILE_UNIT_MASK, py)) return HT_DIR_END;

	px -= selstart.x & ~TILE_UNIT_MASK;
	py -= selstart.y & ~TILE_UNIT_MASK;

	switch (dir) {
		case HT_DIR_X: return (py == 0) ? HT_DIR_X : HT_DIR_END;
		case HT_DIR_Y: return (px == 0) ? HT_DIR_Y : HT_DIR_END;
		case HT_DIR_HU: return (px == -py) ? HT_DIR_HU : (px == -py - (int)TILE_SIZE) ? HT_DIR_HL : HT_DIR_END;
		case HT_DIR_HL: return (px == -py) ? HT_DIR_HL : (px == -py + (int)TILE_SIZE) ? HT_DIR_HU : HT_DIR_END;
		case HT_DIR_VL: return (px ==  py) ? HT_DIR_VL : (px ==  py + (int)TILE_SIZE) ? HT_DIR_VR : HT_DIR_END;
		case HT_DIR_VR: return (px ==  py) ? HT_DIR_VR : (px ==  py - (int)TILE_SIZE) ? HT_DIR_VL : HT_DIR_END;
		default: NOT_REACHED(); break;
	}

	return HT_DIR_END;
}

#include "table/autorail.h"

/**
 * Draws autorail highlights.
 *
 * @param *ti TileInfo Tile that is being drawn
 * @param autorail_type \c HT_DIR_XXX, offset into _AutorailTilehSprite[][]
 * @param pal Palette to use, -1 to autodetect
 */
static void DrawAutorailSelection(const TileInfo *ti, HighLightStyle autorail_type, PaletteID pal = -1)
{
	SpriteID image;
	int offset;

	FoundationPart foundation_part = FOUNDATION_PART_NORMAL;
	Slope autorail_tileh = RemoveHalftileSlope(ti->tileh);
	if (IsHalftileSlope(ti->tileh)) {
		static const HighLightStyle _lower_rail[CORNER_END] = { HT_DIR_VR, HT_DIR_HU, HT_DIR_VL, HT_DIR_HL }; // CORNER_W, CORNER_S, CORNER_E, CORNER_N
		Corner halftile_corner = GetHalftileSlopeCorner(ti->tileh);
		if (autorail_type != _lower_rail[halftile_corner]) {
			foundation_part = FOUNDATION_PART_HALFTILE;
			/* Here we draw the highlights of the "three-corners-raised"-slope. That looks ok to me. */
			autorail_tileh = SlopeWithThreeCornersRaised(OppositeCorner(halftile_corner));
		}
	}

	assert(autorail_type < HT_DIR_END);
	offset = _AutorailTilehSprite[autorail_tileh][autorail_type];
	if (offset >= 0) {
		image = SPR_AUTORAIL_BASE + offset;
		if (pal == (PaletteID)-1) pal = _thd.make_square_red ? PALETTE_SEL_TILE_RED : PAL_NONE;
	} else {
		image = SPR_AUTORAIL_BASE - offset;
		if (pal == (PaletteID)-1) pal = PALETTE_SEL_TILE_RED;
	}

	DrawSelectionSprite(image, pal, ti, 7, foundation_part);
}

static void DrawPastePreviewSelection(const TileInfo *ti, bool is_redsq)
{
	TilePastePreview tile_preview;
	GetTilePastePreview(ti->tile, &tile_preview);

	/* draw tile rectangle */
	if (!is_redsq && tile_preview.highlight_tile_rect) DrawTileSelectionRect(ti, PAL_NONE);

	/* draw tracks */
	Track t;
	FOR_EACH_SET_TRACK(t, tile_preview.highlight_track_bits) DrawAutorailSelection(ti, t);

	/* draw height point */
	PaletteID pal;
	int height_diff = tile_preview.tile_height - TileHeight(ti->tile);
	if (height_diff > 0) {
		pal = PALETTE_SEL_TILE_RED; // target height is grater then current
	} else if (height_diff < 0) {
		pal = PALETTE_SEL_TILE_BLUE; // target height is lower then current
	} else {
		pal = PAL_NONE; // target and current height is the same
	}
	DrawPointSelection(ti, pal);
}

/**
 * Checks if the specified tile is selected and if so draws selection using correct selectionstyle.
 * @param *ti TileInfo Tile that is being drawn
 */
static void DrawTileSelection(const TileInfo *ti)
{
	/* Draw a red error square? */
	bool is_redsq = _thd.redsq == ti->tile;
	if (is_redsq) DrawTileSelectionRect(ti, PALETTE_TILE_RED_PULSATING);

	switch (_thd.drawstyle & HT_DRAG_MASK) {
		default: break; // No tile selection active?

<<<<<<< HEAD
		case HT_RECT:
			if (!is_redsq) {
				if (IsInsideSelectedRectangle(ti->x, ti->y)) {
					DrawTileSelectionRect(ti, _thd.make_square_red ? PALETTE_SEL_TILE_RED : PAL_NONE);
				} else if (_thd.outersize.x > 0 &&
						/* Check if it's inside the outer area? */
						IsInsideBS(ti->x, _thd.pos.x + _thd.offs.x, _thd.size.x + _thd.outersize.x) &&
						IsInsideBS(ti->y, _thd.pos.y + _thd.offs.y, _thd.size.y + _thd.outersize.y)) {
					/* Draw a blue rect. */
					DrawTileSelectionRect(ti, PALETTE_SEL_TILE_BLUE);
				}
			}
			break;

		case HT_POINT:
			if (IsInsideSelectedRectangle(ti->x, ti->y)) {
				/* Figure out the Z coordinate for the single dot. */
				int z = 0;
				FoundationPart foundation_part = FOUNDATION_PART_NORMAL;
				if (ti->tileh & SLOPE_N) {
					z += TILE_HEIGHT;
					if (RemoveHalftileSlope(ti->tileh) == SLOPE_STEEP_N) z += TILE_HEIGHT;
				}
				if (IsHalftileSlope(ti->tileh)) {
					Corner halftile_corner = GetHalftileSlopeCorner(ti->tileh);
					if ((halftile_corner == CORNER_W) || (halftile_corner == CORNER_E)) z += TILE_HEIGHT;
					if (halftile_corner != CORNER_S) {
						foundation_part = FOUNDATION_PART_HALFTILE;
						if (IsSteepSlope(ti->tileh)) z -= TILE_HEIGHT;
					}
				}
				DrawSelectionSprite(_cur_dpi->zoom <= ZOOM_LVL_DETAIL ? SPR_DOT : SPR_DOT_SMALL, PAL_NONE, ti, z, foundation_part);
			}
			break;

		case HT_RAIL:
			if (ti->tile == TileVirtXY(_thd.pos.x, _thd.pos.y)) {
				assert((_thd.drawstyle & HT_DIR_MASK) < HT_DIR_END);
				DrawAutorailSelection(ti, _thd.drawstyle & HT_DIR_MASK);
=======
	/* Inside the inner area? */
	if (IsInsideBS(ti->x, _thd.pos.x, _thd.size.x) &&
			IsInsideBS(ti->y, _thd.pos.y, _thd.size.y)) {
draw_inner:
		if (_thd.drawstyle & HT_RECT) {
			if (!is_redsq) DrawTileSelectionRect(ti, _thd.make_square_red ? PALETTE_SEL_TILE_RED : PAL_NONE);
		} else if (_thd.drawstyle & HT_POINT) {
			if (_thd.place_mode & HT_PASTE_PREVIEW) {
				DrawPastePreviewSelection(ti, is_redsq);
			} else {
				DrawPointSelection(ti, PAL_NONE);
			}
		} else if (_thd.drawstyle & HT_RAIL) {
			/* autorail highlight piece under cursor */
			HighLightStyle type = _thd.drawstyle & HT_DIR_MASK;
			assert(type < HT_DIR_END);
			DrawAutorailSelection(ti, _autorail_type[type][0]);
		} else if (IsPartOfAutoLine(ti->x, ti->y)) {
			/* autorail highlighting long line */
			HighLightStyle dir = _thd.drawstyle & HT_DIR_MASK;
			uint side;

			if (dir == HT_DIR_X || dir == HT_DIR_Y) {
				side = 0;
			} else {
				TileIndex start = TileVirtXY(_thd.selstart.x, _thd.selstart.y);
				side = Delta(Delta(TileX(start), TileX(ti->tile)), Delta(TileY(start), TileY(ti->tile)));
>>>>>>> a4ac74ef
			}
			break;

		case HT_LINE: {
			HighLightStyle type = GetPartOfAutoLine(ti->x, ti->y, _thd.selstart, _thd.selend, _thd.drawstyle & HT_DIR_MASK);
			if (type < HT_DIR_END) {
				DrawAutorailSelection(ti, type);
			} else if ((_thd.drawstyle & HT_POLY) && _thd.dir2 < HT_DIR_END) {
				type = GetPartOfAutoLine(ti->x, ti->y, _thd.selstart2, _thd.selend2, _thd.dir2);
				if (type < HT_DIR_END) DrawAutorailSelection(ti, type, PALETTE_SEL_TILE_BLUE);
			}
			break;
		}
	}
}

static void ViewportAddLandscape()
{
	int x, y, width, height;
	TileInfo ti;
	bool direction;

	_cur_ti = &ti;

	/* Transform into tile coordinates and round to closest full tile */
	x = ((_vd.dpi.top >> (1 + ZOOM_LVL_SHIFT)) - (_vd.dpi.left >> (2 + ZOOM_LVL_SHIFT))) & ~TILE_UNIT_MASK;
	y = ((_vd.dpi.top >> (1 + ZOOM_LVL_SHIFT)) + (_vd.dpi.left >> (2 + ZOOM_LVL_SHIFT)) - TILE_SIZE) & ~TILE_UNIT_MASK;

	/* determine size of area */
	{
		Point pt = RemapCoords(x, y, 241);
		width = (_vd.dpi.left + _vd.dpi.width - pt.x + 96 * ZOOM_LVL_BASE - 1) >> (6 + ZOOM_LVL_SHIFT);
		height = (_vd.dpi.top + _vd.dpi.height - pt.y) >> (5 + ZOOM_LVL_SHIFT) << 1;
	}

	assert(width > 0);
	assert(height > 0);

	direction = false;

	do {
		int width_cur = width;
		uint x_cur = x;
		uint y_cur = y;

		do {
			TileType tt = MP_VOID;

			ti.x = x_cur;
			ti.y = y_cur;

			ti.z = 0;

			ti.tileh = SLOPE_FLAT;
			ti.tile = INVALID_TILE;

			if (x_cur < MapMaxX() * TILE_SIZE &&
					y_cur < MapMaxY() * TILE_SIZE) {
				TileIndex tile = TileVirtXY(x_cur, y_cur);

				if (!_settings_game.construction.freeform_edges || (TileX(tile) != 0 && TileY(tile) != 0)) {
					if (x_cur == ((int)MapMaxX() - 1) * TILE_SIZE || y_cur == ((int)MapMaxY() - 1) * TILE_SIZE) {
						uint maxh = max<uint>(TileHeight(tile), 1);
						for (uint h = 0; h < maxh; h++) {
							AddTileSpriteToDraw(SPR_SHADOW_CELL, PAL_NONE, ti.x, ti.y, h * TILE_HEIGHT);
						}
					}

					ti.tile = tile;
					ti.tileh = GetTilePixelSlope(tile, &ti.z);
					tt = GetTileType(tile);
				}
			}

			_vd.foundation_part = FOUNDATION_PART_NONE;
			_vd.foundation[0] = -1;
			_vd.foundation[1] = -1;
			_vd.last_foundation_child[0] = NULL;
			_vd.last_foundation_child[1] = NULL;

			_tile_type_procs[tt]->draw_tile_proc(&ti);

			if ((x_cur == (int)MapMaxX() * TILE_SIZE && IsInsideMM(y_cur, 0, MapMaxY() * TILE_SIZE + 1)) ||
					(y_cur == (int)MapMaxY() * TILE_SIZE && IsInsideMM(x_cur, 0, MapMaxX() * TILE_SIZE + 1))) {
				TileIndex tile = TileVirtXY(x_cur, y_cur);
				ti.tile = tile;
				ti.tileh = GetTilePixelSlope(tile, &ti.z);
				tt = GetTileType(tile);
			}
			if (ti.tile != INVALID_TILE) DrawTileSelection(&ti);

			y_cur += 0x10;
			x_cur -= 0x10;
		} while (--width_cur);

		if ((direction ^= 1) != 0) {
			y += 0x10;
		} else {
			x += 0x10;
		}
	} while (--height);
}

/**
 * Add a string to draw in the viewport
 * @param dpi current viewport area
 * @param small_from Zoomlevel from when the small font should be used
 * @param sign sign position and dimension
 * @param string_normal String for normal and 2x zoom level
 * @param string_small String for 4x and 8x zoom level
 * @param string_small_shadow Shadow string for 4x and 8x zoom level; or #STR_NULL if no shadow
 * @param colour colour of the sign background; or INVALID_COLOUR if transparent
 */
void ViewportAddString(const DrawPixelInfo *dpi, ZoomLevel small_from, const ViewportSign *sign, StringID string_normal, StringID string_small, StringID string_small_shadow, uint64 params_1, uint64 params_2, Colours colour)
{
	bool small = dpi->zoom >= small_from;

	int left   = dpi->left;
	int top    = dpi->top;
	int right  = left + dpi->width;
	int bottom = top + dpi->height;

	int sign_height     = ScaleByZoom(VPSM_TOP + FONT_HEIGHT_NORMAL + VPSM_BOTTOM, dpi->zoom);
	int sign_half_width = ScaleByZoom((small ? sign->width_small : sign->width_normal) / 2, dpi->zoom);

	if (bottom < sign->top ||
			top   > sign->top + sign_height ||
			right < sign->center - sign_half_width ||
			left  > sign->center + sign_half_width) {
		return;
	}

	if (!small) {
		AddStringToDraw(sign->center - sign_half_width, sign->top, string_normal, params_1, params_2, colour, sign->width_normal);
	} else {
		int shadow_offset = 0;
		if (string_small_shadow != STR_NULL) {
			shadow_offset = 4;
			AddStringToDraw(sign->center - sign_half_width + shadow_offset, sign->top, string_small_shadow, params_1, params_2, INVALID_COLOUR, sign->width_small);
		}
		AddStringToDraw(sign->center - sign_half_width, sign->top - shadow_offset, string_small, params_1, params_2,
				colour, sign->width_small | 0x8000);
	}
}

static void ViewportAddTownNames(DrawPixelInfo *dpi)
{
	if (!HasBit(_display_opt, DO_SHOW_TOWN_NAMES) || _game_mode == GM_MENU) return;

	const Town *t;
	FOR_ALL_TOWNS(t) {
		ViewportAddString(dpi, ZOOM_LVL_OUT_16X, &t->cache.sign,
				t->Label(), t->SmallLabel(), STR_VIEWPORT_TOWN_TINY_BLACK,
				t->index, t->cache.population);
	}
}


static void ViewportAddStationNames(DrawPixelInfo *dpi)
{
	if (!(HasBit(_display_opt, DO_SHOW_STATION_NAMES) || HasBit(_display_opt, DO_SHOW_WAYPOINT_NAMES)) || _game_mode == GM_MENU) return;

	const BaseStation *st;
	FOR_ALL_BASE_STATIONS(st) {
		/* Check whether the base station is a station or a waypoint */
		bool is_station = Station::IsExpected(st);

		/* Don't draw if the display options are disabled */
		if (!HasBit(_display_opt, is_station ? DO_SHOW_STATION_NAMES : DO_SHOW_WAYPOINT_NAMES)) continue;

		/* Don't draw if station is owned by another company and competitor station names are hidden. Stations owned by none are never ignored. */
		if (!HasBit(_display_opt, DO_SHOW_COMPETITOR_SIGNS) && _local_company != st->owner && st->owner != OWNER_NONE) continue;

		ViewportAddString(dpi, ZOOM_LVL_OUT_16X, &st->sign,
				is_station ? STR_VIEWPORT_STATION : STR_VIEWPORT_WAYPOINT,
				(is_station ? STR_VIEWPORT_STATION : STR_VIEWPORT_WAYPOINT) + 1, STR_NULL,
				st->index, st->facilities, (st->owner == OWNER_NONE || !st->IsInUse()) ? COLOUR_GREY : _company_colours[st->owner]);
	}
}


static void ViewportAddSigns(DrawPixelInfo *dpi)
{
	/* Signs are turned off or are invisible */
	if (!HasBit(_display_opt, DO_SHOW_SIGNS) || IsInvisibilitySet(TO_SIGNS)) return;

	const Sign *si;
	FOR_ALL_SIGNS(si) {
		/* Don't draw if sign is owned by another company and competitor signs should be hidden.
		 * Note: It is intentional that also signs owned by OWNER_NONE are hidden. Bankrupt
		 * companies can leave OWNER_NONE signs after them. */
		if (!HasBit(_display_opt, DO_SHOW_COMPETITOR_SIGNS) && _local_company != si->owner && si->owner != OWNER_DEITY) continue;

		ViewportAddString(dpi, ZOOM_LVL_OUT_16X, &si->sign,
				STR_WHITE_SIGN,
				(IsTransparencySet(TO_SIGNS) || si->owner == OWNER_DEITY) ? STR_VIEWPORT_SIGN_SMALL_WHITE : STR_VIEWPORT_SIGN_SMALL_BLACK, STR_NULL,
				si->index, 0, (si->owner == OWNER_NONE) ? COLOUR_GREY : (si->owner == OWNER_DEITY ? INVALID_COLOUR : _company_colours[si->owner]));
	}
}

/**
 * Update the position of the viewport sign.
 * @param center the (preferred) center of the viewport sign
 * @param top    the new top of the sign
 * @param str    the string to show in the sign
 */
void ViewportSign::UpdatePosition(int center, int top, StringID str)
{
	if (this->width_normal != 0) this->MarkDirty();

	this->top = top;

	char buffer[DRAW_STRING_BUFFER];

	GetString(buffer, str, lastof(buffer));
	this->width_normal = VPSM_LEFT + Align(GetStringBoundingBox(buffer).width, 2) + VPSM_RIGHT;
	this->center = center;

	/* zoomed out version */
	this->width_small = VPSM_LEFT + Align(GetStringBoundingBox(buffer, FS_SMALL).width, 2) + VPSM_RIGHT;

	this->MarkDirty();
}

/**
 * Mark the sign dirty in all viewports.
 * @param maxzoom Maximum %ZoomLevel at which the text is visible.
 *
 * @ingroup dirty
 */
void ViewportSign::MarkDirty(ZoomLevel maxzoom) const
{
	Rect zoomlevels[ZOOM_LVL_COUNT];

	for (ZoomLevel zoom = ZOOM_LVL_BEGIN; zoom != ZOOM_LVL_END; zoom++) {
		/* FIXME: This doesn't switch to width_small when appropriate. */
		zoomlevels[zoom].left   = this->center - ScaleByZoom(this->width_normal / 2 + 1, zoom);
		zoomlevels[zoom].top    = this->top    - ScaleByZoom(1, zoom);
		zoomlevels[zoom].right  = this->center + ScaleByZoom(this->width_normal / 2 + 1, zoom);
		zoomlevels[zoom].bottom = this->top    + ScaleByZoom(VPSM_TOP + FONT_HEIGHT_NORMAL + VPSM_BOTTOM + 1, zoom);
	}

	Window *w;
	FOR_ALL_WINDOWS_FROM_BACK(w) {
		ViewPort *vp = w->viewport;
		if (vp != NULL && vp->zoom <= maxzoom) {
			assert(vp->width != 0);
			Rect &zl = zoomlevels[vp->zoom];
			MarkViewportDirty(vp, zl.left, zl.top, zl.right, zl.bottom);
		}
	}
}

static void ViewportDrawTileSprites(const TileSpriteToDrawVector *tstdv)
{
	const TileSpriteToDraw *tsend = tstdv->End();
	for (const TileSpriteToDraw *ts = tstdv->Begin(); ts != tsend; ++ts) {
		DrawSpriteViewport(ts->image, ts->pal, ts->x, ts->y, ts->sub);
	}
}

/** Sort parent sprites pointer array */
static void ViewportSortParentSprites(ParentSpriteToSortVector *psdv)
{
	ParentSpriteToDraw **psdvend = psdv->End();
	ParentSpriteToDraw **psd = psdv->Begin();
	while (psd != psdvend) {
		ParentSpriteToDraw *ps = *psd;

		if (ps->comparison_done) {
			psd++;
			continue;
		}

		ps->comparison_done = true;

		for (ParentSpriteToDraw **psd2 = psd + 1; psd2 != psdvend; psd2++) {
			ParentSpriteToDraw *ps2 = *psd2;

			if (ps2->comparison_done) continue;

			/* Decide which comparator to use, based on whether the bounding
			 * boxes overlap
			 */
			if (ps->xmax >= ps2->xmin && ps->xmin <= ps2->xmax && // overlap in X?
					ps->ymax >= ps2->ymin && ps->ymin <= ps2->ymax && // overlap in Y?
					ps->zmax >= ps2->zmin && ps->zmin <= ps2->zmax) { // overlap in Z?
				/* Use X+Y+Z as the sorting order, so sprites closer to the bottom of
				 * the screen and with higher Z elevation, are drawn in front.
				 * Here X,Y,Z are the coordinates of the "center of mass" of the sprite,
				 * i.e. X=(left+right)/2, etc.
				 * However, since we only care about order, don't actually divide / 2
				 */
				if (ps->xmin + ps->xmax + ps->ymin + ps->ymax + ps->zmin + ps->zmax <=
						ps2->xmin + ps2->xmax + ps2->ymin + ps2->ymax + ps2->zmin + ps2->zmax) {
					continue;
				}
			} else {
				/* We only change the order, if it is definite.
				 * I.e. every single order of X, Y, Z says ps2 is behind ps or they overlap.
				 * That is: If one partial order says ps behind ps2, do not change the order.
				 */
				if (ps->xmax < ps2->xmin ||
						ps->ymax < ps2->ymin ||
						ps->zmax < ps2->zmin) {
					continue;
				}
			}

			/* Move ps2 in front of ps */
			ParentSpriteToDraw *temp = ps2;
			for (ParentSpriteToDraw **psd3 = psd2; psd3 > psd; psd3--) {
				*psd3 = *(psd3 - 1);
			}
			*psd = temp;
		}
	}
}

static void ViewportDrawParentSprites(const ParentSpriteToSortVector *psd, const ChildScreenSpriteToDrawVector *csstdv)
{
	const ParentSpriteToDraw * const *psd_end = psd->End();
	for (const ParentSpriteToDraw * const *it = psd->Begin(); it != psd_end; it++) {
		const ParentSpriteToDraw *ps = *it;
		if (ps->image != SPR_EMPTY_BOUNDING_BOX) DrawSpriteViewport(ps->image, ps->pal, ps->x, ps->y, ps->sub);

		int child_idx = ps->first_child;
		while (child_idx >= 0) {
			const ChildScreenSpriteToDraw *cs = csstdv->Get(child_idx);
			child_idx = cs->next;
			DrawSpriteViewport(cs->image, cs->pal, ps->left + cs->x, ps->top + cs->y, cs->sub);
		}
	}
}

/**
 * Draws the bounding boxes of all ParentSprites
 * @param psd Array of ParentSprites
 */
static void ViewportDrawBoundingBoxes(const ParentSpriteToSortVector *psd)
{
	const ParentSpriteToDraw * const *psd_end = psd->End();
	for (const ParentSpriteToDraw * const *it = psd->Begin(); it != psd_end; it++) {
		const ParentSpriteToDraw *ps = *it;
		Point pt1 = RemapCoords(ps->xmax + 1, ps->ymax + 1, ps->zmax + 1); // top front corner
		Point pt2 = RemapCoords(ps->xmin    , ps->ymax + 1, ps->zmax + 1); // top left corner
		Point pt3 = RemapCoords(ps->xmax + 1, ps->ymin    , ps->zmax + 1); // top right corner
		Point pt4 = RemapCoords(ps->xmax + 1, ps->ymax + 1, ps->zmin    ); // bottom front corner

		DrawBox(        pt1.x,         pt1.y,
		        pt2.x - pt1.x, pt2.y - pt1.y,
		        pt3.x - pt1.x, pt3.y - pt1.y,
		        pt4.x - pt1.x, pt4.y - pt1.y);
	}
}

/**
 * Draw/colour the blocks that have been redrawn.
 */
static void ViewportDrawDirtyBlocks()
{
	Blitter *blitter = BlitterFactoryBase::GetCurrentBlitter();
	const DrawPixelInfo *dpi = _cur_dpi;
	void *dst;
	int right =  UnScaleByZoom(dpi->width,  dpi->zoom);
	int bottom = UnScaleByZoom(dpi->height, dpi->zoom);

	int colour = _string_colourmap[_dirty_block_colour & 0xF];

	dst = dpi->dst_ptr;

	byte bo = UnScaleByZoom(dpi->left + dpi->top, dpi->zoom) & 1;
	do {
		for (int i = (bo ^= 1); i < right; i += 2) blitter->SetPixel(dst, i, 0, (uint8)colour);
		dst = blitter->MoveTo(dst, 0, 1);
	} while (--bottom > 0);
}

static void ViewportDrawStrings(ZoomLevel zoom, const StringSpriteToDrawVector *sstdv)
{
	const StringSpriteToDraw *ssend = sstdv->End();
	for (const StringSpriteToDraw *ss = sstdv->Begin(); ss != ssend; ++ss) {
		TextColour colour = TC_BLACK;
		bool small = HasBit(ss->width, 15);
		int w = GB(ss->width, 0, 15);
		int x = UnScaleByZoom(ss->x, zoom);
		int y = UnScaleByZoom(ss->y, zoom);
		int h = VPSM_TOP + (small ? FONT_HEIGHT_SMALL : FONT_HEIGHT_NORMAL) + VPSM_BOTTOM;

		SetDParam(0, ss->params[0]);
		SetDParam(1, ss->params[1]);

		if (ss->colour != INVALID_COLOUR) {
			/* Do not draw signs nor station names if they are set invisible */
			if (IsInvisibilitySet(TO_SIGNS) && ss->string != STR_WHITE_SIGN) continue;

			/* if we didn't draw a rectangle, or if transperant building is on,
			 * draw the text in the colour the rectangle would have */
			if (IsTransparencySet(TO_SIGNS) && ss->string != STR_WHITE_SIGN) {
				/* Real colours need the TC_IS_PALETTE_COLOUR flag
				 * otherwise colours from _string_colourmap are assumed. */
				colour = (TextColour)_colour_gradient[ss->colour][6] | TC_IS_PALETTE_COLOUR;
			}

			/* Draw the rectangle if 'transparent station signs' is off,
			 * or if we are drawing a general text sign (STR_WHITE_SIGN) */
			if (!IsTransparencySet(TO_SIGNS) || ss->string == STR_WHITE_SIGN) {
				DrawFrameRect(
					x, y, x + w, y + h, ss->colour,
					IsTransparencySet(TO_SIGNS) ? FR_TRANSPARENT : FR_NONE
				);
			}
		}

		DrawString(x + VPSM_LEFT, x + w - 1 - VPSM_RIGHT, y + VPSM_TOP, ss->string, colour, SA_HOR_CENTER);
	}
}

void ViewportDoDraw(const ViewPort *vp, int left, int top, int right, int bottom)
{
	DrawPixelInfo *old_dpi = _cur_dpi;
	_cur_dpi = &_vd.dpi;

	_vd.dpi.zoom = vp->zoom;
	int mask = ScaleByZoom(-1, vp->zoom);

	_vd.combine_sprites = SPRITE_COMBINE_NONE;

	_vd.dpi.width = (right - left) & mask;
	_vd.dpi.height = (bottom - top) & mask;
	_vd.dpi.left = left & mask;
	_vd.dpi.top = top & mask;
	_vd.dpi.pitch = old_dpi->pitch;
	_vd.last_child = NULL;

	int x = UnScaleByZoom(_vd.dpi.left - (vp->virtual_left & mask), vp->zoom) + vp->left;
	int y = UnScaleByZoom(_vd.dpi.top - (vp->virtual_top & mask), vp->zoom) + vp->top;

	_vd.dpi.dst_ptr = BlitterFactoryBase::GetCurrentBlitter()->MoveTo(old_dpi->dst_ptr, x - old_dpi->left, y - old_dpi->top);

	ViewportAddLandscape();
	ViewportAddVehicles(&_vd.dpi);

	ViewportAddTownNames(&_vd.dpi);
	ViewportAddStationNames(&_vd.dpi);
	ViewportAddSigns(&_vd.dpi);

	DrawTextEffects(&_vd.dpi);

	if (_vd.tile_sprites_to_draw.Length() != 0) ViewportDrawTileSprites(&_vd.tile_sprites_to_draw);

	ParentSpriteToDraw *psd_end = _vd.parent_sprites_to_draw.End();
	for (ParentSpriteToDraw *it = _vd.parent_sprites_to_draw.Begin(); it != psd_end; it++) {
		*_vd.parent_sprites_to_sort.Append() = it;
	}

	ViewportSortParentSprites(&_vd.parent_sprites_to_sort);
	ViewportDrawParentSprites(&_vd.parent_sprites_to_sort, &_vd.child_screen_sprites_to_draw);

	if (_draw_bounding_boxes) ViewportDrawBoundingBoxes(&_vd.parent_sprites_to_sort);
	if (_draw_dirty_blocks) ViewportDrawDirtyBlocks();

	DrawPixelInfo dp = _vd.dpi;
	ZoomLevel zoom = _vd.dpi.zoom;
	dp.zoom = ZOOM_LVL_NORMAL;
	dp.width = UnScaleByZoom(dp.width, zoom);
	dp.height = UnScaleByZoom(dp.height, zoom);
	_cur_dpi = &dp;

	/* translate to window coordinates */
	dp.left = x;
	dp.top = y;

	if (vp->overlay != NULL) vp->overlay->Draw(&dp);

	/* translate back to world coordinates */
	dp.left = UnScaleByZoom(_vd.dpi.left, zoom);
	dp.top = UnScaleByZoom(_vd.dpi.top, zoom);

	if (_vd.string_sprites_to_draw.Length() != 0) ViewportDrawStrings(zoom, &_vd.string_sprites_to_draw);

	_cur_dpi = old_dpi;

	_vd.string_sprites_to_draw.Clear();
	_vd.tile_sprites_to_draw.Clear();
	_vd.parent_sprites_to_draw.Clear();
	_vd.parent_sprites_to_sort.Clear();
	_vd.child_screen_sprites_to_draw.Clear();
}

/**
 * Make sure we don't draw a too big area at a time.
 * If we do, the sprite memory will overflow.
 */
static void ViewportDrawChk(const ViewPort *vp, int left, int top, int right, int bottom)
{
	if (ScaleByZoom(bottom - top, vp->zoom) * ScaleByZoom(right - left, vp->zoom) > 180000 * ZOOM_LVL_BASE * ZOOM_LVL_BASE) {
		if ((bottom - top) > (right - left)) {
			int t = (top + bottom) >> 1;
			ViewportDrawChk(vp, left, top, right, t);
			ViewportDrawChk(vp, left, t, right, bottom);
		} else {
			int t = (left + right) >> 1;
			ViewportDrawChk(vp, left, top, t, bottom);
			ViewportDrawChk(vp, t, top, right, bottom);
		}
	} else {
		ViewportDoDraw(vp,
			ScaleByZoom(left - vp->left, vp->zoom) + vp->virtual_left,
			ScaleByZoom(top - vp->top, vp->zoom) + vp->virtual_top,
			ScaleByZoom(right - vp->left, vp->zoom) + vp->virtual_left,
			ScaleByZoom(bottom - vp->top, vp->zoom) + vp->virtual_top
		);
	}
}

static inline void ViewportDraw(const ViewPort *vp, int left, int top, int right, int bottom)
{
	if (right <= vp->left || bottom <= vp->top) return;

	if (left >= vp->left + vp->width) return;

	if (left < vp->left) left = vp->left;
	if (right > vp->left + vp->width) right = vp->left + vp->width;

	if (top >= vp->top + vp->height) return;

	if (top < vp->top) top = vp->top;
	if (bottom > vp->top + vp->height) bottom = vp->top + vp->height;

	ViewportDrawChk(vp, left, top, right, bottom);
}

/**
 * Draw the viewport of this window.
 */
void Window::DrawViewport() const
{
	DrawPixelInfo *dpi = _cur_dpi;

	dpi->left += this->left;
	dpi->top += this->top;

	ViewportDraw(this->viewport, dpi->left, dpi->top, dpi->left + dpi->width, dpi->top + dpi->height);

	dpi->left -= this->left;
	dpi->top -= this->top;
}

static inline void ClampViewportToMap(const ViewPort *vp, int &x, int &y)
{
	/* Centre of the viewport is hot spot */
	x += vp->virtual_width / 2;
	y += vp->virtual_height / 2;

	/* Convert viewport coordinates to map coordinates
	 * Calculation is scaled by 4 to avoid rounding errors */
	int vx = -x + y * 2;
	int vy =  x + y * 2;

	/* clamp to size of map */
	vx = Clamp(vx, 0, MapMaxX() * TILE_SIZE * 4 * ZOOM_LVL_BASE);
	vy = Clamp(vy, 0, MapMaxY() * TILE_SIZE * 4 * ZOOM_LVL_BASE);

	/* Convert map coordinates to viewport coordinates */
	x = (-vx + vy) / 2;
	y = ( vx + vy) / 4;

	/* Remove centering */
	x -= vp->virtual_width / 2;
	y -= vp->virtual_height / 2;
}

/**
 * Update the viewport position being displayed.
 * @param w %Window owning the viewport.
 */
void UpdateViewportPosition(Window *w)
{
	const ViewPort *vp = w->viewport;

	if (w->viewport->follow_vehicle != INVALID_VEHICLE) {
		const Vehicle *veh = Vehicle::Get(w->viewport->follow_vehicle);
		Point pt = MapXYZToViewport(vp, veh->x_pos, veh->y_pos, veh->z_pos);

		w->viewport->scrollpos_x = pt.x;
		w->viewport->scrollpos_y = pt.y;
		SetViewportPosition(w, pt.x, pt.y);
	} else {
		/* Ensure the destination location is within the map */
		ClampViewportToMap(vp, w->viewport->dest_scrollpos_x, w->viewport->dest_scrollpos_y);

		int delta_x = w->viewport->dest_scrollpos_x - w->viewport->scrollpos_x;
		int delta_y = w->viewport->dest_scrollpos_y - w->viewport->scrollpos_y;

		bool update_overlay = false;
		if (delta_x != 0 || delta_y != 0) {
			if (_settings_client.gui.smooth_scroll) {
				int max_scroll = ScaleByMapSize1D(512 * ZOOM_LVL_BASE);
				/* Not at our desired position yet... */
				w->viewport->scrollpos_x += Clamp(delta_x / 4, -max_scroll, max_scroll);
				w->viewport->scrollpos_y += Clamp(delta_y / 4, -max_scroll, max_scroll);
			} else {
				w->viewport->scrollpos_x = w->viewport->dest_scrollpos_x;
				w->viewport->scrollpos_y = w->viewport->dest_scrollpos_y;
			}
			update_overlay = (w->viewport->scrollpos_x == w->viewport->dest_scrollpos_x &&
								w->viewport->scrollpos_y == w->viewport->dest_scrollpos_y);
		}

		ClampViewportToMap(vp, w->viewport->scrollpos_x, w->viewport->scrollpos_y);

		SetViewportPosition(w, w->viewport->scrollpos_x, w->viewport->scrollpos_y);
		if (update_overlay) RebuildViewportOverlay(w);
	}
}

/**
 * Marks a viewport as dirty for repaint if it displays (a part of) the area the needs to be repainted.
 * @param vp     The viewport to mark as dirty
 * @param left   Left edge of area to repaint
 * @param top    Top edge of area to repaint
 * @param right  Right edge of area to repaint
 * @param bottom Bottom edge of area to repaint
 * @ingroup dirty
 */
static void MarkViewportDirty(const ViewPort *vp, int left, int top, int right, int bottom)
{
	right -= vp->virtual_left;
	if (right <= 0) return;

	bottom -= vp->virtual_top;
	if (bottom <= 0) return;

	left = max(0, left - vp->virtual_left);

	if (left >= vp->virtual_width) return;

	top = max(0, top - vp->virtual_top);

	if (top >= vp->virtual_height) return;

	SetDirtyBlocks(
		UnScaleByZoomLower(left, vp->zoom) + vp->left,
		UnScaleByZoomLower(top, vp->zoom) + vp->top,
		UnScaleByZoom(right, vp->zoom) + vp->left + 1,
		UnScaleByZoom(bottom, vp->zoom) + vp->top + 1
	);
}

/**
 * Mark all viewports that display an area as dirty (in need of repaint).
 * @param left   Left edge of area to repaint
 * @param top    Top edge of area to repaint
 * @param right  Right edge of area to repaint
 * @param bottom Bottom edge of area to repaint
 * @ingroup dirty
 */
void MarkAllViewportsDirty(int left, int top, int right, int bottom)
{
	Window *w;
	FOR_ALL_WINDOWS_FROM_BACK(w) {
		ViewPort *vp = w->viewport;
		if (vp != NULL) {
			assert(vp->width != 0);
			MarkViewportDirty(vp, left, top, right, bottom);
		}
	}
}

void ConstrainAllViewportsZoom()
{
	Window *w;
	FOR_ALL_WINDOWS_FROM_FRONT(w) {
		if (w->viewport == NULL) continue;

		ZoomLevel zoom = static_cast<ZoomLevel>(Clamp(w->viewport->zoom, _settings_client.gui.zoom_min, _settings_client.gui.zoom_max));
		if (zoom != w->viewport->zoom) {
			while (w->viewport->zoom < zoom) DoZoomInOutWindow(ZOOM_OUT, w);
			while (w->viewport->zoom > zoom) DoZoomInOutWindow(ZOOM_IN, w);
		}
	}
}

/**
 * Mark a tile given by its index dirty for repaint.
 * @param tile The tile to mark dirty.
 * @ingroup dirty
 */
void MarkTileDirtyByTile(TileIndex tile)
{
	Point pt = RemapCoords(TileX(tile) * TILE_SIZE, TileY(tile) * TILE_SIZE, GetTilePixelZ(tile));
	MarkAllViewportsDirty(
		pt.x - 31  * ZOOM_LVL_BASE,
		pt.y - 122 * ZOOM_LVL_BASE,
		pt.x - 31  * ZOOM_LVL_BASE + 67  * ZOOM_LVL_BASE,
		pt.y - 122 * ZOOM_LVL_BASE + 154 * ZOOM_LVL_BASE
	);
}

/**
 * Marks the selected tiles as dirty.
 *
 * This function marks the selected tiles as dirty for repaint
 *
 * @ingroup dirty
 */
static void SetSelectionTilesDirty()
{
	int x_size = _thd.size.x;
	int y_size = _thd.size.y;

	if (!_thd.diagonal) { // Selecting in a straight rectangle (or a single square)
		int x_start = _thd.pos.x;
		int y_start = _thd.pos.y;

		if (_thd.outersize.x != 0 || _thd.outersize.y != 0) {
			x_size  += _thd.outersize.x;
			x_start += _thd.offs.x;
			y_size  += _thd.outersize.y;
			y_start += _thd.offs.y;
		}

		x_size -= TILE_SIZE;
		y_size -= TILE_SIZE;

		assert(x_size >= 0);
		assert(y_size >= 0);

		int x_end = Clamp(x_start + x_size, 0, MapSizeX() * TILE_SIZE - TILE_SIZE);
		int y_end = Clamp(y_start + y_size, 0, MapSizeY() * TILE_SIZE - TILE_SIZE);

		x_start = Clamp(x_start, 0, MapSizeX() * TILE_SIZE - TILE_SIZE);
		y_start = Clamp(y_start, 0, MapSizeY() * TILE_SIZE - TILE_SIZE);

		/* make sure everything is multiple of TILE_SIZE */
		assert((x_end | y_end | x_start | y_start) % TILE_SIZE == 0);

		/* How it works:
		 * Suppose we have to mark dirty rectangle of 3x4 tiles:
		 *   x
		 *  xxx
		 * xxxxx
		 *  xxxxx
		 *   xxx
		 *    x
		 * This algorithm marks dirty columns of tiles, so it is done in 3+4-1 steps:
		 * 1)  x     2)  x
		 *    xxx       Oxx
		 *   Oxxxx     xOxxx
		 *    xxxxx     Oxxxx
		 *     xxx       xxx
		 *      x         x
		 * And so forth...
		 */

		int top_x = x_end; // coordinates of top dirty tile
		int top_y = y_start;
		int bot_x = top_x; // coordinates of bottom dirty tile
		int bot_y = top_y;

		do {
			/* topmost dirty point */
			TileIndex top_tile = TileVirtXY(top_x, top_y);
			Point top = RemapCoords(top_x, top_y, GetTileMaxPixelZ(top_tile));

			/* bottommost point */
			TileIndex bottom_tile = TileVirtXY(bot_x, bot_y);
			Point bot = RemapCoords(bot_x + TILE_SIZE, bot_y + TILE_SIZE, GetTilePixelZ(bottom_tile)); // bottommost point

			/* the 'x' coordinate of 'top' and 'bot' is the same (and always in the same distance from tile middle),
			 * tile height/slope affects only the 'y' on-screen coordinate! */

			int l = top.x - (TILE_PIXELS - 2) * ZOOM_LVL_BASE; // 'x' coordinate of left side of dirty rectangle
			int t = top.y;                     // 'y' coordinate of top side -//-
			int r = top.x + (TILE_PIXELS - 2) * ZOOM_LVL_BASE; // right side of dirty rectangle
			int b = bot.y;                     // bottom -//-

			static const int OVERLAY_WIDTH = 4 * ZOOM_LVL_BASE; // part of selection sprites is drawn outside the selected area

			/* For halftile foundations on SLOPE_STEEP_S the sprite extents some more towards the top */
			MarkAllViewportsDirty(l - OVERLAY_WIDTH, t - OVERLAY_WIDTH - TILE_HEIGHT * ZOOM_LVL_BASE, r + OVERLAY_WIDTH, b + OVERLAY_WIDTH * ZOOM_LVL_BASE);

			/* haven't we reached the topmost tile yet? */
			if (top_x != x_start) {
				top_x -= TILE_SIZE;
			} else {
				top_y += TILE_SIZE;
			}

			/* the way the bottom tile changes is different when we reach the bottommost tile */
			if (bot_y != y_end) {
				bot_y += TILE_SIZE;
			} else {
				bot_x -= TILE_SIZE;
			}
		} while (bot_x >= top_x);
	} else { // Selecting in a 45 degrees rotated (diagonal) rectangle.
		/* a_size, b_size describe a rectangle with rotated coordinates */
		int a_size = x_size + y_size, b_size = x_size - y_size;

		int interval_a = a_size < 0 ? -(int)TILE_SIZE : (int)TILE_SIZE;
		int interval_b = b_size < 0 ? -(int)TILE_SIZE : (int)TILE_SIZE;

		for (int a = -interval_a; a != a_size + interval_a; a += interval_a) {
			for (int b = -interval_b; b != b_size + interval_b; b += interval_b) {
				uint x = (_thd.pos.x + (a + b) / 2) / TILE_SIZE;
				uint y = (_thd.pos.y + (a - b) / 2) / TILE_SIZE;

				if (x < MapMaxX() && y < MapMaxY()) {
					MarkTileDirtyByTile(TileXY(x, y));
				}
			}
		}
	}
}


void SetSelectionRed(bool b)
{
	_thd.make_square_red = b;
	SetSelectionTilesDirty();
}

/**
 * Test whether a sign is below the mouse
 * @param vp the clicked viewport
 * @param x X position of click
 * @param y Y position of click
 * @param sign the sign to check
 * @return true if the sign was hit
 */
static bool CheckClickOnViewportSign(const ViewPort *vp, int x, int y, const ViewportSign *sign)
{
	bool small = (vp->zoom >= ZOOM_LVL_OUT_16X);
	int sign_half_width = ScaleByZoom((small ? sign->width_small : sign->width_normal) / 2, vp->zoom);
	int sign_height = ScaleByZoom(VPSM_TOP + (small ? FONT_HEIGHT_SMALL : FONT_HEIGHT_NORMAL) + VPSM_BOTTOM, vp->zoom);

	x = ScaleByZoom(x - vp->left, vp->zoom) + vp->virtual_left;
	y = ScaleByZoom(y - vp->top, vp->zoom) + vp->virtual_top;

	return y >= sign->top && y < sign->top + sign_height &&
			x >= sign->center - sign_half_width && x < sign->center + sign_half_width;
}

static bool CheckClickOnTown(const ViewPort *vp, int x, int y)
{
	if (!HasBit(_display_opt, DO_SHOW_TOWN_NAMES)) return false;

	const Town *t;
	FOR_ALL_TOWNS(t) {
		if (CheckClickOnViewportSign(vp, x, y, &t->cache.sign)) {
			ShowTownViewWindow(t->index);
			return true;
		}
	}

	return false;
}

static bool CheckClickOnStation(const ViewPort *vp, int x, int y)
{
	if (!(HasBit(_display_opt, DO_SHOW_STATION_NAMES) || HasBit(_display_opt, DO_SHOW_WAYPOINT_NAMES)) || IsInvisibilitySet(TO_SIGNS)) return false;

	const BaseStation *st;
	FOR_ALL_BASE_STATIONS(st) {
		/* Check whether the base station is a station or a waypoint */
		bool is_station = Station::IsExpected(st);

		/* Don't check if the display options are disabled */
		if (!HasBit(_display_opt, is_station ? DO_SHOW_STATION_NAMES : DO_SHOW_WAYPOINT_NAMES)) continue;

		/* Don't check if competitor signs are not shown and the sign isn't owned by the local company */
		if (!HasBit(_display_opt, DO_SHOW_COMPETITOR_SIGNS) && _local_company != st->owner && st->owner != OWNER_NONE) continue;

		if (CheckClickOnViewportSign(vp, x, y, &st->sign)) {
			if (is_station) {
				ShowStationViewWindow(st->index);
			} else {
				ShowWaypointWindow(Waypoint::From(st));
			}
			return true;
		}
	}

	return false;
}


static bool CheckClickOnSign(const ViewPort *vp, int x, int y)
{
	/* Signs are turned off, or they are transparent and invisibility is ON, or company is a spectator */
	if (!HasBit(_display_opt, DO_SHOW_SIGNS) || IsInvisibilitySet(TO_SIGNS) || _local_company == COMPANY_SPECTATOR) return false;

	const Sign *si;
	FOR_ALL_SIGNS(si) {
		/* If competitor signs are hidden, don't check signs that aren't owned by local company */
		if (!HasBit(_display_opt, DO_SHOW_COMPETITOR_SIGNS) && _local_company != si->owner && si->owner != OWNER_DEITY) continue;
		if (si->owner == OWNER_DEITY && _game_mode != GM_EDITOR) continue;

		if (CheckClickOnViewportSign(vp, x, y, &si->sign)) {
			HandleClickOnSign(si);
			return true;
		}
	}

	return false;
}


static bool CheckClickOnLandscape(const ViewPort *vp, int x, int y)
{
	Point pt = TranslateXYToTileCoord(vp, x, y);

	if (pt.x != -1) return ClickTile(TileVirtXY(pt.x, pt.y));
	return true;
}

static void PlaceObject()
{
	Point pt;
	Window *w;

	pt = GetTileBelowCursor();
	if (pt.x == -1) return;

	if ((_thd.place_mode & HT_DRAG_MASK) == HT_POINT && !(_thd.place_mode & HT_PASTE_PREVIEW)) {
		pt.x += TILE_SIZE / 2;
		pt.y += TILE_SIZE / 2;
	}

	_tile_fract_coords.x = pt.x & TILE_UNIT_MASK;
	_tile_fract_coords.y = pt.y & TILE_UNIT_MASK;

	w = _thd.GetCallbackWnd();
	if (w != NULL) w->OnPlaceObject(pt, TileVirtXY(pt.x, pt.y));
}


bool HandleViewportClicked(const ViewPort *vp, int x, int y, bool double_click)
{
	const Vehicle *v = CheckClickOnVehicle(vp, x, y);

	if (_thd.place_mode & HT_VEHICLE) {
		if (v != NULL && VehicleClicked(v)) return true;
	}

	/* Double-clicking finishes current polyline and starts new one. */
	if (double_click && (_thd.place_mode & HT_POLY)) {
		ClearRailPlacementEndpoints();
		SetTileSelectSize(1, 1);
		return true;
	}

	/* Vehicle placement mode already handled above. */
	if ((_thd.place_mode & HT_DRAG_MASK) != HT_NONE) {
		PlaceObject();
		return true;
	}

	if (CheckClickOnTown(vp, x, y)) return true;
	if (CheckClickOnStation(vp, x, y)) return true;
	if (CheckClickOnSign(vp, x, y)) return true;
	bool result = CheckClickOnLandscape(vp, x, y);

	if (v != NULL) {
		DEBUG(misc, 2, "Vehicle %d (index %d) at %p", v->unitnumber, v->index, v);
		if (IsCompanyBuildableVehicleType(v)) {
			v = v->First();
			if (_ctrl_pressed && v->owner == _local_company) {
				StartStopVehicle(v, true);
			} else {
				ShowVehicleViewWindow(v);
			}
		}
		return true;
	}
	return result;
}

void RebuildViewportOverlay(Window *w)
{
	if (w->viewport->overlay != NULL &&
			w->viewport->overlay->GetCompanyMask() != 0 &&
			w->viewport->overlay->GetCargoMask() != 0) {
		w->viewport->overlay->RebuildCache();
		w->SetDirty();
	}
}

/**
 * Scrolls the viewport in a window to a given location.
 * @param x       Desired x location of the map to scroll to (world coordinate).
 * @param y       Desired y location of the map to scroll to (world coordinate).
 * @param z       Desired z location of the map to scroll to (world coordinate). Use \c -1 to scroll to the height of the map at the \a x, \a y location.
 * @param w       %Window containing the viewport.
 * @param instant Jump to the location instead of slowly moving to it.
 * @return Destination of the viewport was changed (to activate other actions when the viewport is already at the desired position).
 */
bool ScrollWindowTo(int x, int y, int z, Window *w, bool instant)
{
	/* The slope cannot be acquired outside of the map, so make sure we are always within the map. */
	if (z == -1) z = GetSlopePixelZ(Clamp(x, 0, MapSizeX() * TILE_SIZE - 1), Clamp(y, 0, MapSizeY() * TILE_SIZE - 1));

	Point pt = MapXYZToViewport(w->viewport, x, y, z);
	w->viewport->follow_vehicle = INVALID_VEHICLE;

	if (w->viewport->dest_scrollpos_x == pt.x && w->viewport->dest_scrollpos_y == pt.y) return false;

	if (instant) {
		w->viewport->scrollpos_x = pt.x;
		w->viewport->scrollpos_y = pt.y;
		RebuildViewportOverlay(w);
	}

	w->viewport->dest_scrollpos_x = pt.x;
	w->viewport->dest_scrollpos_y = pt.y;
	return true;
}

/**
 * Scrolls the viewport in a window to a given location.
 * @param tile    Desired tile to center on.
 * @param w       %Window containing the viewport.
 * @param instant Jump to the location instead of slowly moving to it.
 * @return Destination of the viewport was changed (to activate other actions when the viewport is already at the desired position).
 */
bool ScrollWindowToTile(TileIndex tile, Window *w, bool instant)
{
	return ScrollWindowTo(TileX(tile) * TILE_SIZE, TileY(tile) * TILE_SIZE, -1, w, instant);
}

/**
 * Scrolls the viewport of the main window to a given location.
 * @param tile    Desired tile to center on.
 * @param instant Jump to the location instead of slowly moving to it.
 * @return Destination of the viewport was changed (to activate other actions when the viewport is already at the desired position).
 */
bool ScrollMainWindowToTile(TileIndex tile, bool instant)
{
	return ScrollMainWindowTo(TileX(tile) * TILE_SIZE + TILE_SIZE / 2, TileY(tile) * TILE_SIZE + TILE_SIZE / 2, -1, instant);
}

/**
 * Set a tile to display a red error square.
 * @param tile Tile that should show the red error square.
 */
void SetRedErrorSquare(TileIndex tile)
{
	TileIndex old;

	old = _thd.redsq;
	_thd.redsq = tile;

	if (tile != old) {
		if (tile != INVALID_TILE) MarkTileDirtyByTile(tile);
		if (old  != INVALID_TILE) MarkTileDirtyByTile(old);
	}
}

/**
 * Highlight \a w by \a h tiles at the cursor.
 * @param w Width of the highlighted tiles rectangle.
 * @param h Height of the highlighted tiles rectangle.
 */
void SetTileSelectSize(int w, int h)
{
	_thd.new_size.x = w * TILE_SIZE;
	_thd.new_size.y = h * TILE_SIZE;
	_thd.new_outersize.x = 0;
	_thd.new_outersize.y = 0;
}

void SetTileSelectBigSize(int ox, int oy, int sx, int sy)
{
	_thd.new_offs.x = ox * TILE_SIZE;
	_thd.new_offs.y = oy * TILE_SIZE;
	_thd.new_outersize.x = sx * TILE_SIZE;
	_thd.new_outersize.y = sy * TILE_SIZE;
}

/** returns the best autorail highlight type from map coordinates */
static HighLightStyle GetAutorailHT(int x, int y)
{
	return HT_RAIL | _autorail_piece[x & TILE_UNIT_MASK][y & TILE_UNIT_MASK];
}

/**
 * Reset tile highlighting.
 */
void TileHighlightData::Reset()
{
	this->pos.x = 0;
	this->pos.y = 0;
	this->new_pos.x = 0;
	this->new_pos.y = 0;
}

/**
 * Is the user dragging a 'diagonal rectangle'?
 * @return User is dragging a rotated rectangle.
 */
bool TileHighlightData::IsDraggingDiagonal()
{
	return (this->place_mode & HT_DIAGONAL) != 0 && _ctrl_pressed && _left_button_down;
}

/**
 * Get the window that started the current highlighting.
 * @return The window that requested the current tile highlighting, or \c NULL if not available.
 */
Window *TileHighlightData::GetCallbackWnd()
{
	return FindWindowById(this->window_class, this->window_number);
}

static HighLightStyle CalcPolyrailDrawstyle(Point pt, bool dragging);

static inline void CalcNewPolylineOutersize()
{
	/* use the 'outersize' to mark the second (blue) part of a polyline selection */
	if (_thd.dir2 < HT_DIR_END) {
		/* get bounds of the second part */
		int outer_x1 = _thd.selstart2.x & ~TILE_UNIT_MASK;
		int outer_y1 = _thd.selstart2.y & ~TILE_UNIT_MASK;
		int outer_x2 = _thd.selend2.x & ~TILE_UNIT_MASK;
		int outer_y2 = _thd.selend2.y & ~TILE_UNIT_MASK;
		if (outer_x1 > outer_x2) Swap(outer_x1, outer_x2);
		if (outer_y1 > outer_y2) Swap(outer_y1, outer_y2);
		/* include the first part */
		outer_x1 = min<int>(outer_x1, _thd.new_pos.x);
		outer_y1 = min<int>(outer_y1, _thd.new_pos.y);
		outer_x2 = max<int>(outer_x2, _thd.new_pos.x + _thd.new_size.x - TILE_SIZE);
		outer_y2 = max<int>(outer_y2, _thd.new_pos.y + _thd.new_size.y - TILE_SIZE);
		/* write new values */
		_thd.new_offs.x = outer_x1 - _thd.new_pos.x;
		_thd.new_offs.y = outer_y1 - _thd.new_pos.y;
		_thd.new_outersize.x = outer_x2 - outer_x1 + TILE_SIZE - _thd.new_size.x;
		_thd.new_outersize.y = outer_y2 - outer_y1 + TILE_SIZE - _thd.new_size.y;
	} else {
		_thd.new_offs.x = 0;
		_thd.new_offs.y = 0;
		_thd.new_outersize.x = 0;
		_thd.new_outersize.y = 0;
	}
}

/**
 * Updates tile highlighting for all cases.
 * Uses _thd.selstart and _thd.selend and _thd.place_mode (set elsewhere) to determine _thd.pos and _thd.size
 * Also drawstyle is determined. Uses _thd.new.* as a buffer and calls SetSelectionTilesDirty() twice,
 * Once for the old and once for the new selection.
 * _thd is TileHighlightData, found in viewport.h
 */
void UpdateTileSelection()
{
	int x1;
	int y1;

	HighLightStyle new_drawstyle = HT_NONE;
	bool new_diagonal = false;

	if ((_thd.place_mode & HT_DRAG_MASK) == HT_SPECIAL) {
		x1 = _thd.selend.x;
		y1 = _thd.selend.y;
		if (x1 != -1) {
			int x2 = _thd.selstart.x & ~TILE_UNIT_MASK;
			int y2 = _thd.selstart.y & ~TILE_UNIT_MASK;
			x1 &= ~TILE_UNIT_MASK;
			y1 &= ~TILE_UNIT_MASK;

			if (_thd.IsDraggingDiagonal()) {
				new_diagonal = true;
			} else {
				if (x1 >= x2) Swap(x1, x2);
				if (y1 >= y2) Swap(y1, y2);
			}
			_thd.new_pos.x = x1;
			_thd.new_pos.y = y1;
			_thd.new_size.x = x2 - x1;
			_thd.new_size.y = y2 - y1;
			if (!new_diagonal) {
				_thd.new_size.x += TILE_SIZE;
				_thd.new_size.y += TILE_SIZE;
			}
			if (_thd.place_mode & HT_POLY) {
				CalcNewPolylineOutersize();
			}
			new_drawstyle = _thd.next_drawstyle;
		}
	} else if ((_thd.place_mode & HT_DRAG_MASK) != HT_NONE) {
		Point pt = GetTileBelowCursor();
		x1 = pt.x;
		y1 = pt.y;
		if (x1 != -1) {
			switch (_thd.place_mode & HT_DRAG_MASK) {
				case HT_RECT:
					new_drawstyle = HT_RECT;
					break;
				case HT_POINT:
					new_drawstyle = HT_POINT;
					if (!(_thd.place_mode & HT_PASTE_PREVIEW)) {
						x1 += TILE_SIZE / 2;
						y1 += TILE_SIZE / 2;
					}
					break;
				case HT_RAIL:
				case HT_LINE:
					/* HT_POLY */
					if (_thd.place_mode & HT_POLY) {
						if (_rail_snap_points.Length() > 0) {
							new_drawstyle = CalcPolyrailDrawstyle(pt, false);
							if (new_drawstyle != HT_NONE) {
								x1 = _thd.selstart.x & ~TILE_UNIT_MASK;
								y1 = _thd.selstart.y & ~TILE_UNIT_MASK;
								int x2 = _thd.selend.x & ~TILE_UNIT_MASK;
								int y2 = _thd.selend.y & ~TILE_UNIT_MASK;
								if (x1 > x2) Swap(x1, x2);
								if (y1 > y2) Swap(y1, y2);
								_thd.new_pos.x = x1;
								_thd.new_pos.y = y1;
								_thd.new_size.x = x2 - x1 + TILE_SIZE;
								_thd.new_size.y = y2 - y1 + TILE_SIZE;
								CalcNewPolylineOutersize();
							}
							break;
						}
						_thd.new_offs.x = 0;
						_thd.new_offs.y = 0;
						_thd.new_outersize.x = 0;
						_thd.new_outersize.y = 0;
						_thd.dir2 = HT_DIR_END;
					}
					/* HT_RAIL */
					if (_thd.place_mode & HT_RAIL) {
						/* Draw one highlighted tile in any direction */
						new_drawstyle = GetAutorailHT(pt.x, pt.y);
						break;
					}
					/* HT_LINE */
					switch (_thd.place_mode & HT_DIR_MASK) {
						case HT_DIR_X: new_drawstyle = HT_LINE | HT_DIR_X; break;
						case HT_DIR_Y: new_drawstyle = HT_LINE | HT_DIR_Y; break;

						case HT_DIR_HU:
						case HT_DIR_HL:
							new_drawstyle = (pt.x & TILE_UNIT_MASK) + (pt.y & TILE_UNIT_MASK) <= TILE_SIZE ? HT_LINE | HT_DIR_HU : HT_LINE | HT_DIR_HL;
							break;

						case HT_DIR_VL:
						case HT_DIR_VR:
							new_drawstyle = (pt.x & TILE_UNIT_MASK) > (pt.y & TILE_UNIT_MASK) ? HT_LINE | HT_DIR_VL : HT_LINE | HT_DIR_VR;
							break;

						default: NOT_REACHED();
					}
					_thd.selstart.x = x1 & ~TILE_UNIT_MASK;
					_thd.selstart.y = y1 & ~TILE_UNIT_MASK;
					_thd.selend.x = x1;
					_thd.selend.y = y1;
					break;
				default:
					NOT_REACHED();
					break;
			}
			_thd.new_pos.x = x1 & ~TILE_UNIT_MASK;
			_thd.new_pos.y = y1 & ~TILE_UNIT_MASK;
		}
	}

	/* redraw selection */
	if (_thd.drawstyle != new_drawstyle ||
			_thd.pos.x != _thd.new_pos.x || _thd.pos.y != _thd.new_pos.y ||
			_thd.size.x != _thd.new_size.x || _thd.size.y != _thd.new_size.y ||
			_thd.offs.x != _thd.new_offs.x || _thd.offs.y != _thd.new_offs.y ||
			_thd.outersize.x != _thd.new_outersize.x ||
			_thd.outersize.y != _thd.new_outersize.y ||
			_thd.diagonal    != new_diagonal) {
		/* Clear the old tile selection? */
		if ((_thd.drawstyle & HT_DRAG_MASK) != HT_NONE) SetSelectionTilesDirty();

		_thd.drawstyle = new_drawstyle;
		_thd.pos = _thd.new_pos;
		_thd.size = _thd.new_size;
		_thd.offs = _thd.new_offs;
		_thd.outersize = _thd.new_outersize;
		_thd.diagonal = new_diagonal;
		_thd.dirty = 0xff;

		/* Draw the new tile selection? */
		if ((new_drawstyle & HT_DRAG_MASK) != HT_NONE) SetSelectionTilesDirty();
	}
}

/**
 * Displays the measurement tooltips when selecting multiple tiles
 * @param str String to be displayed
 * @param paramcount number of params to deal with
 * @param params (optional) up to 5 pieces of additional information that may be added to a tooltip
 * @param close_cond Condition for closing this tooltip.
 */
static inline void ShowMeasurementTooltips(StringID str, uint paramcount, const uint64 params[], TooltipCloseCondition close_cond = TCC_LEFT_CLICK)
{
	if (!_settings_client.gui.measure_tooltip) return;
	GuiShowTooltips(_thd.GetCallbackWnd(), str, paramcount, params, close_cond);
}

/** highlighting tiles while only going over them with the mouse */
void VpStartPlaceSizing(TileIndex tile, ViewportPlaceMethod method, ViewportDragDropSelectionProcess process)
{
	_thd.select_method = method;
	_thd.select_proc   = process;
	_thd.selend.x = TileX(tile) * TILE_SIZE;
	_thd.selstart.x = TileX(tile) * TILE_SIZE;
	_thd.selend.y = TileY(tile) * TILE_SIZE;
	_thd.selstart.y = TileY(tile) * TILE_SIZE;

	/* Needed so several things (road, autoroad, bridges, ...) are placed correctly.
	 * In effect, placement starts from the centre of a tile
	 */
	if (method == VPM_X_OR_Y || method == VPM_FIX_X || method == VPM_FIX_Y) {
		_thd.selend.x += TILE_SIZE / 2;
		_thd.selend.y += TILE_SIZE / 2;
		_thd.selstart.x += TILE_SIZE / 2;
		_thd.selstart.y += TILE_SIZE / 2;
	}

	HighLightStyle others = _thd.place_mode & ~(HT_DRAG_MASK | HT_DIR_MASK);
	if ((_thd.place_mode & HT_DRAG_MASK) == HT_RECT) {
		_thd.place_mode = HT_SPECIAL | others;
		_thd.next_drawstyle = HT_RECT | others;
	} else if (_thd.place_mode & (HT_RAIL | HT_LINE)) {
		_thd.place_mode = HT_SPECIAL | others;
		_thd.next_drawstyle = _thd.drawstyle | others;
		_current_snap_lock.x = -1;
	} else {
		_thd.place_mode = HT_SPECIAL | others;
		_thd.next_drawstyle = HT_POINT | others;
	}
	_special_mouse_mode = WSM_SIZING;
}

void VpSetPlaceSizingLimit(int limit)
{
	_thd.sizelimit = limit;
}

/**
 * Highlights all tiles between a set of two tiles. Used in dock and tunnel placement
 * @param from TileIndex of the first tile to highlight
 * @param to TileIndex of the last tile to highlight
 */
void VpSetPresizeRange(TileIndex from, TileIndex to)
{
	uint64 distance = DistanceManhattan(from, to) + 1;

	_thd.selend.x = TileX(to) * TILE_SIZE;
	_thd.selend.y = TileY(to) * TILE_SIZE;
	_thd.selstart.x = TileX(from) * TILE_SIZE;
	_thd.selstart.y = TileY(from) * TILE_SIZE;
	_thd.next_drawstyle = HT_RECT;

	/* show measurement only if there is any length to speak of */
	if (distance > 1) ShowMeasurementTooltips(STR_MEASURE_LENGTH, 1, &distance, TCC_HOVER);
}

static void VpStartPreSizing()
{
	_thd.selend.x = -1;
	_special_mouse_mode = WSM_PRESIZE;
}

/**
 * returns information about the 2x1 piece to be build.
 * The lower bits (0-3) are the track type.
 */
static HighLightStyle Check2x1AutoRail(int mode)
{
	int fxpy = _tile_fract_coords.x + _tile_fract_coords.y;
	int sxpy = (_thd.selend.x & TILE_UNIT_MASK) + (_thd.selend.y & TILE_UNIT_MASK);
	int fxmy = _tile_fract_coords.x - _tile_fract_coords.y;
	int sxmy = (_thd.selend.x & TILE_UNIT_MASK) - (_thd.selend.y & TILE_UNIT_MASK);

	switch (mode) {
		default: NOT_REACHED();
		case 0: // end piece is lower right
			if (fxpy >= 20 && sxpy <= 12) return HT_DIR_HL;
			if (fxmy < -3 && sxmy > 3) return HT_DIR_VR;
			return HT_DIR_Y;

		case 1:
			if (fxmy > 3 && sxmy < -3) return HT_DIR_VL;
			if (fxpy <= 12 && sxpy >= 20) return HT_DIR_HU;
			return HT_DIR_Y;

		case 2:
			if (fxmy > 3 && sxmy < -3) return HT_DIR_VL;
			if (fxpy >= 20 && sxpy <= 12) return HT_DIR_HL;
			return HT_DIR_X;

		case 3:
			if (fxmy < -3 && sxmy > 3) return HT_DIR_VR;
			if (fxpy <= 12 && sxpy >= 20) return HT_DIR_HU;
			return HT_DIR_X;
	}
}

/**
 * Check if the direction of start and end tile should be swapped based on
 * the dragging-style. Default directions are:
 * in the case of a line (HT_RAIL, HT_LINE):  DIR_NE, DIR_NW, DIR_N, DIR_E
 * in the case of a rect (HT_RECT, HT_POINT): DIR_S, DIR_E
 * For example dragging a rectangle area from south to north should be swapped to
 * north-south (DIR_S) to obtain the same results with less code. This is what
 * the return value signifies.
 * @param style HighLightStyle dragging style
 * @param start_tile start tile of drag
 * @param end_tile end tile of drag
 * @return boolean value which when true means start/end should be swapped
 */
static bool SwapDirection(HighLightStyle style, TileIndex start_tile, TileIndex end_tile)
{
	uint start_x = TileX(start_tile);
	uint start_y = TileY(start_tile);
	uint end_x = TileX(end_tile);
	uint end_y = TileY(end_tile);

	switch (style & HT_DRAG_MASK) {
		case HT_RAIL:
		case HT_LINE: return (end_x > start_x || (end_x == start_x && end_y > start_y));

		case HT_RECT:
		case HT_POINT: return (end_x != start_x && end_y < start_y);
		default: NOT_REACHED();
	}

	return false;
}

/**
 * Calculates height difference between one tile and another.
 * Multiplies the result to suit the standard given by #TILE_HEIGHT_STEP.
 *
 * To correctly get the height difference we need the direction we are dragging
 * in, as well as with what kind of tool we are dragging. For example a horizontal
 * autorail tool that starts in bottom and ends at the top of a tile will need the
 * maximum of SW, S and SE, N corners respectively. This is handled by the lookup table below
 * See #_tileoffs_by_dir in map.cpp for the direction enums if you can't figure out the values yourself.
 * @param style      Highlighting style of the drag. This includes direction and style (autorail, rect, etc.)
 * @param distance   Number of tiles dragged, important for horizontal/vertical drags, ignored for others.
 * @param start_tile Start tile of the drag operation.
 * @param end_tile   End tile of the drag operation.
 * @return Height difference between two tiles. The tile measurement tool utilizes this value in its tooltip.
 */
static int CalcHeightdiff(HighLightStyle style, uint distance, TileIndex start_tile, TileIndex end_tile)
{
	bool swap = SwapDirection(style, start_tile, end_tile);
	uint h0, h1; // Start height and end height.

	if (start_tile == end_tile) return 0;
	if (swap) Swap(start_tile, end_tile);

	switch (style & HT_DRAG_MASK) {
		case HT_RECT: {
			static const TileIndexDiffC heightdiff_area_by_dir[] = {
				/* Start */ {1, 0}, /* Dragging east */ {0, 0}, // Dragging south
				/* End   */ {0, 1}, /* Dragging east */ {1, 1}  // Dragging south
			};

			/* In the case of an area we can determine whether we were dragging south or
			 * east by checking the X-coordinates of the tiles */
			byte style_t = (byte)(TileX(end_tile) > TileX(start_tile));
			start_tile = TILE_ADD(start_tile, ToTileIndexDiff(heightdiff_area_by_dir[style_t]));
			end_tile   = TILE_ADD(end_tile, ToTileIndexDiff(heightdiff_area_by_dir[2 + style_t]));
			/* FALL THROUGH */
		}

		case HT_POINT:
			h0 = TileHeight(start_tile);
			h1 = TileHeight(end_tile);
			break;
		default: { // All other types, this is mostly only line/autorail
			static const HighLightStyle flip_style_direction[] = {
				HT_DIR_X, HT_DIR_Y, HT_DIR_HL, HT_DIR_HU, HT_DIR_VR, HT_DIR_VL
			};
			static const TileIndexDiffC heightdiff_line_by_dir[] = {
				/* Start */ {1, 0}, {1, 1}, /* HT_DIR_X  */ {0, 1}, {1, 1}, // HT_DIR_Y
				/* Start */ {1, 0}, {0, 0}, /* HT_DIR_HU */ {1, 0}, {1, 1}, // HT_DIR_HL
				/* Start */ {1, 0}, {1, 1}, /* HT_DIR_VL */ {0, 1}, {1, 1}, // HT_DIR_VR

				/* Start */ {0, 1}, {0, 0}, /* HT_DIR_X  */ {1, 0}, {0, 0}, // HT_DIR_Y
				/* End   */ {0, 1}, {0, 0}, /* HT_DIR_HU */ {1, 1}, {0, 1}, // HT_DIR_HL
				/* End   */ {1, 0}, {0, 0}, /* HT_DIR_VL */ {0, 0}, {0, 1}, // HT_DIR_VR
			};

			distance %= 2; // we're only interested if the distance is even or uneven
			style &= HT_DIR_MASK;

			/* To handle autorail, we do some magic to be able to use a lookup table.
			 * Firstly if we drag the other way around, we switch start&end, and if needed
			 * also flip the drag-position. Eg if it was on the left, and the distance is even
			 * that means the end, which is now the start is on the right */
			if (swap && distance == 0) style = flip_style_direction[style];

			/* Use lookup table for start-tile based on HighLightStyle direction */
			byte style_t = style * 2;
			assert(style_t < lengthof(heightdiff_line_by_dir) - 13);
			h0 = TileHeight(TILE_ADD(start_tile, ToTileIndexDiff(heightdiff_line_by_dir[style_t])));
			uint ht = TileHeight(TILE_ADD(start_tile, ToTileIndexDiff(heightdiff_line_by_dir[style_t + 1])));
			h0 = max(h0, ht);

			/* Use lookup table for end-tile based on HighLightStyle direction
			 * flip around side (lower/upper, left/right) based on distance */
			if (distance == 0) style_t = flip_style_direction[style] * 2;
			assert(style_t < lengthof(heightdiff_line_by_dir) - 13);
			h1 = TileHeight(TILE_ADD(end_tile, ToTileIndexDiff(heightdiff_line_by_dir[12 + style_t])));
			ht = TileHeight(TILE_ADD(end_tile, ToTileIndexDiff(heightdiff_line_by_dir[12 + style_t + 1])));
			h1 = max(h1, ht);
			break;
		}
	}

	if (swap) Swap(h0, h1);
	return (int)(h1 - h0) * TILE_HEIGHT_STEP;
}

static void ShowLengthMeasurement(HighLightStyle style, TileIndex start_tile, TileIndex end_tile, TooltipCloseCondition close_cond = TCC_LEFT_CLICK, bool show_single_tile_length = false)
{
	static const StringID measure_strings_length[] = {STR_NULL, STR_MEASURE_LENGTH, STR_MEASURE_LENGTH_HEIGHTDIFF};

	if (_settings_client.gui.measure_tooltip) {
		uint distance = DistanceManhattan(start_tile, end_tile) + 1;
		byte index = 0;
		uint64 params[2];

		if (show_single_tile_length || distance != 1) {
			int heightdiff = CalcHeightdiff(style, distance, start_tile, end_tile);
			/* If we are showing a tooltip for horizontal or vertical drags,
			 * 2 tiles have a length of 1. To bias towards the ceiling we add
			 * one before division. It feels more natural to count 3 lengths as 2 */
			if ((style & HT_DIR_MASK) != HT_DIR_X && (style & HT_DIR_MASK) != HT_DIR_Y) {
				distance = CeilDiv(distance, 2);
			}

			params[index++] = distance;
			if (heightdiff != 0) params[index++] = heightdiff;
		}

		ShowMeasurementTooltips(measure_strings_length[index], index, params, close_cond);
	}
}

/**
 * Check for underflowing the map.
 * @param test  the variable to test for underflowing
 * @param other the other variable to update to keep the line
 * @param mult  the constant to multiply the difference by for \c other
 */
static void CheckUnderflow(int &test, int &other, int mult)
{
	if (test >= 0) return;

	other += mult * test;
	test = 0;
}

/**
 * Check for overflowing the map.
 * @param test  the variable to test for overflowing
 * @param other the other variable to update to keep the line
 * @param max   the maximum value for the \c test variable
 * @param mult  the constant to multiply the difference by for \c other
 */
static void CheckOverflow(int &test, int &other, int max, int mult)
{
	if (test <= max) return;

	other += mult * (test - max);
	test = max;
}

static const uint X_DIRS = (1 << DIR_NE) | (1 << DIR_SW);
static const uint Y_DIRS = (1 << DIR_SE) | (1 << DIR_NW);
static const uint HORZ_DIRS = (1 << DIR_W) | (1 << DIR_E);
static const uint VERT_DIRS = (1 << DIR_N) | (1 << DIR_S);

Trackdir PointDirToTrackdir(const Point &pt, Direction dir)
{
	Trackdir ret;

	if (IsDiagonalDirection(dir)) {
		ret = DiagDirToDiagTrackdir(DirToDiagDir(dir));
	} else {
		int x = pt.x & TILE_UNIT_MASK;
		int y = pt.y & TILE_UNIT_MASK;
		int ns = x + y;
		int we = y - x;
		if (HasBit(HORZ_DIRS, dir)) {
			ret = TrackDirectionToTrackdir(ns < (int)TILE_SIZE ? TRACK_UPPER : TRACK_LOWER, dir);
		} else {
			ret = TrackDirectionToTrackdir(we < 0 ? TRACK_LEFT : TRACK_RIGHT, dir);
		}
	}

	return ret;
}

static bool FindPolyline(const Point &pt, const LineSnapPoint &start, Polyline *ret)
{
	/* relative coordinats of the mouse point (offset against the snap point) */
	int x = pt.x - start.x;
	int y = pt.y - start.y;
	int we = y - x;
	int ns = x + y;

	/* in-tile alignment of the snap point (there are two variants: [0, 8] or [8, 0]) */
	uint align_x = start.x & TILE_UNIT_MASK;
	uint align_y = start.y & TILE_UNIT_MASK;
	assert((align_x == TILE_SIZE / 2 && align_y == 0 && !(start.dirs & X_DIRS)) || (align_x == 0 && align_y == TILE_SIZE / 2 && !(start.dirs & Y_DIRS)));

	/* absolute distance between points (in tiles) */
	uint d_x = abs(RoundDivSU(x < 0 ? x - align_y : x + align_y, TILE_SIZE));
	uint d_y = abs(RoundDivSU(y < 0 ? y - align_x : y + align_x, TILE_SIZE));
	uint d_ns = abs(RoundDivSU(ns, TILE_SIZE));
	uint d_we = abs(RoundDivSU(we, TILE_SIZE));

	/* Find on which quadrant is the mouse point (reltively to the snap point).
	 * Numeration (clockwise like in Direction):
	 * ortho            diag
	 *   \   2   /       2 | 3
	 *     \   /         --+---> [we]
	 *  1    X    3      1 | 0
	 *     /   \           v
	 *  [x]  0  [y]       [ns]          */
	uint ortho_quadrant = 2 * (x < 0) + ((x < 0) != (y < 0)); // implicit cast: false/true --> 0/1
	uint diag_quadrant = 2 * (ns < 0) + ((ns < 0) != (we < 0));

	/* direction from the snap point to the mouse point */
	Direction ortho_line_dir = ChangeDir(DIR_S, (DirDiff)(2 * ortho_quadrant)); // DIR_S is the middle of the ortho quadrant no. 0
	Direction diag_line_dir = ChangeDir(DIR_SE, (DirDiff)(2 * diag_quadrant));  // DIR_SE is the middle of the diag quadrant no. 0
	if (!HasBit(start.dirs, ortho_line_dir) && !HasBit(start.dirs, diag_line_dir)) return false;

	/* length of booth segments of auto line (choosing orthogonal direction first) */
	uint ortho_len = 0, ortho_len2 = 0;
	if (HasBit(start.dirs, ortho_line_dir)) {
		bool is_len_even = (align_x != 0) ? d_x >= d_y : d_x <= d_y;
		ortho_len = 2 * min(d_x, d_y) - (int)is_len_even;
		assert((int)ortho_len >= 0);
		if (d_ns == 0 || d_we == 0) { // just single segment?
			ortho_len++;
		} else {
			ortho_len2 = abs((int)d_x - (int)d_y) + (int)is_len_even;
		}
	}

	/* length of booth segments of auto line (choosing diagonal direction first) */
	uint diag_len = 0, diag_len2 = 0;
	if (HasBit(start.dirs, diag_line_dir)) {
		if (d_x == 0 || d_y == 0) { // just single segment?
			diag_len = d_x + d_y;
		} else {
			diag_len = min(d_ns, d_we);
			diag_len2 = d_x + d_y - diag_len;
		}
	}

	/* choose the best variant */
	if (ortho_len != 0 && diag_len != 0) {
		/* in the first place, choose this line whose first segment ends up closer
		 * to the mouse point (thus the second segment is shorter) */
		int cmp = ortho_len2 - diag_len2;
		/* if equeal, choose the shorter line */
		if (cmp == 0) cmp = ortho_len - diag_len;
		/* finally look at small "units" and choose the line which is closer to the mouse point */
		if (cmp == 0) cmp = min(abs(we), abs(ns)) - min(abs(x), abs(y));
		/* based on comparison, disable one of variants */
		if (cmp > 0) {
			ortho_len = 0;
		} else {
			diag_len = 0;
		}
	}

	/* store results */
	if (ortho_len != 0) {
		ret->first_dir = ortho_line_dir;
		ret->first_len = ortho_len;
		ret->second_dir = (ortho_len2 != 0) ? diag_line_dir : INVALID_DIR;
		ret->second_len = ortho_len2;
	} else if (diag_len != 0) {
		ret->first_dir = diag_line_dir;
		ret->first_len = diag_len;
		ret->second_dir = (diag_len2 != 0) ? ortho_line_dir : INVALID_DIR;
		ret->second_len = diag_len2;
	} else {
		return false;
	}

	ret->start = start;
	return true;
}

/**
 * Calculate squared euclidean distance between two points.
 * @param a the first point
 * @param b the second point
 * @return |b - a| ^ 2
 */
static inline uint SqrDist(const Point &a, const Point &b)
{
	return (b.x - a.x) * (b.x - a.x) + (b.y - a.y) * (b.y - a.y);
}

static LineSnapPoint *FindBestPolyline(const Point &pt, LineSnapPoint *snap_points, uint num_points, Polyline *ret)
{
	while (num_points > 0) {
		/* run a single bubble sort loop to find the closest snap point (push it to the and of the array) */
		uint prev_dist = SqrDist(snap_points[0], pt);
		for (uint i = 1; i < num_points; i++) {
			uint next_dist = SqrDist(snap_points[i], pt);
			if (prev_dist < next_dist) {
				Swap(snap_points[i], snap_points[i - 1]);
			} else {
				prev_dist = next_dist;
			}
		}

		/* try to fit a line */
		if (FindPolyline(pt, snap_points[num_points - 1], ret)) return &snap_points[num_points - 1];

		/* repeat procedure for the rest of snap points */
		--num_points;
	}

	return NULL;
}

/** while dragging */
static void CalcRaildirsDrawstyle(int x, int y, int method)
{
	HighLightStyle b;

	int dx = _thd.selstart.x - (_thd.selend.x & ~TILE_UNIT_MASK);
	int dy = _thd.selstart.y - (_thd.selend.y & ~TILE_UNIT_MASK);
	uint w = abs(dx) + TILE_SIZE;
	uint h = abs(dy) + TILE_SIZE;

	if (method & ~(VPM_RAILDIRS | VPM_SIGNALDIRS)) {
		/* We 'force' a selection direction; first four rail buttons. */
		method &= ~(VPM_RAILDIRS | VPM_SIGNALDIRS);
		int raw_dx = _thd.selstart.x - _thd.selend.x;
		int raw_dy = _thd.selstart.y - _thd.selend.y;
		switch (method) {
			case VPM_FIX_X:
				b = HT_LINE | HT_DIR_Y;
				x = _thd.selstart.x;
				break;

			case VPM_FIX_Y:
				b = HT_LINE | HT_DIR_X;
				y = _thd.selstart.y;
				break;

			case VPM_FIX_HORIZONTAL:
				if (dx == -dy) {
					/* We are on a straight horizontal line. Determine the 'rail'
					 * to build based the sub tile location. */
					b = (x & TILE_UNIT_MASK) + (y & TILE_UNIT_MASK) >= TILE_SIZE ? HT_LINE | HT_DIR_HL : HT_LINE | HT_DIR_HU;
				} else {
					/* We are not on a straight line. Determine the rail to build
					 * based on whether we are above or below it. */
					b = dx + dy >= (int)TILE_SIZE ? HT_LINE | HT_DIR_HU : HT_LINE | HT_DIR_HL;

					/* Calculate where a horizontal line through the start point and
					 * a vertical line from the selected end point intersect and
					 * use that point as the end point. */
					int offset = (raw_dx - raw_dy) / 2;
					x = _thd.selstart.x - (offset & ~TILE_UNIT_MASK);
					y = _thd.selstart.y + (offset & ~TILE_UNIT_MASK);

					/* 'Build' the last half rail tile if needed */
					if ((offset & TILE_UNIT_MASK) > (TILE_SIZE / 2)) {
						if (dx + dy >= (int)TILE_SIZE) {
							x += (dx + dy < 0) ? (int)TILE_SIZE : -(int)TILE_SIZE;
						} else {
							y += (dx + dy < 0) ? (int)TILE_SIZE : -(int)TILE_SIZE;
						}
					}

					/* Make sure we do not overflow the map! */
					CheckUnderflow(x, y, 1);
					CheckUnderflow(y, x, 1);
					CheckOverflow(x, y, (MapMaxX() - 1) * TILE_SIZE, 1);
					CheckOverflow(y, x, (MapMaxY() - 1) * TILE_SIZE, 1);
					assert(x >= 0 && y >= 0 && x <= (int)(MapMaxX() * TILE_SIZE) && y <= (int)(MapMaxY() * TILE_SIZE));
				}
				break;

			case VPM_FIX_VERTICAL:
				if (dx == dy) {
					/* We are on a straight vertical line. Determine the 'rail'
					 * to build based the sub tile location. */
					b = (x & TILE_UNIT_MASK) > (y & TILE_UNIT_MASK) ? HT_LINE | HT_DIR_VL : HT_LINE | HT_DIR_VR;
				} else {
					/* We are not on a straight line. Determine the rail to build
					 * based on whether we are left or right from it. */
					b = dx < dy ? HT_LINE | HT_DIR_VL : HT_LINE | HT_DIR_VR;

					/* Calculate where a vertical line through the start point and
					 * a horizontal line from the selected end point intersect and
					 * use that point as the end point. */
					int offset = (raw_dx + raw_dy + (int)TILE_SIZE) / 2;
					x = _thd.selstart.x - (offset & ~TILE_UNIT_MASK);
					y = _thd.selstart.y - (offset & ~TILE_UNIT_MASK);

					/* 'Build' the last half rail tile if needed */
					if ((offset & TILE_UNIT_MASK) > (TILE_SIZE / 2)) {
						if (dx - dy < 0) {
							y += (dx > dy) ? (int)TILE_SIZE : -(int)TILE_SIZE;
						} else {
							x += (dx < dy) ? (int)TILE_SIZE : -(int)TILE_SIZE;
						}
					}

					/* Make sure we do not overflow the map! */
					CheckUnderflow(x, y, -1);
					CheckUnderflow(y, x, -1);
					CheckOverflow(x, y, (MapMaxX() - 1) * TILE_SIZE, -1);
					CheckOverflow(y, x, (MapMaxY() - 1) * TILE_SIZE, -1);
					assert(x >= 0 && y >= 0 && x <= (int)(MapMaxX() * TILE_SIZE) && y <= (int)(MapMaxY() * TILE_SIZE));
				}
				break;

			default:
				NOT_REACHED();
		}
	} else if (TileVirtXY(_thd.selstart.x, _thd.selstart.y) == TileVirtXY(x, y)) { // check if we're only within one tile
		if (method & VPM_RAILDIRS) {
			b = GetAutorailHT(x, y);
		} else { // rect for autosignals on one tile
			b = HT_RECT;
		}
	} else if (h == TILE_SIZE) { // Is this in X direction?
		if (dx == (int)TILE_SIZE) { // 2x1 special handling
			b = (Check2x1AutoRail(3)) | HT_LINE;
		} else if (dx == -(int)TILE_SIZE) {
			b = (Check2x1AutoRail(2)) | HT_LINE;
		} else {
			b = HT_LINE | HT_DIR_X;
		}
		y = _thd.selstart.y;
	} else if (w == TILE_SIZE) { // Or Y direction?
		if (dy == (int)TILE_SIZE) { // 2x1 special handling
			b = (Check2x1AutoRail(1)) | HT_LINE;
		} else if (dy == -(int)TILE_SIZE) { // 2x1 other direction
			b = (Check2x1AutoRail(0)) | HT_LINE;
		} else {
			b = HT_LINE | HT_DIR_Y;
		}
		x = _thd.selstart.x;
	} else if (w > h * 2) { // still count as x dir?
		b = HT_LINE | HT_DIR_X;
		y = _thd.selstart.y;
	} else if (h > w * 2) { // still count as y dir?
		b = HT_LINE | HT_DIR_Y;
		x = _thd.selstart.x;
	} else { // complicated direction
		int d = w - h;
		_thd.selend.x = _thd.selend.x & ~TILE_UNIT_MASK;
		_thd.selend.y = _thd.selend.y & ~TILE_UNIT_MASK;

		/* four cases. */
		if (x > _thd.selstart.x) {
			if (y > _thd.selstart.y) {
				/* south */
				if (d == 0) {
					b = (x & TILE_UNIT_MASK) > (y & TILE_UNIT_MASK) ? HT_LINE | HT_DIR_VL : HT_LINE | HT_DIR_VR;
				} else if (d >= 0) {
					x = _thd.selstart.x + h;
					b = HT_LINE | HT_DIR_VL;
				} else {
					y = _thd.selstart.y + w;
					b = HT_LINE | HT_DIR_VR;
				}
			} else {
				/* west */
				if (d == 0) {
					b = (x & TILE_UNIT_MASK) + (y & TILE_UNIT_MASK) >= TILE_SIZE ? HT_LINE | HT_DIR_HL : HT_LINE | HT_DIR_HU;
				} else if (d >= 0) {
					x = _thd.selstart.x + h;
					b = HT_LINE | HT_DIR_HL;
				} else {
					y = _thd.selstart.y - w;
					b = HT_LINE | HT_DIR_HU;
				}
			}
		} else {
			if (y > _thd.selstart.y) {
				/* east */
				if (d == 0) {
					b = (x & TILE_UNIT_MASK) + (y & TILE_UNIT_MASK) >= TILE_SIZE ? HT_LINE | HT_DIR_HL : HT_LINE | HT_DIR_HU;
				} else if (d >= 0) {
					x = _thd.selstart.x - h;
					b = HT_LINE | HT_DIR_HU;
				} else {
					y = _thd.selstart.y + w;
					b = HT_LINE | HT_DIR_HL;
				}
			} else {
				/* north */
				if (d == 0) {
					b = (x & TILE_UNIT_MASK) > (y & TILE_UNIT_MASK) ? HT_LINE | HT_DIR_VL : HT_LINE | HT_DIR_VR;
				} else if (d >= 0) {
					x = _thd.selstart.x - h;
					b = HT_LINE | HT_DIR_VR;
				} else {
					y = _thd.selstart.y - w;
					b = HT_LINE | HT_DIR_VL;
				}
			}
		}
	}

	_thd.selend.x = x;
	_thd.selend.y = y;
	_thd.next_drawstyle = b;

	ShowLengthMeasurement(b, TileVirtXY(_thd.selstart.x, _thd.selstart.y), TileVirtXY(_thd.selend.x, _thd.selend.y));
}

static HighLightStyle CalcPolyrailDrawstyle(Point pt, bool dragging)
{
	/* find the best track */
	Polyline line;

	HighLightStyle ret = HT_LINE | HT_POLY;

	if (!dragging) {
		_current_snap_lock.x = -1;
		if (FindBestPolyline(pt, _rail_snap_points.Begin(), _rail_snap_points.Length(), &line) == NULL) ret = HT_NONE; // no match
	} else if (_current_snap_lock.x != -1) {
		if (FindBestPolyline(pt, &_current_snap_lock, 1, &line) == NULL) ret = HT_NONE; // no match
	} else {
		const LineSnapPoint *snap_point = FindBestPolyline(pt, _rail_snap_points.Begin(), _rail_snap_points.Length(), &line);
		if (snap_point == NULL) {
			ret = HT_NONE; // no match
		} else  {
			_current_snap_lock = *snap_point;
			_current_snap_lock.dirs &= (1 << line.first_dir) | (1 << ReverseDir(line.first_dir)); // lock direction
		}
	}

	if (ret == HT_NONE) {
		_thd.selstart.x = -1;
		_thd.selend.x = -1;
		_thd.selstart2.x = -1;
		_thd.selend2.x = -1;
		_thd.dir2 = HT_DIR_END;
		return ret;
	}

	TileIndexDiffC first_dir = TileIndexDiffCByDir(line.first_dir);
	_thd.selstart.x  = line.start.x;
	_thd.selstart.y  = line.start.y;
	_thd.selend.x    = _thd.selstart.x + line.first_len * first_dir.x * (IsDiagonalDirection(line.first_dir) ? TILE_SIZE : TILE_SIZE / 2);
	_thd.selend.y    = _thd.selstart.y + line.first_len * first_dir.y * (IsDiagonalDirection(line.first_dir) ? TILE_SIZE : TILE_SIZE / 2);
	_thd.selstart2.x = _thd.selend.x;
	_thd.selstart2.y = _thd.selend.y;
	_thd.selstart.x  += first_dir.x;
	_thd.selstart.y  += first_dir.y;
	_thd.selend.x    -= first_dir.x;
	_thd.selend.y    -= first_dir.y;
	Trackdir seldir = PointDirToTrackdir(_thd.selstart, line.first_dir);
	_thd.selstart.x  &= ~TILE_UNIT_MASK;
	_thd.selstart.y  &= ~TILE_UNIT_MASK;
	ret |= (HighLightStyle)TrackdirToTrack(seldir);

	if (line.second_len != 0) {
		TileIndexDiffC second_dir = TileIndexDiffCByDir(line.second_dir);
		_thd.selend2.x   = _thd.selstart2.x + line.second_len * second_dir.x * (IsDiagonalDirection(line.second_dir) ? TILE_SIZE : TILE_SIZE / 2);
		_thd.selend2.y   = _thd.selstart2.y + line.second_len * second_dir.y * (IsDiagonalDirection(line.second_dir) ? TILE_SIZE : TILE_SIZE / 2);
		_thd.selstart2.x += second_dir.x;
		_thd.selstart2.y += second_dir.y;
		_thd.selend2.x   -= second_dir.x;
		_thd.selend2.y   -= second_dir.y;
		Trackdir seldir2 = PointDirToTrackdir(_thd.selstart2, line.second_dir);
		_thd.selstart2.x &= ~TILE_UNIT_MASK;
		_thd.selstart2.y &= ~TILE_UNIT_MASK;
		_thd.dir2 = (HighLightStyle)TrackdirToTrack(seldir2);
	} else {
		_thd.dir2 = HT_DIR_END;
	}

	ShowLengthMeasurement(ret, TileVirtXY(_thd.selstart.x, _thd.selstart.y), TileVirtXY(_thd.selend.x, _thd.selend.y), TCC_HOVER, true);
	return ret;
}

/**
 * Selects tiles while dragging
 * @param x X coordinate of end of selection
 * @param y Y coordinate of end of selection
 * @param method modifies the way tiles are selected. Possible
 * methods are VPM_* in viewport.h
 */
void VpSelectTilesWithMethod(int x, int y, ViewportPlaceMethod method)
{
	int sx, sy;
	HighLightStyle style;

	if (x == -1) {
		_thd.selend.x = -1;
		return;
	}

	if ((_thd.place_mode & HT_POLY) && _rail_snap_points.Length() > 0) {
		Point pt = { x, y };
		_thd.next_drawstyle = CalcPolyrailDrawstyle(pt, true);
		return;
	}

	/* Special handling of drag in any (8-way) direction */
	if (method & (VPM_RAILDIRS | VPM_SIGNALDIRS)) {
		_thd.selend.x = x;
		_thd.selend.y = y;
		CalcRaildirsDrawstyle(x, y, method);
		return;
	}

	/* Needed so level-land is placed correctly */
	if ((_thd.next_drawstyle & HT_DRAG_MASK) == HT_POINT) {
		x += TILE_SIZE / 2;
		y += TILE_SIZE / 2;
	}

	sx = _thd.selstart.x;
	sy = _thd.selstart.y;

	int limit = 0;

	switch (method) {
		case VPM_X_OR_Y: // drag in X or Y direction
			if (abs(sy - y) < abs(sx - x)) {
				y = sy;
				style = HT_DIR_X;
			} else {
				x = sx;
				style = HT_DIR_Y;
			}
			goto calc_heightdiff_single_direction;

		case VPM_X_LIMITED: // Drag in X direction (limited size).
			limit = (_thd.sizelimit - 1) * TILE_SIZE;
			/* FALL THROUGH */

		case VPM_FIX_X: // drag in Y direction
			x = sx;
			style = HT_DIR_Y;
			goto calc_heightdiff_single_direction;

		case VPM_Y_LIMITED: // Drag in Y direction (limited size).
			limit = (_thd.sizelimit - 1) * TILE_SIZE;
			/* FALL THROUGH */

		case VPM_FIX_Y: // drag in X direction
			y = sy;
			style = HT_DIR_X;

calc_heightdiff_single_direction:;
			if (limit > 0) {
				x = sx + Clamp(x - sx, -limit, limit);
				y = sy + Clamp(y - sy, -limit, limit);
			}
			/* With current code passing a HT_LINE style to calculate the height
			 * difference is enough. However if/when a point-tool is created
			 * with this method, function should be called with new_style (below)
			 * instead of HT_LINE | style case HT_POINT is handled specially
			 * new_style := (_thd.next_drawstyle & HT_RECT) ? HT_LINE | style : _thd.next_drawstyle; */
			ShowLengthMeasurement(HT_LINE | style, TileVirtXY(sx, sy), TileVirtXY(x, y));
			break;

		case VPM_X_AND_Y_LIMITED: // Drag an X by Y constrained rect area.
			limit = (_thd.sizelimit - 1) * TILE_SIZE;
			x = sx + Clamp(x - sx, -limit, limit);
			y = sy + Clamp(y - sy, -limit, limit);
			/* FALL THROUGH */

		case VPM_X_AND_Y: // drag an X by Y area
			if (_settings_client.gui.measure_tooltip) {
				static const StringID measure_strings_area[] = {
					STR_NULL, STR_NULL, STR_MEASURE_AREA, STR_MEASURE_AREA_HEIGHTDIFF
				};

				TileIndex t0 = TileVirtXY(sx, sy);
				TileIndex t1 = TileVirtXY(x, y);
				uint dx = Delta(TileX(t0), TileX(t1)) + 1;
				uint dy = Delta(TileY(t0), TileY(t1)) + 1;
				byte index = 0;
				uint64 params[3];

				/* If dragging an area (eg dynamite tool) and it is actually a single
				 * row/column, change the type to 'line' to get proper calculation for height */
				style = (HighLightStyle)_thd.next_drawstyle;
				if (_thd.IsDraggingDiagonal()) {
					/* Determine the "area" of the diagonal dragged selection.
					 * We assume the area is the number of tiles along the X
					 * edge and the number of tiles along the Y edge. However,
					 * multiplying these two numbers does not give the exact
					 * number of tiles; basically we are counting the black
					 * squares on a chess board and ignore the white ones to
					 * make the tile counts at the edges match up. There is no
					 * other way to make a proper count though.
					 *
					 * First convert to the rotated coordinate system. */
					int dist_x = TileX(t0) - TileX(t1);
					int dist_y = TileY(t0) - TileY(t1);
					int a_max = dist_x + dist_y;
					int b_max = dist_y - dist_x;

					/* Now determine the size along the edge, but due to the
					 * chess board principle this counts double. */
					a_max = abs(a_max + (a_max > 0 ? 2 : -2)) / 2;
					b_max = abs(b_max + (b_max > 0 ? 2 : -2)) / 2;

					/* We get a 1x1 on normal 2x1 rectangles, due to it being
					 * a seen as two sides. As the result for actual building
					 * will be the same as non-diagonal dragging revert to that
					 * behaviour to give it a more normally looking size. */
					if (a_max != 1 || b_max != 1) {
						dx = a_max;
						dy = b_max;
					}
				} else if (style & HT_RECT) {
					if (dx == 1) {
						style = HT_LINE | HT_DIR_Y;
					} else if (dy == 1) {
						style = HT_LINE | HT_DIR_X;
					}
				}

				if (dx != 1 || dy != 1) {
					int heightdiff = CalcHeightdiff(style, 0, t0, t1);

					params[index++] = dx - (style & HT_POINT ? 1 : 0);
					params[index++] = dy - (style & HT_POINT ? 1 : 0);
					if (heightdiff != 0) params[index++] = heightdiff;
				}

				ShowMeasurementTooltips(measure_strings_area[index], index, params);
			}
			break;

		default: NOT_REACHED();
	}

	_thd.selend.x = x;
	_thd.selend.y = y;
}

/**
 * Handle the mouse while dragging for placement/resizing.
 * @return State of handling the event.
 */
EventState VpHandlePlaceSizingDrag()
{
	if (_special_mouse_mode != WSM_SIZING) return ES_NOT_HANDLED;

	/* stop drag mode if the window has been closed */
	Window *w = _thd.GetCallbackWnd();
	if (w == NULL) {
		ResetObjectToPlace();
		return ES_HANDLED;
	}

	/* while dragging execute the drag procedure of the corresponding window (mostly VpSelectTilesWithMethod() ) */
	if (_left_button_down) {
		w->OnPlaceDrag(_thd.select_method, _thd.select_proc, GetTileBelowCursor());
		return ES_HANDLED;
	}

	/* mouse button released..
	 * keep the selected tool, but reset it to the original mode. */
	_special_mouse_mode = WSM_NONE;
	HighLightStyle others = _thd.place_mode & ~(HT_DRAG_MASK | HT_DIR_MASK);
	if ((_thd.next_drawstyle & HT_DRAG_MASK) == HT_RECT) {
		_thd.place_mode = HT_RECT | others;
	} else if (_thd.select_method & VPM_SIGNALDIRS) {
		_thd.place_mode = HT_RECT | others;
	} else if (_thd.select_method & VPM_RAILDIRS) {
		_thd.place_mode = (_thd.select_method & ~VPM_RAILDIRS ? _thd.next_drawstyle : HT_RAIL) | others;
	} else {
		_thd.place_mode = HT_POINT | others;
	}
	SetTileSelectSize(1, 1);

	w->OnPlaceMouseUp(_thd.select_method, _thd.select_proc, _thd.selend, TileVirtXY(_thd.selstart.x, _thd.selstart.y), TileVirtXY(_thd.selend.x, _thd.selend.y));

	return ES_HANDLED;
}

extern EventState VpHandleMouseWheel(int mousewheel)
{
	EventState ret = ES_NOT_HANDLED;

	Window *w = _thd.GetCallbackWnd();
	if (w != NULL) {
		ret = w->OnPlaceMouseWheel(GetTileBelowCursor(), mousewheel);
		if (ret == ES_HANDLED) SetSelectionTilesDirty();
	}

	return ret;
}

void SetObjectToPlaceWnd(CursorID icon, PaletteID pal, HighLightStyle mode, Window *w)
{
	SetObjectToPlace(icon, pal, mode, w->window_class, w->window_number);
}

#include "table/animcursors.h"

void SetObjectToPlace(CursorID icon, PaletteID pal, HighLightStyle mode, WindowClass window_class, WindowNumber window_num)
{
	if (_thd.window_class != WC_INVALID) {
		/* Undo clicking on button and drag & drop */
		Window *w = _thd.GetCallbackWnd();
		/* Call the abort function, but set the window class to something
		 * that will never be used to avoid infinite loops. Setting it to
		 * the 'next' window class must not be done because recursion into
		 * this function might in some cases reset the newly set object to
		 * place or not properly reset the original selection. */
		_thd.window_class = WC_INVALID;
		if (w != NULL) w->OnPlaceObjectAbort();
	}

	/* Mark the old selection dirty, in case the selection shape or colour changes */
	if ((_thd.drawstyle & HT_DRAG_MASK) != HT_NONE) SetSelectionTilesDirty();

	SetTileSelectSize(1, 1);

	_thd.make_square_red = false;

	if (mode == HT_DRAG) { // HT_DRAG is for dragdropping trains in the depot window
		mode = HT_NONE;
		_special_mouse_mode = WSM_DRAGDROP;
	} else {
		_special_mouse_mode = WSM_NONE;
	}

	_thd.place_mode = mode;
	_thd.window_class = window_class;
	_thd.window_number = window_num;

	if ((mode & HT_DRAG_MASK) == HT_SPECIAL) { // special tools, like tunnels or docks start with presizing mode
		VpStartPreSizing();
	}

	if ((icon & ANIMCURSOR_FLAG) != 0) {
		SetAnimatedMouseCursor(_animcursors[icon & ~ANIMCURSOR_FLAG]);
	} else {
		SetMouseCursor(icon, pal);
	}

}

void ResetObjectToPlace()
{
	SetObjectToPlace(SPR_CURSOR_MOUSE, PAL_NONE, HT_NONE, WC_MAIN_WINDOW, 0);
}

Point GetViewportStationMiddle(const ViewPort *vp, const Station *st)
{
	int x = TileX(st->xy) * TILE_SIZE;
	int y = TileY(st->xy) * TILE_SIZE;
	int z = GetSlopePixelZ(Clamp(x, 0, MapSizeX() * TILE_SIZE - 1), Clamp(y, 0, MapSizeY() * TILE_SIZE - 1));

	Point p = RemapCoords(x, y, z);
	p.x = UnScaleByZoom(p.x - vp->virtual_left, vp->zoom) + vp->left;
	p.y = UnScaleByZoom(p.y - vp->virtual_top, vp->zoom) + vp->top;
	return p;
}

static LineSnapPoint LineSnapPointAtRailTrackEndpoint(TileIndex tile, DiagDirection exit_dir, bool bidirectional)
{
	LineSnapPoint ret;
	ret.x = (TILE_SIZE / 2) * (uint)(2 * TileX(tile) + TileIndexDiffCByDiagDir(exit_dir).x + 1);
	ret.y = (TILE_SIZE / 2) * (uint)(2 * TileY(tile) + TileIndexDiffCByDiagDir(exit_dir).y + 1);

	ret.dirs = 0;
	SetBit(ret.dirs, DiagDirToDir(exit_dir));
	SetBit(ret.dirs, ChangeDir(DiagDirToDir(exit_dir), DIRDIFF_45LEFT));
	SetBit(ret.dirs, ChangeDir(DiagDirToDir(exit_dir), DIRDIFF_45RIGHT));
	if (bidirectional) ret.dirs |= ROR<uint8>(ret.dirs, DIRDIFF_REVERSE);

	return ret;
}

/**
 * Store the position of lastly built rail track; for highlighting purposes.
 *
 * In "polyline" highlighting mode, the stored end point will be used as a snapping point for new
 * tracks allowing to place multi-segment polylines.
 *
 * @param start_tile         tile where the track starts
 * @param end_tile           tile where the track ends
 * @param start_track        track piece on the start_tile
 * @param bidirectional_exit whether to allow to highlight next track in any direction; otherwise new track will have to fallow the stored one (usefull when placing tunnels and bridges)
 */
void StoreRailPlacementEndpoints(TileIndex start_tile, TileIndex end_tile, Track start_track, bool bidirectional_exit)
{
	if (start_tile != INVALID_TILE && end_tile != INVALID_TILE) {
		/* calculate trackdirs at booth ends of the track */
		Trackdir exit_trackdir_at_start = TrackToTrackdir(start_track);
		Trackdir exit_trackdir_at_end = ReverseTrackdir(TrackToTrackdir(start_track));
		if (start_tile != end_tile) { // multi-tile case
			/* determine proper direction (pointing outside of the track) */
			uint distance = DistanceManhattan(start_tile, end_tile);
			if (distance > DistanceManhattan(TileAddByDiagDir(start_tile, TrackdirToExitdir(exit_trackdir_at_start)), end_tile)) {
				Swap(exit_trackdir_at_start, exit_trackdir_at_end);
			}
			/* determine proper track on the end tile - switch between upper/lower or left/right based on the length */
			if (distance % 2 != 0) exit_trackdir_at_end = NextTrackdir(exit_trackdir_at_end);
		}

		LineSnapPoint snap_start = LineSnapPointAtRailTrackEndpoint(start_tile, TrackdirToExitdir(exit_trackdir_at_start), bidirectional_exit);
		LineSnapPoint snap_end = LineSnapPointAtRailTrackEndpoint(end_tile, TrackdirToExitdir(exit_trackdir_at_end), bidirectional_exit);
		/* Find if we already had these coordinates before. */
		LineSnapPoint *snap;
		for (snap = _rail_snap_points.Begin(); snap != _rail_snap_points.End(); snap++) {
			/* Coordinates found - remove the snap point as it was already used. */
			if (snap->x == snap_start.x && snap->y == snap_start.y) snap_start.dirs = 0;
			if (snap->x == snap_end.x && snap->y == snap_end.y) snap_end.dirs = 0;
		}
		/* Create new snap point set. */
		_rail_snap_points.Clear();
		if (snap_start.dirs != 0) *_rail_snap_points.Append() = snap_start;
		if (snap_end.dirs != 0) *_rail_snap_points.Append() = snap_end;
	}
}

void ClearRailPlacementEndpoints()
{
	_rail_snap_points.Clear();
}<|MERGE_RESOLUTION|>--- conflicted
+++ resolved
@@ -933,9 +933,6 @@
 	DrawSelectionSprite(sel, pal, ti, 7, FOUNDATION_PART_NORMAL);
 }
 
-<<<<<<< HEAD
-static HighLightStyle GetPartOfAutoLine(int px, int py, const Point &selstart, const Point &selend, HighLightStyle dir)
-=======
 /**
  * Draws a selection point on a tile.
  *
@@ -962,8 +959,7 @@
 	DrawSelectionSprite(_cur_dpi->zoom <= ZOOM_LVL_DETAIL ? SPR_DOT : SPR_DOT_SMALL, pal, ti, z, foundation_part);
 }
 
-static bool IsPartOfAutoLine(int px, int py)
->>>>>>> a4ac74ef
+static HighLightStyle GetPartOfAutoLine(int px, int py, const Point &selstart, const Point &selend, HighLightStyle dir)
 {
 	if (!IsInRangeInclusive(selstart.x & ~TILE_UNIT_MASK, selend.x & ~TILE_UNIT_MASK, px)) return HT_DIR_END;
 	if (!IsInRangeInclusive(selstart.y & ~TILE_UNIT_MASK, selend.y & ~TILE_UNIT_MASK, py)) return HT_DIR_END;
@@ -1033,7 +1029,7 @@
 
 	/* draw tracks */
 	Track t;
-	FOR_EACH_SET_TRACK(t, tile_preview.highlight_track_bits) DrawAutorailSelection(ti, t);
+	FOR_EACH_SET_TRACK(t, tile_preview.highlight_track_bits) DrawAutorailSelection(ti, (HighLightStyle)(t & HT_DIR_MASK));
 
 	/* draw height point */
 	PaletteID pal;
@@ -1061,7 +1057,6 @@
 	switch (_thd.drawstyle & HT_DRAG_MASK) {
 		default: break; // No tile selection active?
 
-<<<<<<< HEAD
 		case HT_RECT:
 			if (!is_redsq) {
 				if (IsInsideSelectedRectangle(ti->x, ti->y)) {
@@ -1078,22 +1073,11 @@
 
 		case HT_POINT:
 			if (IsInsideSelectedRectangle(ti->x, ti->y)) {
-				/* Figure out the Z coordinate for the single dot. */
-				int z = 0;
-				FoundationPart foundation_part = FOUNDATION_PART_NORMAL;
-				if (ti->tileh & SLOPE_N) {
-					z += TILE_HEIGHT;
-					if (RemoveHalftileSlope(ti->tileh) == SLOPE_STEEP_N) z += TILE_HEIGHT;
+				if (_thd.place_mode & HT_PASTE_PREVIEW) {
+					DrawPastePreviewSelection(ti, is_redsq);
+				} else {
+					DrawPointSelection(ti, PAL_NONE);
 				}
-				if (IsHalftileSlope(ti->tileh)) {
-					Corner halftile_corner = GetHalftileSlopeCorner(ti->tileh);
-					if ((halftile_corner == CORNER_W) || (halftile_corner == CORNER_E)) z += TILE_HEIGHT;
-					if (halftile_corner != CORNER_S) {
-						foundation_part = FOUNDATION_PART_HALFTILE;
-						if (IsSteepSlope(ti->tileh)) z -= TILE_HEIGHT;
-					}
-				}
-				DrawSelectionSprite(_cur_dpi->zoom <= ZOOM_LVL_DETAIL ? SPR_DOT : SPR_DOT_SMALL, PAL_NONE, ti, z, foundation_part);
 			}
 			break;
 
@@ -1101,35 +1085,6 @@
 			if (ti->tile == TileVirtXY(_thd.pos.x, _thd.pos.y)) {
 				assert((_thd.drawstyle & HT_DIR_MASK) < HT_DIR_END);
 				DrawAutorailSelection(ti, _thd.drawstyle & HT_DIR_MASK);
-=======
-	/* Inside the inner area? */
-	if (IsInsideBS(ti->x, _thd.pos.x, _thd.size.x) &&
-			IsInsideBS(ti->y, _thd.pos.y, _thd.size.y)) {
-draw_inner:
-		if (_thd.drawstyle & HT_RECT) {
-			if (!is_redsq) DrawTileSelectionRect(ti, _thd.make_square_red ? PALETTE_SEL_TILE_RED : PAL_NONE);
-		} else if (_thd.drawstyle & HT_POINT) {
-			if (_thd.place_mode & HT_PASTE_PREVIEW) {
-				DrawPastePreviewSelection(ti, is_redsq);
-			} else {
-				DrawPointSelection(ti, PAL_NONE);
-			}
-		} else if (_thd.drawstyle & HT_RAIL) {
-			/* autorail highlight piece under cursor */
-			HighLightStyle type = _thd.drawstyle & HT_DIR_MASK;
-			assert(type < HT_DIR_END);
-			DrawAutorailSelection(ti, _autorail_type[type][0]);
-		} else if (IsPartOfAutoLine(ti->x, ti->y)) {
-			/* autorail highlighting long line */
-			HighLightStyle dir = _thd.drawstyle & HT_DIR_MASK;
-			uint side;
-
-			if (dir == HT_DIR_X || dir == HT_DIR_Y) {
-				side = 0;
-			} else {
-				TileIndex start = TileVirtXY(_thd.selstart.x, _thd.selstart.y);
-				side = Delta(Delta(TileX(start), TileX(ti->tile)), Delta(TileY(start), TileY(ti->tile)));
->>>>>>> a4ac74ef
 			}
 			break;
 
